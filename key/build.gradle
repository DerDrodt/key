//TODO copy examles.zip into distribution
//TODO example.zip seems to build wrong
//TODO figure out why javacc is always executed

plugins {
    id("idea")
    id("eclipse")
    id "com.jfrog.bintray" version "1.8.4" apply false
}

idea {
    module {
        downloadJavadoc = false
        downloadSources = true
    }
}


static def getDate() {
    return new Date().format('yyyyMMdd')
}

def getGitRevision = { ->
    def stdout = new ByteArrayOutputStream()
    exec {
        commandLine 'git', 'rev-parse', 'HEAD'
        standardOutput = stdout
    }
    return stdout.toString().trim()
}

def getGitBranch = { ->
    def stdout = new ByteArrayOutputStream()
    exec {
        commandLine 'git', 'rev-parse', '--abbrev-ref', 'HEAD'
        standardOutput = stdout
    }
    return stdout.toString().trim()
}

ext.dateVersion = getDate()
ext.gitRevision = getGitRevision()
ext.gitBranch = getGitBranch()

def resourceDir = new File(project(":key.core").projectDir, "src/main/resources")
def utilResourceDir = new File(resourceDir, "de/uka/ilkd/key/util")

new File(utilResourceDir, "sha1").text = gitRevision
new File(utilResourceDir, "branch").text = gitBranch
new File(utilResourceDir, "version").text = version

group = "org.key_project"
version = "2.7.0-${System.env.BUILD_NUMBER ?: ext.gitRevision}"

subprojects {
    apply plugin: "java"
    apply plugin: "java-library"
    apply plugin: "maven-publish"
    apply plugin: "idea"
    apply plugin: "eclipse"
    apply plugin: "com.jfrog.bintray"

    /*
    apply plugin: 'checkstyle'
    apply plugin: 'pmd'
    apply plugin: 'findbugs'
    */

    group = rootProject.group
    version = rootProject.version
    ext.gitRevision = rootProject.ext.gitRevision
    ext.gitBranch = rootProject.ext.gitBranch

    tasks.withType(JavaCompile) {
        options.encoding = "UTF-8"
    }

    tasks.withType(Javadoc) {
        failOnError = false
        options.addBooleanOption 'Xdoclint:none', true
        //options.verbose()
        options.encoding = 'UTF-8'
        if (JavaVersion.current().isJava9Compatible()) {
<<<<<<< HEAD
            //options.addBooleanOption('html5', true)
=======
            // not working on jenkins: options.addBooleanOption('html5', true)
>>>>>>> 3f1ea475
        }
    }

    tasks.withType(Test) {//Configure all tests
        systemProperty "test-resources", "src/test/resources"
        systemProperty "testcases", "src/test/resources/testcase"
        systemProperty "TACLET_PROOFS", "tacletProofs"
        systemProperty "EXAMPLES_DIR", file("$rootProject/key.ui/examples")
        systemProperty "RUNALLPROOFS_DIR", "$buildDir/report/runallproves"

        systemProperty "key.disregardSettings", "true"
        maxHeapSize = "4g"
    }


    test {
        useJUnit {
            excludeCategories 'org.key_project.util.testcategories.Interactive',  'org.key_project.util.testcategories.Performance'
        }
    }

    task testFast(type: Test) {
        group "verification"
        useJUnit {
            excludeCategories 'org.key_project.util.testcategories.Slow'
            excludeCategories 'org.key_project.util.testcategories.Interactive'
        }
    }

    /*findbugs { findbugsTest.enabled = false; ignoreFailures = true }
    pmd { pmdTest.enabled = false; ignoreFailures = true }
    tasks.withType(Checkstyle) {
        configFile file("$rootDir/scripts/tools/checkstyle/key_checks.xml")
    }
    tasks.withType(FindBugs) {
        reports {
            xml.enabled = false
            html.enabled = true
        }
    }
    tasks.withType(Pmd) {
        reports {
            xml.enabled = true
            html.enabled = true
        }
    }*/

    repositories {
        mavenCentral()
        flatDir { dirs "lib", "$rootDir/key.core/lib" }
    }

    dependencies {
        testCompile("junit:junit:4.12")

        //testImplementation 'org.junit.jupiter:junit-jupiter-api:5.3.1'
        //testRuntimeOnly 'org.junit.jupiter:junit-jupiter-engine:5.3.1'
        //testRuntimeOnly 'org.junit.vintage:junit-vintage-engine:5.3.1'

        testCompile project(":key.util")
    }


    task sourcesJar(type: Jar) {
        from sourceSets.main.allJava
        archiveClassifier = 'sources'
    }

    task javadocJar(type: Jar) {
        from javadoc
        archiveClassifier = 'javadoc'
    }

    publishing {
        publications {
            mavenJava(MavenPublication) {
                from components.java
                artifact sourcesJar
                artifact javadocJar
                pom {
                    name = projects.name
                    description = project.description
                    url = 'http://key-project.org/'

                    licenses {
                        license {
                            name = "GNU General Public License (GPL), Version 2"
                            url = "http://www.gnu.org/licenses/old-licenses/gpl-2.0.html"
                        }
                    }
                    developers {
                        developer {
                            id = 'key'
                            name = 'KeY Developers'
                            email = 'support@key-project.org'
                        }
                    }
                    scm {
                        connection = 'scm:git:git://git.key-project.org/key/key.git'
                        developerConnection = 'scm:git:git://git.key-project.org/key/key.git'
                        url = 'https://git.key-project.org/'
                    }
                }
            }
        }
        repositories {
            maven {
                name = "bintray-snapshots"
                url = "https://dl.bintray.com/key/stable-snapshots"
            }
        }
    }

    bintray {
        user = project.hasProperty('bintrayUser') ? project.property('bintrayUser') : System.getenv('BINTRAY_USER')
        key = project.hasProperty('bintrayApiKey') ? project.property('bintrayApiKey') : System.getenv('BINTRAY_API_KEY')
        publications = ['mavenJava']

        dryRun = false //[Default: false] Whether to run this as dry-run, without deploying
        publish = true //[Default: false] Whether version should be auto published after an upload
        override = false //[Default: false] Whether to override version artifacts already published


        pkg {
            userOrg = "key"
            repo = 'stable-snapshots'
            name = "key"
            licenses = ['GPL-2.0']
            vcsUrl = 'https://git.key-project.org/key/key.git'
        }
    }


    eclipse {
        classpath {
            file {
                whenMerged {
                    entries.findAll { it.path.endsWith('src/test/antlr') }.each { it.excludes = ["**/*.java"] }
                    entries.findAll { it.path.endsWith('/resources') }.each { it.excludes = ["**/*.java"] }
                }
            }
        }
    }
}


task start {
<<<<<<< HEAD
//    dependsOn project(":key.ui").run
=======
    //dependsOn project(":key.ui").run
>>>>>>> 3f1ea475
}

task alldoc(type: Javadoc) {
    group "documentation"
    def projects = subprojects
    //key.ui javadoc is broken
    source projects.collect { it.sourceSets.main.allJava }
    classpath = files(projects.collect { it.sourceSets.main.compileClasspath })
    destinationDir = file("${buildDir}/docs/javadoc")

    configure(options) {
        //showFromPrivate()
        encoding = 'UTF-8'
        addBooleanOption 'Xdoclint:none', true
        // overview = new File( projectDir, 'src/javadoc/package.html' )
        //stylesheetFile = new File( projectDir, 'src/javadoc/stylesheet.css' )
        windowTitle = 'KeY API Documentation'
        docTitle = "KeY JavaDoc ($project.version) -- ${getDate()}"
        bottom = "Copyright &copy; 2003-2019 <a href=\"http://key-project.org\">The KeY-Project</a>."
        use = true
        links += 'http://download.oracle.com/javase/8/docs/api/'
        links += "http://www.antlr2.org/javadoc/"
        links += "http://www.antlr3.org/api/Java/"
        links += "http://recoder.sourceforge.net/doc/api/"
    }
}

task alldocJar(type: Zip) {
    dependsOn alldoc
    from alldoc
    archiveFileName = "key-api-doc-${project.version}.zip"
    destinationDirectory = file("$buildDir/distribution")
}

/*task fatJar(type: Jar) {
    dependsOn project(":key.ui").jar
    dependsOn project(":keyext.interactionlog").jar
    //dependsOn project(":keyext.script.ui").jar

    def jarFiles = //[project(":key.ui").jar.archivePath] +
            project(":key.ui").configurations.runtimeClasspath
    def names = jarFiles.collect { "./${it.name}" }.join(", ")

    manifest {
        attributes 'Main-Class': "de.uka.ilkd.key.core.Main",
                "Manifest-Version": "1.0",
                "Permissions": "all-permissions",
                "Codebase": "formal.iti.kit.edu",
                "Application-Name": "KeY",
                "Class-Path": names
    }

    archiveName = "key-${project.version}-exec.jar"
    destinationDir(buildDir)
    from jarFiles
    with project(":key.ui").jar
    from "$rootDir/LICENSE.TXT"
}*/<|MERGE_RESOLUTION|>--- conflicted
+++ resolved
@@ -14,7 +14,6 @@
         downloadSources = true
     }
 }
-
 
 static def getDate() {
     return new Date().format('yyyyMMdd')
@@ -81,11 +80,7 @@
         //options.verbose()
         options.encoding = 'UTF-8'
         if (JavaVersion.current().isJava9Compatible()) {
-<<<<<<< HEAD
             //options.addBooleanOption('html5', true)
-=======
-            // not working on jenkins: options.addBooleanOption('html5', true)
->>>>>>> 3f1ea475
         }
     }
 
@@ -233,12 +228,9 @@
 
 
 task start {
-<<<<<<< HEAD
 //    dependsOn project(":key.ui").run
-=======
-    //dependsOn project(":key.ui").run
->>>>>>> 3f1ea475
-}
+}
+
 
 task alldoc(type: Javadoc) {
     group "documentation"
@@ -247,6 +239,10 @@
     source projects.collect { it.sourceSets.main.allJava }
     classpath = files(projects.collect { it.sourceSets.main.compileClasspath })
     destinationDir = file("${buildDir}/docs/javadoc")
+
+    if (JavaVersion.current().isJava9Compatible()) {
+        //notworking on jenkins    options.addBooleanOption('html5', true)
+    }
 
     configure(options) {
         //showFromPrivate()
