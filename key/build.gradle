--- conflicted
+++ resolved
@@ -188,14 +188,14 @@
     // The following two tasks can be used to execute main methods from the project
     // The main class is set via "gradle -DmainClass=... execute --args ..."
     // see https://stackoverflow.com/questions/21358466/gradle-to-execute-java-class-without-modifying-build-gradle
-    task execute(type: JavaExec) {
+    task execute(type:JavaExec) {
         description 'Execute main method from the project. Set main class via "gradle -DmainClass=... execute --args ..."'
         group "application"
         main = System.getProperty('mainClass')
         classpath = sourceSets.main.runtimeClasspath
     }
 
-    task executeInTests(type: JavaExec) {
+    task executeInTests(type:JavaExec) {
         description 'Execute main method from the project (tests loaded). Set main class via "gradle -DmainClass=... execute --args ..."'
         group "application"
         main = System.getProperty('mainClass')
@@ -219,7 +219,7 @@
     //         html.enabled = true
     //     }
     // }
-
+    
     task sourcesJar(type: Jar) {
         description = 'Create a jar file with the sources from this project'
         from sourceSets.main.allJava
@@ -267,30 +267,19 @@
         repositories {
             maven {
                 name = "GitlabPackages"
-<<<<<<< HEAD
                 url "https://git.key-project.org/api/v4/projects/35/packages/maven"
                 credentials(HttpHeaderCredentials) {
-                    name = 'Private-Token'
-                    value = System.getenv("TOKEN")
+                    if(System.getenv("TOKEN") != null) {
+                        name = 'Private-Token'
+                        value = System.getenv("TOKEN")
+                    } else {
+                        name = 'Job-Token'
+                        value = System.getenv("CI_JOB_TOKEN")
+                    }
                 }
                 authentication {
                     header(HttpHeaderAuthentication)
                 }
-=======
-		url "https://git.key-project.org/api/v4/projects/35/packages/maven"
-                credentials(HttpHeaderCredentials) {
-                    if(System.getenv("TOKEN") != null) {
-			name = 'Private-Token'
-		        value = System.getenv("TOKEN")
-                    }else{
-                        name = 'Job-Token'
-                        value = System.getenv("CI_JOB_TOKEN")
-                    }
-		}
-		authentication {
-		    header(HttpHeaderAuthentication)
-		}
->>>>>>> c7876fd8
             }
         }
     }
@@ -301,8 +290,8 @@
         mapping {
             //find styles here:
             // http://code.mycila.com/license-maven-plugin/#supported-comment-types
-            java = "SLASHSTAR_STYLE" // DOUBLESLASH_STYLE
-            javascript = "SLASHSTAR_STYLE"
+            java="SLASHSTAR_STYLE" // DOUBLESLASH_STYLE
+            javascript="SLASHSTAR_STYLE"
         }
         mapping("key", "SLASHSTAR_STYLE")
     }
