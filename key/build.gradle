--- conflicted
+++ resolved
@@ -46,7 +46,6 @@
 def resourceDir = new File(project(":key.core").projectDir, "src/main/resources")
 def utilResourceDir = new File(resourceDir, "de/uka/ilkd/key/util")
 
-<<<<<<< HEAD
 new File(utilResourceDir, "sha1").text = gitRevision
 new File(utilResourceDir, "branch").text = gitBranch
 new File(utilResourceDir, "version").text = version
@@ -54,8 +53,6 @@
 group = "org.key_project"
 version = "${version}.0-${System.env.BUILD_NUMBER ?: ext.gitRevision}"
 
-=======
->>>>>>> 84c5c056
 subprojects {
     apply plugin: "java"
     apply plugin: "java-library"
