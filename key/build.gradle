// TODO figure out why javacc is always executed

plugins {
    //Support for IntelliJ IDEA
    //https://docs.gradle.org/current/userguide/idea_plugin.html
    id("idea")

    //Support for Eclipse
    //https://docs.gradle.org/current/userguide/eclipse_plugin.html
    id("eclipse")  //support for Eclipse

    //Uploading maven artifacts to bintray
    //If you want access ask @weigl for repository permission.
    //https://github.com/bintray/gradle-bintray-plugin
    id "com.jfrog.bintray" version "1.8.4" apply false

    //Checks and adds the license header of the source files:
    // Task: `licenseMain' and `licenseFormatMain'
    //https://github.com/hierynomus/license-gradle-plugin
    id "com.github.hierynomus.license-base" version "0.15.0"
    //Generates reports on the license of used packages: Task `downloadLicenses'
    //Some Licenses requires an entry in the credits (MIT, BSD)
    id "com.github.hierynomus.license-report" version "0.15.0"
}

// Configure this project for use inside IntelliJ:
idea {
    module {
        downloadJavadoc = false
        downloadSources = true
    }
}

// Helper function that calls "git rev-parse" to
// find names/SHAs for commits
static def gitRevParse(String args) {
    try {
        return "git rev-parse $args".execute().text.trim()
    } catch (Exception e) {
        return ""
    }
}

static def getDate() {
    return new Date().format('yyyyMMdd')
}

// The $BUILD_NUMBER is an environment variable set by Jenkins.
def build = System.env.BUILD_NUMBER == null ? "" : "-${System.env.BUILD_NUMBER}"

group = "org.key_project"
version = "2.7$build"

subprojects {
    apply plugin: "java"
    apply plugin: "java-library"
    apply plugin: "maven-publish"
    apply plugin: "idea"
    apply plugin: "eclipse"
    apply plugin: "com.jfrog.bintray"

    // apply plugin: 'checkstyle'
    // apply plugin: 'pmd'
    // apply plugin: 'findbugs'    

    group = rootProject.group
    version = rootProject.version

    repositories {
        mavenCentral()
        flatDir { dirs "lib", "$rootDir/key.core/lib" }
    }

    dependencies {
        compile     'org.jetbrains:annotations:17.0.0'
        testCompile 'junit:junit:4.12'
        testCompile project(':key.util')
    }

    // Setting UTF-8 as the java source encoding.
    tasks.withType(JavaCompile) {
        options.encoding = "UTF-8"
    }

    tasks.withType(Javadoc) {
        failOnError = false
        options.addBooleanOption 'Xdoclint:none', true
        //options.verbose()
        options.encoding = 'UTF-8'
        if (JavaVersion.current().isJava9Compatible()) {
            //options.addBooleanOption('html5', true)
        }
    }

    tasks.withType(Test) {//Configure all tests
        systemProperty "test-resources", "src/test/resources"
        systemProperty "testcases", "src/test/resources/testcase"
        systemProperty "TACLET_PROOFS", "tacletProofs"
        systemProperty "EXAMPLES_DIR", file("$rootProject/key.ui/examples")
        systemProperty "RUNALLPROOFS_DIR", "$buildDir/report/runallproves"

        systemProperty "key.disregardSettings", "true"
        maxHeapSize = "4g"

        forkEvery = 0 //default
        maxParallelForks = 1 // weigl: test on master
    }

    test {
        // TODO consider moving this to key.core where it is repeated ...
        // weigl: This has to be here. We repeat this in key.core because I was not sure whether
        // it gets overwritten or not on a redeclaration of `test'.

        useJUnit {
            excludeCategories 'org.key_project.util.testcategories.Interactive', 'org.key_project.util.testcategories.Performance'
        }

        afterTest { desc, result -> logger.error "${result.resultType}: ${desc.className}#${desc.name}" }
        beforeTest { desc -> logger.error "> ${desc.className}#${desc.name}" }
    }

    task testFast(type: Test) {
        group "verification"
        useJUnit {
            // CAUTION! These settings do not affect :key.core since the
            // detection mechanism is different there.
            excludeCategories 'org.key_project.util.testcategories.Slow'
            excludeCategories 'org.key_project.util.testcategories.Interactive'
        }

        testLogging {
            // set options for log level LIFECYCLE
            events "failed"
            exceptionFormat "short"

            // set options for log level DEBUG
            debug {
                events "started", "skipped", "failed"
                exceptionFormat "full"
            }

            // remove standard output/error logging from --info builds
            // by assigning only 'failed' and 'skipped' events
            info.events = ["failed", "skipped"]
        }
    }

    // The following two tasks can be used to execute main methods from the project
    // The main class is set via "gradle -DmainClass=... execute --args ..."
    // see https://stackoverflow.com/questions/21358466/gradle-to-execute-java-class-without-modifying-build-gradle
    task execute(type:JavaExec) {
        description 'Execute main method from the project. Set main class via "gradle -DmainClass=... execute --args ..."'
        group "application"
        main = System.getProperty('mainClass')
        classpath = sourceSets.main.runtimeClasspath
    }

    task executeInTests(type:JavaExec) {
        description 'Execute main method from the project (tests loaded). Set main class via "gradle -DmainClass=... execute --args ..."'
        group "application"
        main = System.getProperty('mainClass')
        classpath = sourceSets.test.runtimeClasspath
    }

<<<<<<< HEAD
    /*findbugs { findbugsTest.enabled = false; ignoreFailures = true }
    pmd { pmdTest.enabled = false; ignoreFailures = true }
    tasks.withType(Checkstyle) {
        configFile file("$rootDir/scripts/tools/checkstyle/key_checks.xml")
    }
    tasks.withType(FindBugs) {
        reports {
            xml.enabled = false
            html.enabled = true
        }
    }
    tasks.withType(Pmd) {
        reports {
            xml.enabled = true
            html.enabled = true
        }
    }*/

    repositories {
        mavenCentral()
        flatDir { dirs "lib", "$rootDir/key.core/lib" }
    }

    dependencies {
        testCompile("junit:junit:4.12")
        compile 'org.jetbrains:annotations:17.0.0'
        //testImplementation 'org.junit.jupiter:junit-jupiter-api:5.3.1'
        //testRuntimeOnly 'org.junit.jupiter:junit-jupiter-engine:5.3.1'
        //testRuntimeOnly 'org.junit.vintage:junit-vintage-engine:5.3.1'
        compile group: 'com.google.guava', name: 'guava', version: '28.1-jre'
        testCompile project(":key.util")
    }


=======
    // findbugs { findbugsTest.enabled = false; ignoreFailures = true }
    // pmd { pmdTest.enabled = false; ignoreFailures = true }
    // tasks.withType(Checkstyle) {
    //     configFile file("$rootDir/scripts/tools/checkstyle/key_checks.xml")
    // }
    // tasks.withType(FindBugs) {
    //     reports {
    //         xml.enabled = false
    //         html.enabled = true
    //     }
    // }
    // tasks.withType(Pmd) {
    //     reports {
    //         xml.enabled = true
    //         html.enabled = true
    //     }
    // }
    
>>>>>>> ba956144
    task sourcesJar(type: Jar) {
        description = 'Create a jar file with the sources from this project'
        from sourceSets.main.allJava
        archiveClassifier = 'sources'
    }

    task javadocJar(type: Jar) {
        description = 'Create a jar file with the javadocs from this project'
        from javadoc
        archiveClassifier = 'javadoc'
    }

    publishing {
        publications {
            mavenJava(MavenPublication) {
                from components.java
                artifact sourcesJar
                artifact javadocJar
                pom {
                    name = projects.name
                    description = project.description
                    url = 'http://key-project.org/'

                    licenses {
                        license {
                            name = "GNU General Public License (GPL), Version 2"
                            url = "http://www.gnu.org/licenses/old-licenses/gpl-2.0.html"
                        }
                    }
                    developers {
                        developer {
                            id = 'key'
                            name = 'KeY Developers'
                            email = 'support@key-project.org'
                        }
                    }
                    scm {
                        connection = 'scm:git:git://git.key-project.org/key/key.git'
                        developerConnection = 'scm:git:git://git.key-project.org/key/key.git'
                        url = 'https://git.key-project.org/'
                    }
                }
            }
        }
        repositories {
            maven {
                name = "bintray-snapshots"
                url = "https://dl.bintray.com/key/stable-snapshots"
            }
        }
    }

    bintray { //configures the bintray plugin.

        //credentials are either defined in the  project or by preferable as environment variables
        //ask @weigl if you need the username and password.
        user = project.hasProperty('bintrayUser') ? project.property('bintrayUser') : System.getenv('BINTRAY_USER')
        key = project.hasProperty('bintrayApiKey') ? project.property('bintrayApiKey') : System.getenv('BINTRAY_API_KEY')
        publications = ['mavenJava']

        dryRun = false //[Default: false] Whether to run this as dry-run, without deploying
        publish = true //[Default: false] Whether version should be auto published after an upload
        override = false //[Default: false] Whether to override version artifacts already published

        pkg {
            userOrg = "key"
            repo = 'stable-snapshots'
            name = "key"
            licenses = ['GPL-2.0']
            vcsUrl = 'https://git.key-project.org/key/key.git'
        }
    }

    license {//configures the license file header
        header = file("$rootDir/gradle/header")

        mapping {
            //find styles here:
            // http://code.mycila.com/license-maven-plugin/#supported-comment-types
            java="SLASHSTAR_STYLE" // DOUBLESLASH_STYLE
            javascript="SLASHSTAR_STYLE"
        }
        mapping("key", "SLASHSTAR_STYLE")
    }

    eclipse { //configures the generated .project and .classpath files.
        classpath {
            file {
                whenMerged { // This adds the exclude entry for every resource and antlr folder.
                    //As eclipse is so stupid, that it does not distuinguish between resource and java folder correctly.
                    entries.findAll { it.path.endsWith('src/test/antlr') }.each { it.excludes = ["**/*.java"] }
                    entries.findAll { it.path.endsWith('/resources') }.each { it.excludes = ["**/*.java"] }
                }
            }
        }
    }
}

task start {
    description "Use :key.ui:run instead"
    doFirst {
        println "Use :key.ui:run instead"
    }
}

// Generation of a JavaDoc across sub projects.
task alldoc(type: Javadoc) {
    group "documentation"
    description "Generate a JavaDoc across sub projects"
    def projects = subprojects
    //key.ui javadoc is broken
    source projects.collect { it.sourceSets.main.allJava }
    classpath = files(projects.collect { it.sourceSets.main.compileClasspath })
    destinationDir = file("${buildDir}/docs/javadoc")

    if (JavaVersion.current().isJava9Compatible()) {
        //notworking on jenkins
        //options.addBooleanOption('html5', true)
    }

    configure(options) {
        //showFromPrivate()
        encoding = 'UTF-8'
        addBooleanOption 'Xdoclint:none', true
        // overview = new File( projectDir, 'src/javadoc/package.html' )
        //stylesheetFile = new File( projectDir, 'src/javadoc/stylesheet.css' )
        windowTitle = 'KeY API Documentation'
        docTitle = "KeY JavaDoc ($project.version) -- ${getDate()}"
        bottom = "Copyright &copy; 2003-2019 <a href=\"http://key-project.org\">The KeY-Project</a>."
        use = true
        links += 'http://download.oracle.com/javase/8/docs/api/'
        links += "http://www.antlr2.org/javadoc/"
        links += "http://www.antlr3.org/api/Java/"
        links += "http://recoder.sourceforge.net/doc/api/"
    }
}

// Creates a jar file with the javadoc over all sub projects.
task alldocJar(type: Zip) {
    dependsOn alldoc
    description 'Create a jar file with the javadoc over all sub projects'
    from alldoc
    archiveFileName = "key-api-doc-${project.version}.zip"
    destinationDirectory = file("$buildDir/distribution")
}<|MERGE_RESOLUTION|>--- conflicted
+++ resolved
@@ -162,42 +162,6 @@
         classpath = sourceSets.test.runtimeClasspath
     }
 
-<<<<<<< HEAD
-    /*findbugs { findbugsTest.enabled = false; ignoreFailures = true }
-    pmd { pmdTest.enabled = false; ignoreFailures = true }
-    tasks.withType(Checkstyle) {
-        configFile file("$rootDir/scripts/tools/checkstyle/key_checks.xml")
-    }
-    tasks.withType(FindBugs) {
-        reports {
-            xml.enabled = false
-            html.enabled = true
-        }
-    }
-    tasks.withType(Pmd) {
-        reports {
-            xml.enabled = true
-            html.enabled = true
-        }
-    }*/
-
-    repositories {
-        mavenCentral()
-        flatDir { dirs "lib", "$rootDir/key.core/lib" }
-    }
-
-    dependencies {
-        testCompile("junit:junit:4.12")
-        compile 'org.jetbrains:annotations:17.0.0'
-        //testImplementation 'org.junit.jupiter:junit-jupiter-api:5.3.1'
-        //testRuntimeOnly 'org.junit.jupiter:junit-jupiter-engine:5.3.1'
-        //testRuntimeOnly 'org.junit.vintage:junit-vintage-engine:5.3.1'
-        compile group: 'com.google.guava', name: 'guava', version: '28.1-jre'
-        testCompile project(":key.util")
-    }
-
-
-=======
     // findbugs { findbugsTest.enabled = false; ignoreFailures = true }
     // pmd { pmdTest.enabled = false; ignoreFailures = true }
     // tasks.withType(Checkstyle) {
@@ -216,7 +180,6 @@
     //     }
     // }
     
->>>>>>> ba956144
     task sourcesJar(type: Jar) {
         description = 'Create a jar file with the sources from this project'
         from sourceSets.main.allJava
