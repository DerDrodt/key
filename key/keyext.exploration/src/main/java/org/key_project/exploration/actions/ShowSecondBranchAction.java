--- conflicted
+++ resolved
@@ -24,12 +24,7 @@
         Icon secondBranch = Icons.SECOND_BRANCH_HIDE.get(18);
         setIcon(secondBranch);
 
-<<<<<<< HEAD
-
-        model.addPropertyChangeListener(ExplorationModeModel.PROP_SHOWSECONDBRANCH,
-=======
         model.addPropertyChangeListener(ExplorationModeModel.PROP_SHOW_SECOND_BRANCH,
->>>>>>> 112ceff8
                 e -> setSelected(model.isShowSecondBranches()));
         model.addPropertyChangeListener(ExplorationModeModel.PROP_EXPLORE_MODE, e -> setEnabled(model.isExplorationModeSelected()));
         setEnabled(model.isExplorationModeSelected());
