package org.key_project.exploration;

import de.uka.ilkd.key.gui.fonticons.*;

import javax.swing.*;
import java.awt.*;

/**
 * Icons of the Exploration Extension
 *
 * @author Alexander Weigl
 * @version 1 (22.07.19)
 */
public class Icons {
    public final static IconFontProvider WARNING =
            new IconFontProvider(MaterialDesignRegular.WARNING, Color.yellow);

    public static final Image SECOND_BRANCH_IMAGE = IconFontSwing.buildImage(FontAwesomeSolid.SHARE_ALT, 18, Color.BLACK, 90.0);

    public final static IconFontProvider EXPLORE =
            new IconFontProvider(MaterialDesignRegular.EXPLORE);

<<<<<<< HEAD
    public static final Icon SECOND_BRANCH = new ImageIcon(SECOND_BRANCH_IMAGE);
            //= new IconFontProvider(FontAwesomeSolid.SHARE_ALT);
=======
    public static final IconProvider SECOND_BRANCH = new IconFontProvider(
            FontAwesomeSolid.SHARE_ALT);
>>>>>>> 112ceff8

    public static final IconProvider SECOND_BRANCH_HIDE = new IconFontProvider(
            FontAwesomeSolid.ELLIPSIS_V);
}<|MERGE_RESOLUTION|>--- conflicted
+++ resolved
@@ -20,13 +20,8 @@
     public final static IconFontProvider EXPLORE =
             new IconFontProvider(MaterialDesignRegular.EXPLORE);
 
-<<<<<<< HEAD
     public static final Icon SECOND_BRANCH = new ImageIcon(SECOND_BRANCH_IMAGE);
             //= new IconFontProvider(FontAwesomeSolid.SHARE_ALT);
-=======
-    public static final IconProvider SECOND_BRANCH = new IconFontProvider(
-            FontAwesomeSolid.SHARE_ALT);
->>>>>>> 112ceff8
 
     public static final IconProvider SECOND_BRANCH_HIDE = new IconFontProvider(
             FontAwesomeSolid.ELLIPSIS_V);
