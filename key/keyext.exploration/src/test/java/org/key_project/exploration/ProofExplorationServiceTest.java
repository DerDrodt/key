package org.key_project.exploration;

import de.uka.ilkd.key.control.KeYEnvironment;
import de.uka.ilkd.key.logic.*;
import de.uka.ilkd.key.nparser.KeyIO;
import de.uka.ilkd.key.proof.Goal;
import de.uka.ilkd.key.proof.Node;
import de.uka.ilkd.key.proof.Proof;
import de.uka.ilkd.key.proof.io.ProblemLoaderException;
import org.junit.jupiter.api.AfterEach;
import org.junit.jupiter.api.Assumptions;
import org.junit.jupiter.api.BeforeEach;
import org.junit.jupiter.api.Test;
import org.key_project.util.collection.ImmutableList;

import java.io.File;
<<<<<<< HEAD

import static org.junit.jupiter.api.Assertions.*;
=======
>>>>>>> c66e4ad7

public class ProofExplorationServiceTest {
    ProofExplorationService expService;
    Proof currentProof;
    File location;
    KeYEnvironment<?> env;

    @BeforeEach
    public void setup() throws ProblemLoaderException {
        location = new File("src/test/resources//org/key_project/exploration/testAdditions.key");
        Assumptions.assumeTrue(location.exists(), "File testAdditions.key not found.");
        env = KeYEnvironment.load(location);
        currentProof = env.getLoadedProof();
        expService = new ProofExplorationService(currentProof, env.getServices());
    }

    //p -> q -> !q -> !p
    @AfterEach
    public void tearDown() {
        env = null;
        expService = null;
        location = null;
        currentProof = null;
    }


    /**
     * Tests that the added term is added correctly and that metadata was added as well
     */
    @Test
    public void testAdditionAntec() {
        Term add = parseTerm("p");
        expService.soundAddition(currentProof.getGoal(currentProof.root()), add, true);
        ImmutableList<Goal> goals = currentProof.openGoals();

        assertEquals(2, goals.size(), "Two new goals created");

        Goal first = goals.head();
        Goal second = goals.tail().head();

        ExplorationNodeData lookup = first.node().lookup(ExplorationNodeData.class);
        assertNotNull(lookup, "First goal is marked as exploration node");

        ExplorationNodeData lookup2 = second.node().lookup(ExplorationNodeData.class);
        assertNotNull(lookup2, "Second goal is marked as exploration node");

        Goal withAddedTerm;
        Goal justification;

        if (!first.node().sequent().antecedent().isEmpty()) {
            withAddedTerm = first;
            justification = second;

        } else {
            withAddedTerm = second;
            justification = first;
        }

        testAddition(withAddedTerm, justification, add, true);
        assertFalse(checkNodeForExplorationDataAndAction(withAddedTerm.node()));
        assertFalse(checkNodeForExplorationDataAndAction(justification.node()));


        assertTrue(checkNodeForExplorationDataAndAction(withAddedTerm.node().parent()),
                "Parent is marked as ExplorationNode and data contains Exploration Action");

        assertFalse(checkNodeForExplorationDataAndAction(withAddedTerm.node()));
        assertFalse(checkNodeForExplorationDataAndAction(justification.node()));

    }

    /**
     * Test tests that the added term is added correctly and that metadata was added as well
     */
    @Test
    public void testAdditionSucc() {
        Term added = parseTerm("q");
        expService.soundAddition(currentProof.getGoal(currentProof.root()), added, false);
        ImmutableList<Goal> goals = currentProof.openGoals();

        assertEquals(2, goals.size(), "Two new goals created");

        Goal first = goals.head();
        Goal second = goals.tail().head();

        ExplorationNodeData lookup = first.node().lookup(ExplorationNodeData.class);
        assertNotNull(lookup, "First goal is marked as exploration node");

        ExplorationNodeData lookup2 = second.node().lookup(ExplorationNodeData.class);
        assertNotNull(lookup2, "Second goal is marked as exploration node");

        Goal withAddedTerm;
        Goal justification;

        if (!first.node().sequent().antecedent().isEmpty()) {
            withAddedTerm = second;
            justification = first;

        } else {
            withAddedTerm = first;
            justification = second;
        }

        testAddition(withAddedTerm, justification, added, false);

        assertTrue(checkNodeForExplorationDataAndAction(withAddedTerm.node().parent()),
                "Parent is marked as ExplorationNode and data contains Exploration Action");

        assertFalse(checkNodeForExplorationDataAndAction(withAddedTerm.node()));
        assertFalse(checkNodeForExplorationDataAndAction(justification.node()));


    }


    //region Change

    /**
     * Test changing the root formula
     */
    @Test
    public void testChangeFormula() {
        Term change = parseTerm("p->p");
        ImmutableList<Goal> goals = currentProof.openGoals();
        assertSame(1, goals.size(), "Prerequisite for test");
        Sequent sequent = goals.head().node().sequent();
        PosInOccurrence pio = new PosInOccurrence(sequent.succedent().get(0), PosInTerm.getTopLevel(), false);
        expService.applyChangeFormula(goals.head(), pio, sequent.succedent().get(0).formula(), change);
        ImmutableList<Goal> newCreatedGoals = currentProof.openGoals();

        assertEquals(2, newCreatedGoals.size(), "Two new goals created");

        //find hide branch
        Goal applicationBranch = newCreatedGoals.head().isAutomatic() ? newCreatedGoals.head() :
                newCreatedGoals.tail().head();
        Goal justificationBranch = !newCreatedGoals.head().isAutomatic() ? newCreatedGoals.head() :
                newCreatedGoals.tail().head();

        //check meta data
        Node hideNode = applicationBranch.node().parent();

        assertNotNull(hideNode.lookup(ExplorationNodeData.class));
        assertNotNull(justificationBranch.node().lookup(ExplorationNodeData.class));

        assertEquals(new Name("hide_right"), hideNode.getAppliedRuleApp().rule().name(), "Hide Right was applied");
        //set all goals to interactive
        justificationBranch.setEnabled(true);
        //perform proof, it has to close
        env.getProofControl().startAndWaitForAutoMode(currentProof, newCreatedGoals);
        assertTrue(currentProof.closed(), "Proof is closed");

    }


    /**
     * Tests that sizes are as expected after addition
     */
    private void testAddition(Goal withAddedTerm, Goal justification, Term added, boolean antec) {
        Semisequent semiSeqAdded = antec ? withAddedTerm.sequent().antecedent() : withAddedTerm.sequent().succedent();
        Semisequent parentSemiSeqOfAdded = antec
                ? withAddedTerm.node().parent().sequent().antecedent()
                : withAddedTerm.node().parent().sequent().succedent();

        Semisequent semiSeqUntouched = !antec
                ? withAddedTerm.sequent().antecedent()
                : withAddedTerm.sequent().succedent();

        Semisequent parentSemiSeqOfUntouched = !antec
                ? withAddedTerm.node().parent().sequent().antecedent()
                : withAddedTerm.node().parent().sequent().succedent();

<<<<<<< HEAD
        assertSame(semiSeqAdded.size(), parentSemiSeqOfAdded.size() + 1,
                "The size of the added semisequent has changed");
        assertEquals(semiSeqAdded.get(0).formula(), added, "Added Term is indeed added");
        assertFalse(justification.isAutomatic(), "Justification branch is marked as interactive");

        assertSame(semiSeqUntouched.size(), parentSemiSeqOfUntouched.size(),
                "The size if untouched semisequents is the same");
        assertEquals(semiSeqUntouched, parentSemiSeqOfUntouched,
                "The  untouched semisequents are equal");

        Node parent = withAddedTerm.node().parent();

        assertEquals(parent, justification.node().parent(), "Both nodes have the same parent");
        assertEquals(new Name("cut"), parent.getAppliedRuleApp().rule().name(),
                "The addition was inserted using the cut rule");
=======

        Assert.assertSame("The size of the added semisequent has changed",
                semiSeqAdded.size(), parentSemiSeqOfAdded.size() + 1);
        Assert.assertEquals("Added Term is indeed added", semiSeqAdded.get(0).formula(), added);
        Assert.assertFalse("Justification branch is marked as interactive", justification.isAutomatic());

        Assert.assertSame("The size if untouched semisequents is the same",
                semiSeqUntouched.size(), parentSemiSeqOfUntouched.size());
        Assert.assertEquals("The  untouched semisequents are equal",
                semiSeqUntouched, parentSemiSeqOfUntouched);

        Node parent = withAddedTerm.node().parent();

        Assert.assertEquals("Both nodes have the same parent", parent, justification.node().parent());
        Assert.assertEquals("The addition was inserted using the cut rule",
                new Name("cut"), parent.getAppliedRuleApp().rule().name());
>>>>>>> c66e4ad7
    }

    /**
     * Test that exploration metadata have been set to the node
     */
    private boolean checkNodeForExplorationDataAndAction(Node parent) {
        boolean foundExploration = false;
        boolean foundExplorationAction = false;

        ExplorationNodeData lookup = parent.lookup(ExplorationNodeData.class);
        if (lookup != null) {
            foundExploration = true;
            String explorationAction = lookup.getExplorationAction();
            if (explorationAction != null) {
                foundExplorationAction = true;
            }
        }

        return foundExploration & foundExplorationAction;

    }

    private Term parseTerm(String term) {
        KeyIO io = new KeyIO(env.getServices());
        return io.parseExpression(term);
    }
}<|MERGE_RESOLUTION|>--- conflicted
+++ resolved
@@ -14,11 +14,8 @@
 import org.key_project.util.collection.ImmutableList;
 
 import java.io.File;
-<<<<<<< HEAD
 
 import static org.junit.jupiter.api.Assertions.*;
-=======
->>>>>>> c66e4ad7
 
 public class ProofExplorationServiceTest {
     ProofExplorationService expService;
@@ -190,7 +187,7 @@
                 ? withAddedTerm.node().parent().sequent().antecedent()
                 : withAddedTerm.node().parent().sequent().succedent();
 
-<<<<<<< HEAD
+
         assertSame(semiSeqAdded.size(), parentSemiSeqOfAdded.size() + 1,
                 "The size of the added semisequent has changed");
         assertEquals(semiSeqAdded.get(0).formula(), added, "Added Term is indeed added");
@@ -206,24 +203,6 @@
         assertEquals(parent, justification.node().parent(), "Both nodes have the same parent");
         assertEquals(new Name("cut"), parent.getAppliedRuleApp().rule().name(),
                 "The addition was inserted using the cut rule");
-=======
-
-        Assert.assertSame("The size of the added semisequent has changed",
-                semiSeqAdded.size(), parentSemiSeqOfAdded.size() + 1);
-        Assert.assertEquals("Added Term is indeed added", semiSeqAdded.get(0).formula(), added);
-        Assert.assertFalse("Justification branch is marked as interactive", justification.isAutomatic());
-
-        Assert.assertSame("The size if untouched semisequents is the same",
-                semiSeqUntouched.size(), parentSemiSeqOfUntouched.size());
-        Assert.assertEquals("The  untouched semisequents are equal",
-                semiSeqUntouched, parentSemiSeqOfUntouched);
-
-        Node parent = withAddedTerm.node().parent();
-
-        Assert.assertEquals("Both nodes have the same parent", parent, justification.node().parent());
-        Assert.assertEquals("The addition was inserted using the cut rule",
-                new Name("cut"), parent.getAppliedRuleApp().rule().name());
->>>>>>> c66e4ad7
     }
 
     /**
