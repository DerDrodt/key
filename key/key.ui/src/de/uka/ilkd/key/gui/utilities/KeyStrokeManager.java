--- conflicted
+++ resolved
@@ -103,13 +103,8 @@
         mapping.put(de.uka.ilkd.key.gui.actions.EditMostRecentFileAction.class, KeyStroke.getKeyStroke(KeyEvent.VK_E,SHORTCUT_KEY_MASK));
         mapping.put(de.uka.ilkd.key.gui.actions.PrettyPrintToggleAction.class, KeyStroke.getKeyStroke(KeyEvent.VK_P,MULTI_KEY_MASK));
         mapping.put(de.uka.ilkd.key.gui.actions.UnicodeToggleAction.class, KeyStroke.getKeyStroke(KeyEvent.VK_U,MULTI_KEY_MASK));
-<<<<<<< HEAD
-        mapping.put(de.uka.ilkd.key.gui.sourceview.SourceView.class,
-                KeyStroke.getKeyStroke(KeyEvent.VK_Y, SHORTCUT_KEY_MASK));
-=======
         mapping.put(IncreaseFontSizeAction.class, KeyStroke.getKeyStroke(KeyEvent.VK_PLUS, SHORTCUT_KEY_MASK));
         mapping.put(DecreaseFontSizeAction.class, KeyStroke.getKeyStroke(KeyEvent.VK_MINUS, SHORTCUT_KEY_MASK));
->>>>>>> a5770845
     }
     
     public static KeyStroke get (ProofMacro macro) {
