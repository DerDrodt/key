--- conflicted
+++ resolved
@@ -1,1232 +1,673 @@
-<<<<<<< HEAD
-// This file is part of KeY - Integrated Deductive Software Design
-//
-// Copyright (C) 2001-2011 Universitaet Karlsruhe (TH), Germany
-//                         Universitaet Koblenz-Landau, Germany
-//                         Chalmers University of Technology, Sweden
-// Copyright (C) 2011-2014 Karlsruhe Institute of Technology, Germany
-//                         Technical University Darmstadt, Germany
-//                         Chalmers University of Technology, Sweden
-//
-// The KeY system is protected by the GNU General
-// Public License. See LICENSE.TXT for details.
-//
-
-package de.uka.ilkd.key.gui;
-
-import java.awt.BorderLayout;
-import java.awt.Container;
-import java.awt.Dimension;
-import java.awt.event.ActionEvent;
-import java.awt.event.ActionListener;
-import java.awt.event.KeyEvent;
-import java.io.File;
-import java.io.IOException;
-import java.util.LinkedList;
-import java.util.List;
-import java.util.Properties;
-
-import javax.swing.BorderFactory;
-import javax.swing.JButton;
-import javax.swing.JComponent;
-import javax.swing.JDialog;
-import javax.swing.JLabel;
-import javax.swing.JList;
-import javax.swing.JOptionPane;
-import javax.swing.JPanel;
-import javax.swing.JScrollPane;
-import javax.swing.KeyStroke;
-import javax.swing.WindowConstants;
-
-import de.uka.ilkd.key.proof.io.*;
-import org.key_project.util.collection.ImmutableSet;
-
-import de.uka.ilkd.key.control.AbstractProofControl;
-import de.uka.ilkd.key.control.KeYEnvironment;
-import de.uka.ilkd.key.control.TermLabelVisibilityManager;
-import de.uka.ilkd.key.control.UserInterfaceControl;
-import de.uka.ilkd.key.control.instantiation_model.TacletInstantiationModel;
-import de.uka.ilkd.key.core.KeYMediator;
-import de.uka.ilkd.key.gui.mergerule.MergeRuleCompletion;
-import de.uka.ilkd.key.gui.notification.events.GeneralFailureEvent;
-import de.uka.ilkd.key.gui.notification.events.NotificationEvent;
-import de.uka.ilkd.key.macros.ProofMacro;
-import de.uka.ilkd.key.macros.ProofMacroFinishedInfo;
-import de.uka.ilkd.key.parser.Location;
-import de.uka.ilkd.key.proof.ApplyStrategy;
-import de.uka.ilkd.key.proof.ApplyStrategy.ApplyStrategyInfo;
-import de.uka.ilkd.key.proof.Goal;
-import de.uka.ilkd.key.proof.Proof;
-import de.uka.ilkd.key.proof.ProofAggregate;
-import de.uka.ilkd.key.proof.TaskFinishedInfo;
-import de.uka.ilkd.key.proof.TaskStartedInfo;
-import de.uka.ilkd.key.proof.event.ProofDisposedEvent;
-import de.uka.ilkd.key.proof.init.IPersistablePO.LoadedPOContainer;
-import de.uka.ilkd.key.proof.init.InitConfig;
-import de.uka.ilkd.key.proof.init.KeYUserProblemFile;
-import de.uka.ilkd.key.proof.init.Profile;
-import de.uka.ilkd.key.proof.init.ProofInputException;
-import de.uka.ilkd.key.proof.init.ProofOblInput;
-import de.uka.ilkd.key.proof.io.AbstractProblemLoader.ReplayResult;
-import de.uka.ilkd.key.rule.IBuiltInRuleApp;
-import de.uka.ilkd.key.speclang.PositionedString;
-import de.uka.ilkd.key.speclang.SLEnvInput;
-import de.uka.ilkd.key.strategy.StrategyProperties;
-import de.uka.ilkd.key.ui.AbstractMediatorUserInterfaceControl;
-import de.uka.ilkd.key.ui.MediatorProofControl;
-import de.uka.ilkd.key.util.KeYConstants;
-import de.uka.ilkd.key.util.MiscTools;
-import de.uka.ilkd.key.util.Pair;
-import de.uka.ilkd.key.util.ThreadUtilities;
-
-/**
- * Implementation of {@link UserInterfaceControl} which controls the {@link MainWindow}
- * with the typical user interface of KeY.
- * @author Mattias Ulbrich
- */
-public class WindowUserInterfaceControl extends AbstractMediatorUserInterfaceControl {
-    private final MainWindow mainWindow;
-
-    private final LinkedList<InteractiveRuleApplicationCompletion> completions =
-            new LinkedList<InteractiveRuleApplicationCompletion>();
-
-    public WindowUserInterfaceControl(MainWindow mainWindow) {
-        this.mainWindow = mainWindow;
-        completions.add(new FunctionalOperationContractCompletion());
-        completions.add(new DependencyContractCompletion());
-        completions.add(new LoopInvariantRuleCompletion());
-        completions.add(new BlockContractInternalCompletion(mainWindow));
-        completions.add(new BlockContractExternalCompletion(mainWindow));
-        completions.add(new LoopContractInternalCompletion(mainWindow));
-        completions.add(new LoopContractExternalCompletion(mainWindow));
-        completions.add(new LoopContractApplyHeadCompletion(mainWindow));
-        completions.add(MergeRuleCompletion.INSTANCE);
-    }
-
-    @Override
-   protected MediatorProofControl createProofControl() {
-       return new MediatorProofControl(this) {
-          /**
-           * {@inheritDoc}
-           */
-          @Override
-          public boolean isAutoModeSupported(Proof proof) {
-             return super.isAutoModeSupported(proof) &&
-                    mainWindow.getProofList().containsProof(proof);
-          }
-       };
-    }
-    
-    /**
-     * loads the problem or proof from the given file
-     *
-     * @param file the File with the problem description or the proof
-     * @param classPath the class path entries to use.
-     * @param bootClassPath the boot class path to use.
-     */
-    public void loadProblem(File file, 
-                            List<File> classPath,
-                            File bootClassPath,
-                            List<File> includes) {
-        mainWindow.addRecentFile(file.getAbsolutePath());
-        getProblemLoader(file, classPath, bootClassPath, includes, getMediator()).runAsynchronously();
-    }
-
-    @Override
-    public void loadProblem(File file) {
-        loadProblem(file, null, null, null);
-    }
-
-    @Override
-    public void progressStarted(Object sender) {
-        mainWindow.getMediator().stopInterface(true);
-    }
-
-    @Override
-    public void progressStopped(Object sender) {
-        mainWindow.getMediator().startInterface(true);
-    }
-
-    @Override
-    public void reportException(Object sender, ProofOblInput input, Exception e) {
-        reportStatus(sender, input.name() + " failed");
-    }
-
-    @Override
-    public void reportStatus(Object sender, String status, int progress) {
-        mainWindow.setStatusLine(status, progress);
-    }
-
-    @Override
-    public void reportStatus(Object sender, String status) {
-        mainWindow.setStatusLine(status);
-    }
-
-    @Override
-    public void resetStatus(Object sender) {
-        mainWindow.setStandardStatusLine();
-    }
-
-    @Override
-    public void taskFinished(TaskFinishedInfo info) {
-        super.taskFinished(info);
-        if (info.getSource() instanceof ApplyStrategy) {
-            if (!isAtLeastOneMacroRunning()) {
-                resetStatus(this);
-            }
-            ApplyStrategy.ApplyStrategyInfo result =
-                    (ApplyStrategyInfo) info.getResult();
-
-            Proof proof = info.getProof();
-            if (proof != null && !proof.closed() && mainWindow.getMediator().getSelectedProof() == proof) {
-                Goal g = result.nonCloseableGoal();
-                if (g == null) {
-                    g = proof.openGoals().head();
-                }
-                mainWindow.getMediator().goalChosen(g);
-                if (inStopAtFirstUncloseableGoalMode(info.getProof())) {
-                    // iff Stop on non-closeable Goal is selected a little
-                    // popup is generated and proof is stopped
-                    AutoDismissDialog dialog = new AutoDismissDialog(
-                            "Couldn't close Goal Nr. " + g.node().serialNr()
-                            + " automatically");
-                    dialog.show();
-                }
-            }
-            mainWindow.displayResults(info.toString());
-        } else if (info.getSource() instanceof ProofMacro) {
-            if (!isAtLeastOneMacroRunning()) {
-                resetStatus(this);
-                assert info instanceof ProofMacroFinishedInfo;
-                Proof proof = info.getProof();
-                if (proof != null && !proof.closed() && mainWindow.getMediator().getSelectedProof() == proof) {
-                    Goal g = proof.openGoals().head();
-                    mainWindow.getMediator().goalChosen(g);
-                    if (inStopAtFirstUncloseableGoalMode(info.getProof())) {
-                        // iff Stop on non-closeable Goal is selected a little
-                        // popup is generated and proof is stopped
-                        AutoDismissDialog dialog = new AutoDismissDialog(
-                                "Couldn't close Goal Nr. " + g.node().serialNr()
-                                + " automatically");
-                        dialog.show();
-                    }
-                }
-            }
-        } else if (info.getSource() instanceof ProblemLoader) {
-            resetStatus(this);
-            Throwable result = (Throwable) info.getResult();
-            if (info.getResult() != null) {
-                ExceptionDialog.showDialog(mainWindow, result);
-            } else if (getMediator().getUI().isSaveOnly()) {
-                mainWindow.displayResults("Finished Saving!");
-            } else {
-                KeYMediator mediator = mainWindow.getMediator();
-                mediator.getNotationInfo().refresh(mediator.getServices());
-                ProblemLoader problemLoader = (ProblemLoader) info.getSource();
-                if(problemLoader.hasProofScript()) {
-                    Pair<String, Location> scriptAndLoc;
-                    try {
-                        scriptAndLoc = problemLoader.readProofScript();
-                        ProofScriptWorker psw = new ProofScriptWorker(mainWindow.getMediator(),
-                                scriptAndLoc.first, scriptAndLoc.second);
-                        psw.init();
-                        psw.execute();
-                    } catch (ProofInputException e) {
-                        // TODO
-                        e.printStackTrace();
-                    }
-                } else if (macroChosen()) {
-                    applyMacro();
-                }
-            }
-        } else {
-            resetStatus(this);
-            if (!info.toString().isEmpty()) {
-                mainWindow.displayResults(info.toString());
-            }
-        }
-        // this seems to be a good place to free some memory
-        Runtime.getRuntime().gc();
-    }
-
-    protected boolean inStopAtFirstUncloseableGoalMode(Proof proof) {
-        return proof.getSettings().getStrategySettings()
-                .getActiveStrategyProperties().getProperty(
-                        StrategyProperties.STOPMODE_OPTIONS_KEY).equals(
-                                StrategyProperties.STOPMODE_NONCLOSE);
-    }
-
-    @Override
-    public void taskProgress(int position) {
-        super.taskProgress(position);
-        mainWindow.getStatusLine().setProgress(position);
-
-    }
-
-    @Override
-    public void taskStarted(TaskStartedInfo info) {
-        super.taskStarted(info);
-        mainWindow.setStatusLine(info.getMessage(), info.getSize());
-    }
-
-    @Override
-    public void setMaximum(int maximum) {
-        mainWindow.getStatusLine().setProgressBarMaximum(maximum);
-    }
-
-    @Override
-    public void setProgress(int progress) {
-        mainWindow.getStatusLine().setProgress(progress);
-    }
-
-    @Override
-    public void notifyAutoModeBeingStarted() {
-        mainWindow.setCursor(new java.awt.Cursor(java.awt.Cursor.WAIT_CURSOR));
-        super.notifyAutoModeBeingStarted();
-    }
-
-    @Override
-    public void notifyAutomodeStopped() {
-        mainWindow.setCursor(new java.awt.Cursor(java.awt.Cursor.DEFAULT_CURSOR));
-        super.notifyAutomodeStopped();
-    }
-
-    @Override
-    public void completeAndApplyTacletMatch(TacletInstantiationModel[] models,
-                                            Goal goal) {
-        new TacletMatchCompletionDialog(mainWindow, models, goal, mainWindow.getMediator());
-    }
-
-    @Override
-    public boolean confirmTaskRemoval(String string) {
-        int answer = JOptionPane.showConfirmDialog(
-                MainWindow.getInstance(), string, "Abandon Proof",
-                JOptionPane.YES_NO_OPTION);
-        return answer == JOptionPane.YES_OPTION;
-    }
-
-    @Override
-    public void openExamples() {
-        mainWindow.openExamples();
-    }
-
-    @Override
-    public IBuiltInRuleApp completeBuiltInRuleApp(IBuiltInRuleApp app, Goal goal, boolean forced) {
-        if (mainWindow.getMediator().isInAutoMode()) {
-            return AbstractProofControl.completeBuiltInRuleAppByDefault(app, goal, forced);
-        }
-        IBuiltInRuleApp result = app;
-        for (InteractiveRuleApplicationCompletion compl : completions ) {
-            if (compl.canComplete(app)) {
-                result = compl.complete(app, goal, forced);
-                break;
-            }
-        }
-        return (result != null && result.complete()) ? result : null;
-    }
-
-   /**
-    * {@inheritDoc}
-    */
-   @Override
-   public KeYMediator getMediator() {
-      return mainWindow.getMediator();
-   }
-
-   
-   /**
-    * {@inheritDoc}
-    */
-   @Override
-   public AbstractProblemLoader load(Profile profile,
-                                    File file,
-                                    List<File> classPath,
-                                    File bootClassPath,
-                                    List<File> includes,
-                                    Properties poPropertiesToForce,
-                                    boolean forceNewProfileOfNewProofs) throws ProblemLoaderException {
-      if (file != null) {
-         mainWindow.getRecentFiles().addRecentFile(file.getAbsolutePath());
-      }
-      try {
-         getMediator().stopInterface(true);
-         return super.load(profile, file, classPath, bootClassPath, includes, poPropertiesToForce, forceNewProfileOfNewProofs);
-      }
-      finally {
-         getMediator().startInterface(true);
-      }
-   }
-
-   /**
-    * save proof in file. If autoSave is on, this will potentially overwrite already
-    * existing proof files with the same name. Otherwise the save dialog pops up.
-    * For loaded proofs both are turned off by default, i.e. only manual saving is
-    * possible, and the save dialog never pops up automatically (except for hitting
-    * the "Save ..." or "Save current proof" button).
-    */
-   public File saveProof(Proof proof, String fileExtension) {
-       final MainWindow mainWindow = MainWindow.getInstance();
-       final KeYFileChooser jFC = KeYFileChooser.getFileChooser("Choose filename to save proof");
-
-       Pair<File, String> f = fileName(proof, fileExtension);
-       final boolean saved = jFC.showSaveDialog(mainWindow, f.first, f.second);
-       File file = null;
-       if (saved) {
-           file = jFC.getSelectedFile();
-           final String filename = file.getAbsolutePath();
-           ProofSaver saver;
-           if (jFC.useCompression()) {
-               saver = new GZipProofSaver(proof, filename, KeYConstants.INTERNAL_VERSION);
-           } else {
-               saver = new ProofSaver(proof, filename, KeYConstants.INTERNAL_VERSION);
-           }
-           String errorMsg;
-           try {
-               errorMsg = saver.save();
-           } catch (IOException e) {
-               errorMsg = e.toString();
-           }
-           if (errorMsg != null) {
-               mainWindow.notify(new GeneralFailureEvent("Saving Proof failed.\n Error: " + errorMsg));
-           } else {
-              proof.setProofFile(file);
-           }
-       } else {
-           jFC.resetPath();
-       }
-       return file;
-   }
-
-   protected static Pair<File, String> fileName(Proof proof, String fileExtension) {
-       // TODO: why do we use GUI components here?
-       final KeYFileChooser jFC = KeYFileChooser.getFileChooser("Choose filename to save proof");
-
-       File selectedFile = null;
-       if (proof != null) {
-          selectedFile = proof.getProofFile();
-       }
-       // Suggest default file name if required
-       final String defaultName;
-       if (selectedFile == null) {
-           defaultName = MiscTools.toValidFileName(proof.name().toString()) + fileExtension;
-           selectedFile = new File(jFC.getCurrentDirectory(), defaultName);
-       } else if (selectedFile.getName().endsWith(".proof") && fileExtension.equals(".proof")) {
-           defaultName = selectedFile.getName();
-       } else {
-           String proofName = proof.name().toString();
-           if (proofName.endsWith(".key")) {
-               proofName = proofName.substring(0, proofName.lastIndexOf(".key"));
-           } else if (proofName.endsWith(".proof")) {
-               proofName = proofName.substring(0, proofName.lastIndexOf(".proof"));
-           }
-           defaultName = MiscTools.toValidFileName(proofName) + fileExtension;
-           selectedFile = new File(selectedFile.getParentFile(), defaultName);
-       }
-       return new Pair<File, String>(selectedFile, defaultName);
-   }
-   
-   /**
-    * {@inheritDoc}
-    */
-   @Override
-   public void proofDisposing(final ProofDisposedEvent e) {
-      super.proofDisposing(e);
-      // Remove proof from user interface
-      ThreadUtilities.invokeAndWait(new Runnable() {
-         @Override
-         public void run() {
-            mainWindow.getProofList().removeProof(e.getSource());            
-         }
-      });
-    }
-
-   @Override
-   public boolean selectProofObligation(InitConfig initConfig) {
-      return ProofManagementDialog.showInstance(initConfig);
-   }
-
-   @Override
-   public void registerProofAggregate(ProofAggregate pa) {
-      super.registerProofAggregate(pa);
-      mainWindow.addProblem(pa);
-      mainWindow.setStandardStatusLine();
-   }
-
-   @Override
-   public void loadingStarted(AbstractProblemLoader loader) {
-      getMediator().stopInterface(true);
-      super.loadingStarted(loader);
-   }
-
-   @Override
-   public void loadingFinished(AbstractProblemLoader loader, LoadedPOContainer poContainer, ProofAggregate proofList, ReplayResult result) throws ProblemLoaderException {
-      super.loadingFinished(loader, poContainer, proofList, result);
-      if (proofList != null) {
-         getMediator().setProof(loader.getProof());
-         if (result != null) {
-             if ("".equals(result.getStatus())) {
-                 this.resetStatus(this);
-              } else {
-                 this.reportStatus(this, result.getStatus());                         
-              }
-             getMediator().getSelectionModel().setSelectedNode(result.getNode());
-             if (result.hasErrors()) {
-                 throw new ProblemLoaderException(loader,
-                       "Proof could only be loaded partially.\n" +
-                             "In summary " + result.getErrorList().size() +
-                             " not loadable rule application(s) have been detected.\n" +
-                             "The first one:\n"+result.getErrorList().get(0).getMessage(), result.getErrorList().get(0));
-             }
-         } else {
-            // should never happen as replay always returns a result object
-             //TODO (DS): Why is it then there? If this happens, we will get\\
-             // a NullPointerException just a line below...
-            getMediator().getSelectionModel().setSelectedNode(loader.getProof().root());                         
-         }
-
-      }
-        getMediator().resetNrGoalsClosedByHeuristics();
-        if (poContainer != null && poContainer.getProofOblInput() instanceof KeYUserProblemFile) {
-            ((KeYUserProblemFile)poContainer.getProofOblInput()).close();
-        }
-   }
-   
-   
-   
-
-   
-   /**
-    * Loads the given location and returns all required references as {@link KeYEnvironment}
-    * with KeY's {@link MainWindow}.
-    * @param location The location to load.
-    * @param classPaths The class path entries to use.
-    * @param bootClassPath The boot class path to use.
-    * @param includes Optional includes to consider.
-    * @param makeMainWindowVisible Make KeY's {@link MainWindow} visible if it is not already visible?
-    * @return The {@link KeYEnvironment} which contains all references to the loaded location.
-    * @throws ProblemLoaderException Occurred Exception
-    */
-   public static KeYEnvironment<WindowUserInterfaceControl> loadInMainWindow(File location,
-                                                                             List<File> classPaths,
-                                                                             File bootClassPath,
-                                                                             List<File> includes,
-                                                                             boolean makeMainWindowVisible) throws ProblemLoaderException {
-      return loadInMainWindow(null, location, classPaths, bootClassPath, includes, false, makeMainWindowVisible);
-   }
-   
-   /**
-    * Loads the given location and returns all required references as {@link KeYEnvironment}
-    * with KeY's {@link MainWindow}.
-    * @param profile The {@link Profile} to use.
-    * @param location The location to load.
-    * @param classPaths The class path entries to use.
-    * @param bootClassPath The boot class path to use.
-    * @param includes Optional includes to consider.
-    * @param makeMainWindowVisible Make KeY's {@link MainWindow} visible if it is not already visible?
-    * @param forceNewProfileOfNewProofs {@code} true {@link #profileOfNewProofs} will be used as {@link Profile} of new proofs, {@code false} {@link Profile} specified by problem file will be used for new proofs.
-    * @return The {@link KeYEnvironment} which contains all references to the loaded location.
-    * @throws ProblemLoaderException Occurred Exception
-    */
-   public static KeYEnvironment<WindowUserInterfaceControl> loadInMainWindow(Profile profile,
-                                                                             File location,
-                                                                             List<File> classPaths,
-                                                                             File bootClassPath,
-                                                                             List<File> includes,
-                                                                             boolean forceNewProfileOfNewProofs,
-                                                                             boolean makeMainWindowVisible) throws ProblemLoaderException {
-      MainWindow main = MainWindow.getInstance();
-      if (makeMainWindowVisible && !main.isVisible()) {
-          main.setVisible(true);
-      }
-      AbstractProblemLoader loader = main.getUserInterface().load(profile, location, classPaths, bootClassPath, includes, null, forceNewProfileOfNewProofs);
-      InitConfig initConfig = loader.getInitConfig();
-      return new KeYEnvironment<WindowUserInterfaceControl>(main.getUserInterface(), initConfig,
-          loader.getProof(), loader.getProofScript(), loader.getResult());
-   }
-
-   @Override
-   public void notify(NotificationEvent event) {
-      mainWindow.notify(event);
-   }
-
-   @Override
-   public void reportWarnings(ImmutableSet<PositionedString> warnings) {
-     final JDialog dialog = new JDialog(MainWindow.getInstance(), 
-                                        SLEnvInput.getLanguage() + " warning", 
-                                        true);
-     dialog.setDefaultCloseOperation(WindowConstants.DISPOSE_ON_CLOSE);
-     Container pane = dialog.getContentPane();
-     pane.setLayout(new BorderLayout());
-     
-     //top label
-     JLabel label = new JLabel("The following non-fatal "
-                               + "problems occurred when translating your " 
-                               + SLEnvInput.getLanguage() + " specifications:");
-     label.setBorder(BorderFactory.createEmptyBorder(5, 5, 0, 5));
-     pane.add(label, BorderLayout.NORTH);
-       
-     //scrollable warning list
-     JScrollPane scrollpane = new JScrollPane();
-     scrollpane.setBorder(BorderFactory.createEmptyBorder(5, 5, 5, 5));
-     JList<PositionedString> list = new JList<PositionedString>(warnings.toArray(new PositionedString[warnings.size()]));
-     list.setBorder(BorderFactory.createLoweredBevelBorder());
-     scrollpane.setViewportView(list);
-     pane.add(scrollpane, BorderLayout.CENTER);
- 
-     //ok button
-     final JButton button = new JButton("OK");
-     button.addActionListener(new ActionListener() {
-         @Override
-         public void actionPerformed(ActionEvent e) {
-             dialog.setVisible(false);
-         }
-     });
-     Dimension buttonDim = new Dimension(100, 27);
-     button.setPreferredSize(buttonDim);
-     button.setMinimumSize(buttonDim);
-     JPanel panel = new JPanel();
-     panel.add(button);
-     pane.add(panel, BorderLayout.SOUTH);
-     dialog.getRootPane().setDefaultButton(button);
-     
-     button.registerKeyboardAction(
-         new ActionListener() {
-             @Override
-            public void actionPerformed(ActionEvent event) {
-                 if(event.getActionCommand().equals("ESC")) {
-                     button.doClick();
-                 }
-             }
-         },
-         "ESC",
-         KeyStroke.getKeyStroke(KeyEvent.VK_ESCAPE, 0),
-         JComponent.WHEN_IN_FOCUSED_WINDOW);
-     
-     dialog.setSize(700, 300);
-     dialog.setLocationRelativeTo(MainWindow.getInstance());
-     dialog.setVisible(true);
-     dialog.dispose();
-   }
-
-   /**
-    * {@inheritDoc}
-    */
-   @Override
-   public TermLabelVisibilityManager getTermLabelVisibilityManager() {
-      return mainWindow.getVisibleTermLabels();
-   }
-}
-=======
-// This file is part of KeY - Integrated Deductive Software Design
-//
-// Copyright (C) 2001-2011 Universitaet Karlsruhe (TH), Germany
-//                         Universitaet Koblenz-Landau, Germany
-//                         Chalmers University of Technology, Sweden
-// Copyright (C) 2011-2014 Karlsruhe Institute of Technology, Germany
-//                         Technical University Darmstadt, Germany
-//                         Chalmers University of Technology, Sweden
-//
-// The KeY system is protected by the GNU General
-// Public License. See LICENSE.TXT for details.
-//
-
-package de.uka.ilkd.key.gui;
-
-import java.awt.BorderLayout;
-import java.awt.Container;
-import java.awt.Dimension;
-import java.awt.event.ActionEvent;
-import java.awt.event.ActionListener;
-import java.awt.event.KeyEvent;
-import java.io.File;
-import java.io.IOException;
-import java.util.LinkedList;
-import java.util.List;
-import java.util.Properties;
-
-import javax.swing.BorderFactory;
-import javax.swing.JButton;
-import javax.swing.JComponent;
-import javax.swing.JDialog;
-import javax.swing.JLabel;
-import javax.swing.JList;
-import javax.swing.JOptionPane;
-import javax.swing.JPanel;
-import javax.swing.JScrollPane;
-import javax.swing.KeyStroke;
-import javax.swing.WindowConstants;
-
-import org.key_project.util.collection.ImmutableSet;
-
-import de.uka.ilkd.key.control.AbstractProofControl;
-import de.uka.ilkd.key.control.KeYEnvironment;
-import de.uka.ilkd.key.control.TermLabelVisibilityManager;
-import de.uka.ilkd.key.control.UserInterfaceControl;
-import de.uka.ilkd.key.control.instantiation_model.TacletInstantiationModel;
-import de.uka.ilkd.key.core.KeYMediator;
-import de.uka.ilkd.key.gui.mergerule.MergeRuleCompletion;
-import de.uka.ilkd.key.gui.notification.events.GeneralFailureEvent;
-import de.uka.ilkd.key.gui.notification.events.NotificationEvent;
-import de.uka.ilkd.key.macros.ProofMacro;
-import de.uka.ilkd.key.macros.ProofMacroFinishedInfo;
-import de.uka.ilkd.key.parser.Location;
-import de.uka.ilkd.key.proof.ApplyStrategy;
-import de.uka.ilkd.key.proof.ApplyStrategy.ApplyStrategyInfo;
-import de.uka.ilkd.key.proof.Goal;
-import de.uka.ilkd.key.proof.Proof;
-import de.uka.ilkd.key.proof.ProofAggregate;
-import de.uka.ilkd.key.proof.TaskFinishedInfo;
-import de.uka.ilkd.key.proof.TaskStartedInfo;
-import de.uka.ilkd.key.proof.event.ProofDisposedEvent;
-import de.uka.ilkd.key.proof.init.IPersistablePO.LoadedPOContainer;
-import de.uka.ilkd.key.proof.init.InitConfig;
-import de.uka.ilkd.key.proof.init.KeYUserProblemFile;
-import de.uka.ilkd.key.proof.init.Profile;
-import de.uka.ilkd.key.proof.init.ProofInputException;
-import de.uka.ilkd.key.proof.init.ProofOblInput;
-import de.uka.ilkd.key.proof.io.AbstractProblemLoader;
-import de.uka.ilkd.key.proof.io.AbstractProblemLoader.ReplayResult;
-import de.uka.ilkd.key.proof.io.ProblemLoader;
-import de.uka.ilkd.key.proof.io.ProblemLoaderException;
-import de.uka.ilkd.key.proof.io.ProofSaver;
-import de.uka.ilkd.key.rule.IBuiltInRuleApp;
-import de.uka.ilkd.key.speclang.PositionedString;
-import de.uka.ilkd.key.speclang.SLEnvInput;
-import de.uka.ilkd.key.strategy.StrategyProperties;
-import de.uka.ilkd.key.ui.AbstractMediatorUserInterfaceControl;
-import de.uka.ilkd.key.ui.MediatorProofControl;
-import de.uka.ilkd.key.util.KeYConstants;
-import de.uka.ilkd.key.util.MiscTools;
-import de.uka.ilkd.key.util.Pair;
-import de.uka.ilkd.key.util.ThreadUtilities;
-
-/**
- * Implementation of {@link UserInterfaceControl} which controls the {@link MainWindow}
- * with the typical user interface of KeY.
- * @author Mattias Ulbrich
- */
-public class WindowUserInterfaceControl extends AbstractMediatorUserInterfaceControl {
-    private final MainWindow mainWindow;
-
-    private final LinkedList<InteractiveRuleApplicationCompletion> completions =
-            new LinkedList<InteractiveRuleApplicationCompletion>();
-
-    public WindowUserInterfaceControl(MainWindow mainWindow) {
-        this.mainWindow = mainWindow;
-        completions.add(new FunctionalOperationContractCompletion());
-        completions.add(new DependencyContractCompletion());
-        completions.add(new LoopInvariantRuleCompletion());
-        completions.add(new BlockContractCompletion(mainWindow));
-        completions.add(MergeRuleCompletion.INSTANCE);
-    }
-
-    @Override
-   protected MediatorProofControl createProofControl() {
-       return new MediatorProofControl(this) {
-          /**
-           * {@inheritDoc}
-           */
-          @Override
-          public boolean isAutoModeSupported(Proof proof) {
-             return super.isAutoModeSupported(proof) &&
-                    mainWindow.getProofList().containsProof(proof);
-          }
-       };
-    }
-    
-    /**
-     * loads the problem or proof from the given file
-     *
-     * @param file the File with the problem description or the proof
-     * @param classPath the class path entries to use.
-     * @param bootClassPath the boot class path to use.
-     */
-    public void loadProblem(File file, 
-                            List<File> classPath,
-                            File bootClassPath,
-                            List<File> includes) {
-        mainWindow.addRecentFile(file.getAbsolutePath());
-        getProblemLoader(file, classPath, bootClassPath, includes, getMediator()).runAsynchronously();
-    }
-
-    @Override
-    public void loadProblem(File file) {
-        loadProblem(file, null, null, null);
-    }
-
-    @Override
-    public void progressStarted(Object sender) {
-        mainWindow.getMediator().stopInterface(true);
-    }
-
-    @Override
-    public void progressStopped(Object sender) {
-        mainWindow.getMediator().startInterface(true);
-    }
-
-    @Override
-    public void reportException(Object sender, ProofOblInput input, Exception e) {
-        reportStatus(sender, input.name() + " failed");
-    }
-
-    @Override
-    public void reportStatus(Object sender, String status, int progress) {
-        mainWindow.setStatusLine(status, progress);
-    }
-
-    @Override
-    public void reportStatus(Object sender, String status) {
-        mainWindow.setStatusLine(status);
-    }
-
-    @Override
-    public void resetStatus(Object sender) {
-        mainWindow.setStandardStatusLine();
-    }
-
-    @Override
-    public void taskFinished(TaskFinishedInfo info) {
-        super.taskFinished(info);
-        if (info.getSource() instanceof ApplyStrategy) {
-            if (!isAtLeastOneMacroRunning()) {
-                resetStatus(this);
-            }
-            ApplyStrategy.ApplyStrategyInfo result =
-                    (ApplyStrategyInfo) info.getResult();
-
-            Proof proof = info.getProof();
-            if (proof != null && !proof.closed() && mainWindow.getMediator().getSelectedProof() == proof) {
-                Goal g = result.nonCloseableGoal();
-                if (g == null) {
-                    g = proof.openGoals().head();
-                }
-                mainWindow.getMediator().goalChosen(g);
-                if (inStopAtFirstUncloseableGoalMode(info.getProof())) {
-                    // iff Stop on non-closeable Goal is selected a little
-                    // popup is generated and proof is stopped
-                    AutoDismissDialog dialog = new AutoDismissDialog(
-                            "Couldn't close Goal Nr. " + g.node().serialNr()
-                            + " automatically");
-                    dialog.show();
-                }
-            }
-            mainWindow.displayResults(info.toString());
-        } else if (info.getSource() instanceof ProofMacro) {
-            if (!isAtLeastOneMacroRunning()) {
-                resetStatus(this);
-                assert info instanceof ProofMacroFinishedInfo;
-                Proof proof = info.getProof();
-                if (proof != null && !proof.closed() && mainWindow.getMediator().getSelectedProof() == proof) {
-                    Goal g = proof.openGoals().head();
-                    mainWindow.getMediator().goalChosen(g);
-                    if (inStopAtFirstUncloseableGoalMode(info.getProof())) {
-                        // iff Stop on non-closeable Goal is selected a little
-                        // popup is generated and proof is stopped
-                        AutoDismissDialog dialog = new AutoDismissDialog(
-                                "Couldn't close Goal Nr. " + g.node().serialNr()
-                                + " automatically");
-                        dialog.show();
-                    }
-                }
-            }
-        } else if (info.getSource() instanceof ProblemLoader) {
-            resetStatus(this);
-            Throwable result = (Throwable) info.getResult();
-            if (info.getResult() != null) {
-                ExceptionDialog.showDialog(mainWindow, result);
-            } else if (getMediator().getUI().isSaveOnly()) {
-                mainWindow.displayResults("Finished Saving!");
-            } else {
-                KeYMediator mediator = mainWindow.getMediator();
-                mediator.getNotationInfo().refresh(mediator.getServices());
-                ProblemLoader problemLoader = (ProblemLoader) info.getSource();
-                if(problemLoader.hasProofScript()) {
-                    Pair<String, Location> scriptAndLoc;
-                    try {
-                        scriptAndLoc = problemLoader.readProofScript();
-                        ProofScriptWorker psw = new ProofScriptWorker(mainWindow.getMediator(),
-                                scriptAndLoc.first, scriptAndLoc.second);
-                        psw.init();
-                        psw.execute();
-                    } catch (ProofInputException e) {
-                        // TODO
-                        e.printStackTrace();
-                    }
-                } else if (macroChosen()) {
-                    applyMacro();
-                }
-            }
-        } else {
-            resetStatus(this);
-            if (!info.toString().isEmpty()) {
-                mainWindow.displayResults(info.toString());
-            }
-        }
-        // this seems to be a good place to free some memory
-        Runtime.getRuntime().gc();
-    }
-
-    protected boolean inStopAtFirstUncloseableGoalMode(Proof proof) {
-        return proof.getSettings().getStrategySettings()
-                .getActiveStrategyProperties().getProperty(
-                        StrategyProperties.STOPMODE_OPTIONS_KEY).equals(
-                                StrategyProperties.STOPMODE_NONCLOSE);
-    }
-
-    @Override
-    public void taskProgress(int position) {
-        super.taskProgress(position);
-        mainWindow.getStatusLine().setProgress(position);
-
-    }
-
-    @Override
-    public void taskStarted(TaskStartedInfo info) {
-        super.taskStarted(info);
-        mainWindow.setStatusLine(info.getMessage(), info.getSize());
-    }
-
-    @Override
-    public void setMaximum(int maximum) {
-        mainWindow.getStatusLine().setProgressBarMaximum(maximum);
-    }
-
-    @Override
-    public void setProgress(int progress) {
-        mainWindow.getStatusLine().setProgress(progress);
-    }
-
-    @Override
-    public void notifyAutoModeBeingStarted() {
-        mainWindow.setCursor(new java.awt.Cursor(java.awt.Cursor.WAIT_CURSOR));
-        super.notifyAutoModeBeingStarted();
-    }
-
-    @Override
-    public void notifyAutomodeStopped() {
-        mainWindow.setCursor(new java.awt.Cursor(java.awt.Cursor.DEFAULT_CURSOR));
-        super.notifyAutomodeStopped();
-    }
-
-    @Override
-    public void completeAndApplyTacletMatch(TacletInstantiationModel[] models,
-                                            Goal goal) {
-        new TacletMatchCompletionDialog(mainWindow, models, goal, mainWindow.getMediator());
-    }
-
-    @Override
-    public boolean confirmTaskRemoval(String string) {
-        int answer = JOptionPane.showConfirmDialog(
-                MainWindow.getInstance(), string, "Abandon Proof",
-                JOptionPane.YES_NO_OPTION);
-        return answer == JOptionPane.YES_OPTION;
-    }
-
-    @Override
-    public void openExamples() {
-        mainWindow.openExamples();
-    }
-
-    @Override
-    public IBuiltInRuleApp completeBuiltInRuleApp(IBuiltInRuleApp app, Goal goal, boolean forced) {
-        if (mainWindow.getMediator().isInAutoMode()) {
-            return AbstractProofControl.completeBuiltInRuleAppByDefault(app, goal, forced);
-        }
-        IBuiltInRuleApp result = app;
-        for (InteractiveRuleApplicationCompletion compl : completions ) {
-            if (compl.canComplete(app)) {
-                result = compl.complete(app, goal, forced);
-                break;
-            }
-        }
-        return (result != null && result.complete()) ? result : null;
-    }
-
-   /**
-    * {@inheritDoc}
-    */
-   @Override
-   public KeYMediator getMediator() {
-      return mainWindow.getMediator();
-   }
-
-   
-   /**
-    * {@inheritDoc}
-    */
-   @Override
-   public AbstractProblemLoader load(Profile profile,
-                                    File file,
-                                    List<File> classPath,
-                                    File bootClassPath,
-                                    List<File> includes,
-                                    Properties poPropertiesToForce,
-                                    boolean forceNewProfileOfNewProofs) throws ProblemLoaderException {
-      if (file != null) {
-         mainWindow.getRecentFiles().addRecentFile(file.getAbsolutePath());
-      }
-      try {
-         getMediator().stopInterface(true);
-         return super.load(profile, file, classPath, bootClassPath, includes, poPropertiesToForce, forceNewProfileOfNewProofs);
-      }
-      finally {
-         getMediator().startInterface(true);
-      }
-   }
-
-   /**
-    * save proof in file. If autoSave is on, this will potentially overwrite already
-    * existing proof files with the same name. Otherwise the save dialog pops up.
-    * For loaded proofs both are turned off by default, i.e. only manual saving is
-    * possible, and the save dialog never pops up automatically (except for hitting
-    * the "Save ..." or "Save current proof" button).
-    */
-   public File saveProof(Proof proof, String fileExtension) {
-       final MainWindow mainWindow = MainWindow.getInstance();
-       final KeYFileChooser jFC = KeYFileChooser.getFileChooser("Choose filename to save proof");
-
-       Pair<File, String> f = fileName(proof, fileExtension);
-       final boolean saved = jFC.showSaveDialog(mainWindow, f.first, f.second);
-       File file = null;
-       if (saved) {
-           file = jFC.getSelectedFile();
-           final String filename = file.getAbsolutePath();
-           ProofSaver saver =
-                   new ProofSaver(proof, filename, KeYConstants.INTERNAL_VERSION);
-           String errorMsg;
-           try {
-               errorMsg = saver.save();
-           } catch (IOException e) {
-               errorMsg = e.toString();
-           }
-           if (errorMsg != null) {
-               mainWindow.notify(new GeneralFailureEvent("Saving Proof failed.\n Error: " + errorMsg));
-           } else {
-              proof.setProofFile(file);
-           }
-       } else {
-           jFC.resetPath();
-       }
-       return file;
-   }
-
-   protected static Pair<File, String> fileName(Proof proof, String fileExtension) {
-       // TODO: why do we use GUI components here?
-       final KeYFileChooser jFC = KeYFileChooser.getFileChooser("Choose filename to save proof");
-
-       File selectedFile = null;
-       if (proof != null) {
-          selectedFile = proof.getProofFile();
-       }
-       // Suggest default file name if required
-       final String defaultName;
-       if (selectedFile == null) {
-           defaultName = MiscTools.toValidFileName(proof.name().toString()) + fileExtension;
-           selectedFile = new File(jFC.getCurrentDirectory(), defaultName);
-       } else if (selectedFile.getName().endsWith(".proof") && fileExtension.equals(".proof")) {
-           defaultName = selectedFile.getName();
-       } else {
-           String proofName = proof.name().toString();
-           if (proofName.endsWith(".key")) {
-               proofName = proofName.substring(0, proofName.lastIndexOf(".key"));
-           } else if (proofName.endsWith(".proof")) {
-               proofName = proofName.substring(0, proofName.lastIndexOf(".proof"));
-           }
-           defaultName = MiscTools.toValidFileName(proofName) + fileExtension;
-           selectedFile = new File(selectedFile.getParentFile(), defaultName);
-       }
-       return new Pair<File, String>(selectedFile, defaultName);
-   }
-   
-   /**
-    * {@inheritDoc}
-    */
-   @Override
-   public void proofDisposing(final ProofDisposedEvent e) {
-      super.proofDisposing(e);
-      // Remove proof from user interface
-      ThreadUtilities.invokeAndWait(new Runnable() {
-         @Override
-         public void run() {
-            mainWindow.getProofList().removeProof(e.getSource());            
-         }
-      });
-    }
-
-   @Override
-   public boolean selectProofObligation(InitConfig initConfig) {
-      return ProofManagementDialog.showInstance(initConfig);
-   }
-
-   @Override
-   public void registerProofAggregate(ProofAggregate pa) {
-      super.registerProofAggregate(pa);
-      mainWindow.addProblem(pa);
-      mainWindow.setStandardStatusLine();
-   }
-
-   @Override
-   public void loadingStarted(AbstractProblemLoader loader) {
-      getMediator().stopInterface(true);
-      super.loadingStarted(loader);
-   }
-
-   @Override
-   public void loadingFinished(AbstractProblemLoader loader, LoadedPOContainer poContainer, ProofAggregate proofList, ReplayResult result) throws ProblemLoaderException {
-      super.loadingFinished(loader, poContainer, proofList, result);
-      if (proofList != null) {
-         getMediator().setProof(loader.getProof());
-         if (result != null) {
-             if ("".equals(result.getStatus())) {
-                 this.resetStatus(this);
-              } else {
-                 this.reportStatus(this, result.getStatus());                         
-              }
-             getMediator().getSelectionModel().setSelectedNode(result.getNode());
-             if (result.hasErrors()) {
-                 throw new ProblemLoaderException(loader,
-                       "Proof could only be loaded partially.\n" +
-                             "In summary " + result.getErrorList().size() +
-                             " not loadable rule application(s) have been detected.\n" +
-                             "The first one:\n"+result.getErrorList().get(0).getMessage(), result.getErrorList().get(0));
-             }
-         } else {
-            // should never happen as replay always returns a result object
-             //TODO (DS): Why is it then there? If this happens, we will get\\
-             // a NullPointerException just a line below...
-            getMediator().getSelectionModel().setSelectedNode(loader.getProof().root());                         
-         }
-
-      }
-        getMediator().resetNrGoalsClosedByHeuristics();
-        if (poContainer != null && poContainer.getProofOblInput() instanceof KeYUserProblemFile) {
-            ((KeYUserProblemFile)poContainer.getProofOblInput()).close();
-        }
-   }
-   
-   
-   
-
-   
-   /**
-    * Loads the given location and returns all required references as {@link KeYEnvironment}
-    * with KeY's {@link MainWindow}.
-    * @param location The location to load.
-    * @param classPaths The class path entries to use.
-    * @param bootClassPath The boot class path to use.
-    * @param includes Optional includes to consider.
-    * @param makeMainWindowVisible Make KeY's {@link MainWindow} visible if it is not already visible?
-    * @return The {@link KeYEnvironment} which contains all references to the loaded location.
-    * @throws ProblemLoaderException Occurred Exception
-    */
-   public static KeYEnvironment<WindowUserInterfaceControl> loadInMainWindow(File location,
-                                                                             List<File> classPaths,
-                                                                             File bootClassPath,
-                                                                             List<File> includes,
-                                                                             boolean makeMainWindowVisible) throws ProblemLoaderException {
-      return loadInMainWindow(null, location, classPaths, bootClassPath, includes, false, makeMainWindowVisible);
-   }
-   
-   /**
-    * Loads the given location and returns all required references as {@link KeYEnvironment}
-    * with KeY's {@link MainWindow}.
-    * @param profile The {@link Profile} to use.
-    * @param location The location to load.
-    * @param classPaths The class path entries to use.
-    * @param bootClassPath The boot class path to use.
-    * @param includes Optional includes to consider.
-    * @param makeMainWindowVisible Make KeY's {@link MainWindow} visible if it is not already visible?
-    * @param forceNewProfileOfNewProofs {@code} true {@link #profileOfNewProofs} will be used as {@link Profile} of new proofs, {@code false} {@link Profile} specified by problem file will be used for new proofs.
-    * @return The {@link KeYEnvironment} which contains all references to the loaded location.
-    * @throws ProblemLoaderException Occurred Exception
-    */
-   public static KeYEnvironment<WindowUserInterfaceControl> loadInMainWindow(Profile profile,
-                                                                             File location,
-                                                                             List<File> classPaths,
-                                                                             File bootClassPath,
-                                                                             List<File> includes,
-                                                                             boolean forceNewProfileOfNewProofs,
-                                                                             boolean makeMainWindowVisible) throws ProblemLoaderException {
-      MainWindow main = MainWindow.getInstance();
-      if (makeMainWindowVisible && !main.isVisible()) {
-          main.setVisible(true);
-      }
-      AbstractProblemLoader loader = main.getUserInterface().load(profile, location, classPaths, bootClassPath, includes, null, forceNewProfileOfNewProofs);
-      InitConfig initConfig = loader.getInitConfig();
-      return new KeYEnvironment<WindowUserInterfaceControl>(main.getUserInterface(), initConfig,
-          loader.getProof(), loader.getProofScript(), loader.getResult());
-   }
-
-   @Override
-   public void notify(NotificationEvent event) {
-      mainWindow.notify(event);
-   }
-
-   @Override
-   public void reportWarnings(ImmutableSet<PositionedString> warnings) {
-     final JDialog dialog = new JDialog(MainWindow.getInstance(), 
-                                        SLEnvInput.getLanguage() + " warning", 
-                                        true);
-     dialog.setDefaultCloseOperation(WindowConstants.DISPOSE_ON_CLOSE);
-     Container pane = dialog.getContentPane();
-     pane.setLayout(new BorderLayout());
-     
-     //top label
-     JLabel label = new JLabel("The following non-fatal "
-                               + "problems occurred when translating your " 
-                               + SLEnvInput.getLanguage() + " specifications:");
-     label.setBorder(BorderFactory.createEmptyBorder(5, 5, 0, 5));
-     pane.add(label, BorderLayout.NORTH);
-       
-     //scrollable warning list
-     JScrollPane scrollpane = new JScrollPane();
-     scrollpane.setBorder(BorderFactory.createEmptyBorder(5, 5, 5, 5));
-     JList<PositionedString> list = new JList<PositionedString>(warnings.toArray(new PositionedString[warnings.size()]));
-     list.setBorder(BorderFactory.createLoweredBevelBorder());
-     scrollpane.setViewportView(list);
-     pane.add(scrollpane, BorderLayout.CENTER);
- 
-     //ok button
-     final JButton button = new JButton("OK");
-     button.addActionListener(new ActionListener() {
-         @Override
-         public void actionPerformed(ActionEvent e) {
-             dialog.setVisible(false);
-         }
-     });
-     Dimension buttonDim = new Dimension(100, 27);
-     button.setPreferredSize(buttonDim);
-     button.setMinimumSize(buttonDim);
-     JPanel panel = new JPanel();
-     panel.add(button);
-     pane.add(panel, BorderLayout.SOUTH);
-     dialog.getRootPane().setDefaultButton(button);
-     
-     button.registerKeyboardAction(
-         new ActionListener() {
-             @Override
-            public void actionPerformed(ActionEvent event) {
-                 if(event.getActionCommand().equals("ESC")) {
-                     button.doClick();
-                 }
-             }
-         },
-         "ESC",
-         KeyStroke.getKeyStroke(KeyEvent.VK_ESCAPE, 0),
-         JComponent.WHEN_IN_FOCUSED_WINDOW);
-     
-     dialog.setSize(700, 300);
-     dialog.setLocationRelativeTo(MainWindow.getInstance());
-     dialog.setVisible(true);
-     dialog.dispose();
-   }
-
-   /**
-    * {@inheritDoc}
-    */
-   @Override
-   public TermLabelVisibilityManager getTermLabelVisibilityManager() {
-      return mainWindow.getVisibleTermLabels();
-   }
-}
->>>>>>> df141c89
+// This file is part of KeY - Integrated Deductive Software Design
+//
+// Copyright (C) 2001-2011 Universitaet Karlsruhe (TH), Germany
+//                         Universitaet Koblenz-Landau, Germany
+//                         Chalmers University of Technology, Sweden
+// Copyright (C) 2011-2014 Karlsruhe Institute of Technology, Germany
+//                         Technical University Darmstadt, Germany
+//                         Chalmers University of Technology, Sweden
+//
+// The KeY system is protected by the GNU General
+// Public License. See LICENSE.TXT for details.
+//
+
+package de.uka.ilkd.key.gui;
+
+import java.awt.BorderLayout;
+import java.awt.Container;
+import java.awt.Dimension;
+import java.awt.event.ActionEvent;
+import java.awt.event.ActionListener;
+import java.awt.event.KeyEvent;
+import java.io.File;
+import java.io.IOException;
+import java.util.LinkedList;
+import java.util.List;
+import java.util.Properties;
+
+import javax.swing.BorderFactory;
+import javax.swing.JButton;
+import javax.swing.JComponent;
+import javax.swing.JDialog;
+import javax.swing.JLabel;
+import javax.swing.JList;
+import javax.swing.JOptionPane;
+import javax.swing.JPanel;
+import javax.swing.JScrollPane;
+import javax.swing.KeyStroke;
+import javax.swing.WindowConstants;
+
+import de.uka.ilkd.key.proof.io.*;
+import org.key_project.util.collection.ImmutableSet;
+
+import de.uka.ilkd.key.control.AbstractProofControl;
+import de.uka.ilkd.key.control.KeYEnvironment;
+import de.uka.ilkd.key.control.TermLabelVisibilityManager;
+import de.uka.ilkd.key.control.UserInterfaceControl;
+import de.uka.ilkd.key.control.instantiation_model.TacletInstantiationModel;
+import de.uka.ilkd.key.core.KeYMediator;
+import de.uka.ilkd.key.gui.mergerule.MergeRuleCompletion;
+import de.uka.ilkd.key.gui.notification.events.GeneralFailureEvent;
+import de.uka.ilkd.key.gui.notification.events.NotificationEvent;
+import de.uka.ilkd.key.macros.ProofMacro;
+import de.uka.ilkd.key.macros.ProofMacroFinishedInfo;
+import de.uka.ilkd.key.parser.Location;
+import de.uka.ilkd.key.proof.ApplyStrategy;
+import de.uka.ilkd.key.proof.ApplyStrategy.ApplyStrategyInfo;
+import de.uka.ilkd.key.proof.Goal;
+import de.uka.ilkd.key.proof.Proof;
+import de.uka.ilkd.key.proof.ProofAggregate;
+import de.uka.ilkd.key.proof.TaskFinishedInfo;
+import de.uka.ilkd.key.proof.TaskStartedInfo;
+import de.uka.ilkd.key.proof.event.ProofDisposedEvent;
+import de.uka.ilkd.key.proof.init.IPersistablePO.LoadedPOContainer;
+import de.uka.ilkd.key.proof.init.InitConfig;
+import de.uka.ilkd.key.proof.init.KeYUserProblemFile;
+import de.uka.ilkd.key.proof.init.Profile;
+import de.uka.ilkd.key.proof.init.ProofInputException;
+import de.uka.ilkd.key.proof.init.ProofOblInput;
+import de.uka.ilkd.key.proof.io.AbstractProblemLoader;
+import de.uka.ilkd.key.proof.io.AbstractProblemLoader.ReplayResult;
+import de.uka.ilkd.key.proof.io.ProblemLoader;
+import de.uka.ilkd.key.proof.io.ProblemLoaderException;
+import de.uka.ilkd.key.proof.io.ProofSaver;
+import de.uka.ilkd.key.rule.IBuiltInRuleApp;
+import de.uka.ilkd.key.speclang.PositionedString;
+import de.uka.ilkd.key.speclang.SLEnvInput;
+import de.uka.ilkd.key.strategy.StrategyProperties;
+import de.uka.ilkd.key.ui.AbstractMediatorUserInterfaceControl;
+import de.uka.ilkd.key.ui.MediatorProofControl;
+import de.uka.ilkd.key.util.KeYConstants;
+import de.uka.ilkd.key.util.MiscTools;
+import de.uka.ilkd.key.util.Pair;
+import de.uka.ilkd.key.util.ThreadUtilities;
+
+/**
+ * Implementation of {@link UserInterfaceControl} which controls the {@link MainWindow}
+ * with the typical user interface of KeY.
+ * @author Mattias Ulbrich
+ */
+public class WindowUserInterfaceControl extends AbstractMediatorUserInterfaceControl {
+    private final MainWindow mainWindow;
+
+    private final LinkedList<InteractiveRuleApplicationCompletion> completions =
+            new LinkedList<InteractiveRuleApplicationCompletion>();
+
+    public WindowUserInterfaceControl(MainWindow mainWindow) {
+        this.mainWindow = mainWindow;
+        completions.add(new FunctionalOperationContractCompletion());
+        completions.add(new DependencyContractCompletion());
+        completions.add(new LoopInvariantRuleCompletion());
+        completions.add(new BlockContractInternalCompletion(mainWindow));
+        completions.add(new BlockContractExternalCompletion(mainWindow));
+        completions.add(new LoopContractInternalCompletion(mainWindow));
+        completions.add(new LoopContractExternalCompletion(mainWindow));
+        completions.add(new LoopContractApplyHeadCompletion(mainWindow));
+        completions.add(MergeRuleCompletion.INSTANCE);
+    }
+
+   @Override
+   protected MediatorProofControl createProofControl() {
+       return new MediatorProofControl(this) {
+          /**
+           * {@inheritDoc}
+           */
+          @Override
+          public boolean isAutoModeSupported(Proof proof) {
+             return super.isAutoModeSupported(proof) &&
+                    mainWindow.getProofList().containsProof(proof);
+          }
+       };
+    }
+
+    /**
+     * loads the problem or proof from the given file
+     *
+     * @param file the File with the problem description or the proof
+     * @param classPath the class path entries to use.
+     * @param bootClassPath the boot class path to use.
+     */
+    public void loadProblem(File file,
+                            List<File> classPath,
+                            File bootClassPath,
+                            List<File> includes) {
+        mainWindow.addRecentFile(file.getAbsolutePath());
+        getProblemLoader(file, classPath, bootClassPath,
+                         includes, getMediator()).runAsynchronously();
+    }
+
+    @Override
+    public void loadProblem(File file) {
+        loadProblem(file, null, null, null);
+    }
+
+    @Override
+    public void progressStarted(Object sender) {
+        mainWindow.getMediator().stopInterface(true);
+    }
+
+    @Override
+    public void progressStopped(Object sender) {
+        mainWindow.getMediator().startInterface(true);
+    }
+
+    @Override
+    public void reportException(Object sender, ProofOblInput input,
+                                Exception e) {
+        reportStatus(sender, input.name() + " failed");
+    }
+
+    @Override
+    public void reportStatus(Object sender, String status, int progress) {
+        mainWindow.setStatusLine(status, progress);
+    }
+
+    @Override
+    public void reportStatus(Object sender, String status) {
+        mainWindow.setStatusLine(status);
+    }
+
+    @Override
+    public void resetStatus(Object sender) {
+        mainWindow.setStandardStatusLine();
+    }
+
+    @Override
+    public void taskFinished(TaskFinishedInfo info) {
+        super.taskFinished(info);
+        if (info.getSource() instanceof ApplyStrategy) {
+            if (!isAtLeastOneMacroRunning()) {
+                resetStatus(this);
+            }
+            ApplyStrategy.ApplyStrategyInfo result =
+                    (ApplyStrategyInfo) info.getResult();
+
+            Proof proof = info.getProof();
+            if (proof != null && !proof.closed()
+                && mainWindow.getMediator().getSelectedProof() == proof) {
+                Goal g = result.nonCloseableGoal();
+                if (g == null) {
+                    g = proof.openGoals().head();
+                }
+                mainWindow.getMediator().goalChosen(g);
+                if (inStopAtFirstUncloseableGoalMode(info.getProof())) {
+                    // iff Stop on non-closeable Goal is selected a little
+                    // popup is generated and proof is stopped
+                    AutoDismissDialog dialog = new AutoDismissDialog(
+                            "Couldn't close Goal Nr. " + g.node().serialNr()
+                            + " automatically");
+                    dialog.show();
+                }
+            }
+            mainWindow.displayResults(info.toString());
+        } else if (info.getSource() instanceof ProofMacro) {
+            if (!isAtLeastOneMacroRunning()) {
+                resetStatus(this);
+                assert info instanceof ProofMacroFinishedInfo;
+                Proof proof = info.getProof();
+                if (proof != null && !proof.closed()
+                    && mainWindow.getMediator().getSelectedProof() == proof) {
+                    Goal g = proof.openGoals().head();
+                    mainWindow.getMediator().goalChosen(g);
+                    if (inStopAtFirstUncloseableGoalMode(info.getProof())) {
+                        // iff Stop on non-closeable Goal is selected a little
+                        // popup is generated and proof is stopped
+                        AutoDismissDialog dialog = new AutoDismissDialog(
+                                "Couldn't close Goal Nr. " + g.node().serialNr()
+                                + " automatically");
+                        dialog.show();
+                    }
+                }
+            }
+        } else if (info.getSource() instanceof ProblemLoader) {
+            resetStatus(this);
+            Throwable result = (Throwable) info.getResult();
+            if (info.getResult() != null) {
+                ExceptionDialog.showDialog(mainWindow, result);
+            } else if (getMediator().getUI().isSaveOnly()) {
+                mainWindow.displayResults("Finished Saving!");
+            } else {
+                KeYMediator mediator = mainWindow.getMediator();
+                mediator.getNotationInfo().refresh(mediator.getServices());
+                ProblemLoader problemLoader = (ProblemLoader) info.getSource();
+                if(problemLoader.hasProofScript()) {
+                    Pair<String, Location> scriptAndLoc;
+                    try {
+                        scriptAndLoc = problemLoader.readProofScript();
+                        ProofScriptWorker psw =
+                            new ProofScriptWorker(
+                                mainWindow.getMediator(), scriptAndLoc.first,
+                                scriptAndLoc.second);
+                        psw.init();
+                        psw.execute();
+                    } catch (ProofInputException e) {
+                        // TODO
+                        e.printStackTrace();
+                    }
+                } else if (macroChosen()) {
+                    applyMacro();
+                }
+            }
+        } else {
+            resetStatus(this);
+            if (!info.toString().isEmpty()) {
+                mainWindow.displayResults(info.toString());
+            }
+        }
+        // this seems to be a good place to free some memory
+        Runtime.getRuntime().gc();
+    }
+
+    protected boolean inStopAtFirstUncloseableGoalMode(Proof proof) {
+        return proof.getSettings().getStrategySettings()
+                .getActiveStrategyProperties().getProperty(
+                        StrategyProperties.STOPMODE_OPTIONS_KEY).equals(
+                                StrategyProperties.STOPMODE_NONCLOSE);
+    }
+
+    @Override
+    public void taskProgress(int position) {
+        super.taskProgress(position);
+        mainWindow.getStatusLine().setProgress(position);
+    }
+
+    @Override
+    public void taskStarted(TaskStartedInfo info) {
+        super.taskStarted(info);
+        mainWindow.setStatusLine(info.getMessage(), info.getSize());
+    }
+
+    @Override
+    public void setMaximum(int maximum) {
+        mainWindow.getStatusLine().setProgressBarMaximum(maximum);
+    }
+
+    @Override
+    public void setProgress(int progress) {
+        mainWindow.getStatusLine().setProgress(progress);
+    }
+
+    @Override
+    public void notifyAutoModeBeingStarted() {
+        mainWindow.setCursor(new java.awt.Cursor(java.awt.Cursor.WAIT_CURSOR));
+        super.notifyAutoModeBeingStarted();
+    }
+
+    @Override
+    public void notifyAutomodeStopped() {
+        mainWindow.setCursor(new java.awt.Cursor(java.awt.Cursor.DEFAULT_CURSOR));
+        super.notifyAutomodeStopped();
+    }
+
+    @Override
+    public void completeAndApplyTacletMatch(TacletInstantiationModel[] models,
+                                            Goal goal) {
+        new TacletMatchCompletionDialog(mainWindow, models, goal,
+                                        mainWindow.getMediator());
+    }
+
+    @Override
+    public boolean confirmTaskRemoval(String string) {
+        int answer = JOptionPane.showConfirmDialog(
+                MainWindow.getInstance(), string, "Abandon Proof",
+                JOptionPane.YES_NO_OPTION);
+        return answer == JOptionPane.YES_OPTION;
+    }
+
+    @Override
+    public void openExamples() {
+        mainWindow.openExamples();
+    }
+
+    @Override
+    public IBuiltInRuleApp completeBuiltInRuleApp(IBuiltInRuleApp app,
+                                                  Goal goal, boolean forced) {
+        if (mainWindow.getMediator().isInAutoMode()) {
+            return AbstractProofControl
+                    .completeBuiltInRuleAppByDefault(app, goal, forced);
+        }
+        IBuiltInRuleApp result = app;
+        for (InteractiveRuleApplicationCompletion compl: completions) {
+            if (compl.canComplete(app)) {
+                result = compl.complete(app, goal, forced);
+                break;
+            }
+        }
+        return (result != null && result.complete()) ? result : null;
+    }
+
+   /**
+    * {@inheritDoc}
+    */
+   @Override
+   public KeYMediator getMediator() {
+      return mainWindow.getMediator();
+   }
+
+
+   /**
+    * {@inheritDoc}
+    */
+   @Override
+   public AbstractProblemLoader load(Profile profile,
+                                     File file,
+                                     List<File> classPath,
+                                     File bootClassPath,
+                                     List<File> includes,
+                                     Properties poPropertiesToForce,
+                                     boolean forceNewProfileOfNewProofs)
+            throws ProblemLoaderException {
+      if (file != null) {
+         mainWindow.getRecentFiles().addRecentFile(file.getAbsolutePath());
+      }
+      try {
+         getMediator().stopInterface(true);
+         return super.load(profile, file, classPath, bootClassPath, includes,
+                           poPropertiesToForce, forceNewProfileOfNewProofs);
+      }
+      finally {
+         getMediator().startInterface(true);
+      }
+   }
+
+   /**
+    * save proof in file. If autoSave is on, this will potentially overwrite
+    * already existing proof files with the same name. Otherwise the save
+    * dialog pops up. For loaded proofs both are turned off by default, i.e.,
+    * only manual saving is possible, and the save dialog never pops up
+    * automatically (except for hitting the "Save ..." or "Save current proof"
+    * button).
+    */
+   public File saveProof(Proof proof, String fileExtension) {
+       final MainWindow mainWindow = MainWindow.getInstance();
+       final KeYFileChooser jFC =
+          KeYFileChooser.getFileChooser("Choose filename to save proof");
+
+       Pair<File, String> f = fileName(proof, fileExtension);
+       final boolean saved = jFC.showSaveDialog(mainWindow, f.first, f.second);
+       File file = null;
+       if (saved) {
+           file = jFC.getSelectedFile();
+           final String filename = file.getAbsolutePath();
+           ProofSaver saver;
+           if (jFC.useCompression()) {
+               saver = new GZipProofSaver(proof, filename,
+                                          KeYConstants.INTERNAL_VERSION);
+           } else {
+               saver = new ProofSaver(proof, filename,
+                                      KeYConstants.INTERNAL_VERSION);
+           }
+           String errorMsg;
+           try {
+               errorMsg = saver.save();
+           } catch (IOException e) {
+               errorMsg = e.toString();
+           }
+           if (errorMsg != null) {
+               mainWindow.notify(
+                   new GeneralFailureEvent("Saving Proof failed.\n Error: "
+                                           + errorMsg));
+           } else {
+              proof.setProofFile(file);
+           }
+       } else {
+           jFC.resetPath();
+       }
+       return file;
+   }
+
+   protected static Pair<File, String> fileName(Proof proof,
+                                                String fileExtension) {
+       // TODO: why do we use GUI components here?
+       final KeYFileChooser jFC =
+          KeYFileChooser.getFileChooser("Choose filename to save proof");
+
+       File selectedFile = null;
+       if (proof != null) {
+          selectedFile = proof.getProofFile();
+       }
+       // Suggest default file name if required
+       final String defaultName;
+       if (selectedFile == null) {
+           defaultName = MiscTools.toValidFileName(proof.name().toString())
+                         + fileExtension;
+           selectedFile = new File(jFC.getCurrentDirectory(), defaultName);
+       } else if (selectedFile.getName().endsWith(".proof")
+                  && fileExtension.equals(".proof")) {
+           defaultName = selectedFile.getName();
+       } else {
+           String proofName = proof.name().toString();
+           if (proofName.endsWith(".key")) {
+               proofName =
+                  proofName.substring(0, proofName.lastIndexOf(".key"));
+           } else if (proofName.endsWith(".proof")) {
+               proofName =
+                  proofName.substring(0, proofName.lastIndexOf(".proof"));
+           }
+           defaultName = MiscTools.toValidFileName(proofName) + fileExtension;
+           selectedFile = new File(selectedFile.getParentFile(), defaultName);
+       }
+       return new Pair<File, String>(selectedFile, defaultName);
+   }
+
+   /**
+    * {@inheritDoc}
+    */
+   @Override
+   public void proofDisposing(final ProofDisposedEvent e) {
+      super.proofDisposing(e);
+      // Remove proof from user interface
+      ThreadUtilities.invokeAndWait(new Runnable() {
+         @Override
+         public void run() {
+            mainWindow.getProofList().removeProof(e.getSource());
+         }
+      });
+    }
+
+   @Override
+   public boolean selectProofObligation(InitConfig initConfig) {
+      return ProofManagementDialog.showInstance(initConfig);
+   }
+
+   @Override
+   public void registerProofAggregate(ProofAggregate pa) {
+      super.registerProofAggregate(pa);
+      mainWindow.addProblem(pa);
+      mainWindow.setStandardStatusLine();
+   }
+
+   @Override
+   public void loadingStarted(AbstractProblemLoader loader) {
+      getMediator().stopInterface(true);
+      super.loadingStarted(loader);
+   }
+
+   @Override
+   public void loadingFinished(AbstractProblemLoader loader,
+                               LoadedPOContainer poContainer,
+                               ProofAggregate proofList,
+                               ReplayResult result)
+                throws ProblemLoaderException {
+      super.loadingFinished(loader, poContainer, proofList, result);
+      if (proofList != null) {
+         getMediator().setProof(loader.getProof());
+         if (result != null) {
+             if ("".equals(result.getStatus())) {
+                 this.resetStatus(this);
+              } else {
+                 this.reportStatus(this, result.getStatus());
+              }
+             getMediator().getSelectionModel()
+                .setSelectedNode(result.getNode());
+             if (result.hasErrors()) {
+                 throw new ProblemLoaderException(loader,
+                       "Proof could only be loaded partially.\n" +
+                             "In summary " + result.getErrorList().size() +
+                             " not loadable rule application(s)" +
+                             " have been detected.\n" +
+                             "The first one:\n" +
+                             result.getErrorList().get(0).getMessage(),
+                       result.getErrorList().get(0));
+             }
+         } else {
+            // should never happen as replay always returns a result object
+             //TODO (DS): Why is it then there? If this happens, we will get\\
+             // a NullPointerException just a line below...
+            getMediator().getSelectionModel()
+               .setSelectedNode(loader.getProof().root());
+         }
+
+      }
+        getMediator().resetNrGoalsClosedByHeuristics();
+        if (poContainer != null
+            && poContainer.getProofOblInput() instanceof KeYUserProblemFile) {
+            ((KeYUserProblemFile)poContainer.getProofOblInput()).close();
+        }
+   }
+
+
+
+
+
+   /**
+    * Loads the given location and returns all required references as
+    * {@link KeYEnvironment} with KeY's {@link MainWindow}.
+    * @param location The location to load.
+    * @param classPaths The class path entries to use.
+    * @param bootClassPath The boot class path to use.
+    * @param includes Optional includes to consider.
+    * @param makeMainWindowVisible Make KeY's {@link MainWindow} visible if it
+    *                              is not already visible?
+    * @return The {@link KeYEnvironment} which contains all references to the
+    *         loaded location.
+    * @throws ProblemLoaderException Occurred Exception
+    */
+   public static KeYEnvironment<WindowUserInterfaceControl>
+      loadInMainWindow(File location,
+                       List<File> classPaths,
+                       File bootClassPath,
+                       List<File> includes,
+                       boolean makeMainWindowVisible)
+            throws ProblemLoaderException {
+      return loadInMainWindow(null, location, classPaths, bootClassPath,
+                              includes, false, makeMainWindowVisible);
+   }
+
+   /**
+    * Loads the given location and returns all required references as
+    * {@link KeYEnvironment} with KeY's {@link MainWindow}.
+    * @param profile The {@link Profile} to use.
+    * @param location The location to load.
+    * @param classPaths The class path entries to use.
+    * @param bootClassPath The boot class path to use.
+    * @param includes Optional includes to consider.
+    * @param makeMainWindowVisible Make KeY's {@link MainWindow} visible if it
+    *                              is not already visible?
+    * @param forceNewProfileOfNewProofs {@code} true {@link #profileOfNewProofs}
+    *                                   will be used as {@link Profile} of new
+    *                                   proofs, {@code false} {@link Profile}
+    *                                   specified by problem file will be used
+    *                                   for new proofs.
+    * @return The {@link KeYEnvironment} which contains all references to the
+    *         loaded location.
+    * @throws ProblemLoaderException Occurred Exception
+    */
+   public static KeYEnvironment<WindowUserInterfaceControl>
+      loadInMainWindow(Profile profile,
+                       File location,
+                       List<File> classPaths,
+                       File bootClassPath,
+                       List<File> includes,
+                       boolean forceNewProfileOfNewProofs,
+                       boolean makeMainWindowVisible)
+            throws ProblemLoaderException {
+      MainWindow main = MainWindow.getInstance();
+      if (makeMainWindowVisible && !main.isVisible()) {
+          main.setVisible(true);
+      }
+      AbstractProblemLoader loader =
+         main.getUserInterface().load(profile, location, classPaths,
+                                      bootClassPath, includes, null,
+                                      forceNewProfileOfNewProofs);
+      InitConfig initConfig = loader.getInitConfig();
+      return new KeYEnvironment<WindowUserInterfaceControl>
+               (main.getUserInterface(), initConfig, loader.getProof(),
+                loader.getProofScript(), loader.getResult());
+   }
+
+   @Override
+   public void notify(NotificationEvent event) {
+      mainWindow.notify(event);
+   }
+
+   @Override
+   public void reportWarnings(ImmutableSet<PositionedString> warnings) {
+     final JDialog dialog = new JDialog(MainWindow.getInstance(),
+                                        SLEnvInput.getLanguage() + " warning",
+                                        true);
+     dialog.setDefaultCloseOperation(WindowConstants.DISPOSE_ON_CLOSE);
+     Container pane = dialog.getContentPane();
+     pane.setLayout(new BorderLayout());
+
+     //top label
+     JLabel label = new JLabel("The following non-fatal "
+                               + "problems occurred when translating your "
+                               + SLEnvInput.getLanguage()
+                               + " specifications:");
+     label.setBorder(BorderFactory.createEmptyBorder(5, 5, 0, 5));
+     pane.add(label, BorderLayout.NORTH);
+
+     //scrollable warning list
+     JScrollPane scrollpane = new JScrollPane();
+     scrollpane.setBorder(BorderFactory.createEmptyBorder(5, 5, 5, 5));
+     JList<PositionedString> list =
+        new JList<PositionedString>(
+           warnings.toArray(new PositionedString[warnings.size()]));
+     list.setBorder(BorderFactory.createLoweredBevelBorder());
+     scrollpane.setViewportView(list);
+     pane.add(scrollpane, BorderLayout.CENTER);
+
+     //ok button
+     final JButton button = new JButton("OK");
+     button.addActionListener(new ActionListener() {
+         @Override
+         public void actionPerformed(ActionEvent e) {
+             dialog.setVisible(false);
+         }
+     });
+     Dimension buttonDim = new Dimension(100, 27);
+     button.setPreferredSize(buttonDim);
+     button.setMinimumSize(buttonDim);
+     JPanel panel = new JPanel();
+     panel.add(button);
+     pane.add(panel, BorderLayout.SOUTH);
+     dialog.getRootPane().setDefaultButton(button);
+
+     button.registerKeyboardAction(
+         new ActionListener() {
+             @Override
+            public void actionPerformed(ActionEvent event) {
+                 if(event.getActionCommand().equals("ESC")) {
+                     button.doClick();
+                 }
+             }
+         },
+         "ESC",
+         KeyStroke.getKeyStroke(KeyEvent.VK_ESCAPE, 0),
+         JComponent.WHEN_IN_FOCUSED_WINDOW);
+
+     dialog.setSize(700, 300);
+     dialog.setLocationRelativeTo(MainWindow.getInstance());
+     dialog.setVisible(true);
+     dialog.dispose();
+   }
+
+   /**
+    * {@inheritDoc}
+    */
+   @Override
+   public TermLabelVisibilityManager getTermLabelVisibilityManager() {
+      return mainWindow.getVisibleTermLabels();
+   }
+}