--- conflicted
+++ resolved
@@ -2,24 +2,16 @@
 
 import de.uka.ilkd.key.core.KeYMediator;
 import de.uka.ilkd.key.gui.actions.AutoModeAction;
-<<<<<<< HEAD
 import de.uka.ilkd.key.gui.fonticons.FontAwesomeBold;
 import de.uka.ilkd.key.gui.fonticons.IconFontSwing;
 import de.uka.ilkd.key.gui.interactionlog.InteractionLogView;
-=======
-import de.uka.ilkd.key.gui.ext.KeYGuiExtensionFacade;
-import de.uka.ilkd.key.gui.ext.KeYPaneExtension;
->>>>>>> 36f6afbd
 import de.uka.ilkd.key.gui.prooftree.ProofTreeView;
+import de.uka.ilkd.key.gui.utilities.GuiUtilities;
 
 import javax.swing.*;
 import java.awt.*;
 import java.awt.event.KeyEvent;
 import java.util.List;
-
-import javax.swing.*;
-import java.awt.*;
-import java.awt.event.KeyEvent;
 
 /**
  * {@link JTabbedPane} displayed in {@link MainWindow}, to the left of
@@ -28,6 +20,7 @@
  * @author Kai Wallisch <kai.wallisch@ira.uka.de>
  */
 public class MainWindowTabbedPane extends JTabbedPane {
+
     /**
      *
      */
@@ -43,24 +36,17 @@
      * the current proof tree
      */
     private final ProofTreeView proofTreeView;
-<<<<<<< HEAD
     private final InteractionLogView interactionLogView;
-    /**
-     * the list of current open goals
-     */
-    private final JScrollPane openGoalsView;
-=======
-
     /**
      * the list of current open goals
      */
     private final GoalList openGoalsView;
 
->>>>>>> 36f6afbd
     /**
      * the strategy selection view
      */
     private final StrategySelectionView strategySelectionView;
+
     /**
      * the rule view
      */
@@ -112,12 +98,12 @@
                 "Documentation on taclets and symbols");
 
         // interaction log
+	//TODO remove
         interactionLogView = new InteractionLogView(mainWindow, mediator);
         addTab("Interaction Log", INTERACTION_LOG_ICON, interactionLogView);
 
         setSelectedIndex(0);
         setPreferredSize(new java.awt.Dimension(250, 440));
-         */
 
         // change some key mappings which collide with font settings.
         getInputMap(JComponent.WHEN_ANCESTOR_OF_FOCUSED_COMPONENT)
