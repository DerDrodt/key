--- conflicted
+++ resolved
@@ -17,15 +17,8 @@
 import de.uka.ilkd.key.core.Main;
 import de.uka.ilkd.key.gui.MainWindow;
 import de.uka.ilkd.key.gui.ProofMacroMenu;
-<<<<<<< HEAD
-import de.uka.ilkd.key.gui.actions.exploration.AddFormulaToAntecedentAction;
-import de.uka.ilkd.key.gui.actions.exploration.AddFormulaToSuccedentAction;
-import de.uka.ilkd.key.gui.actions.exploration.DeleteFormulaAction;
-import de.uka.ilkd.key.gui.actions.exploration.EditFormulaAction;
-import de.uka.ilkd.key.gui.actions.exploration.ShowOriginAction;
-=======
+import de.uka.ilkd.key.gui.actions.exploration.*;
 import de.uka.ilkd.key.gui.ext.KeYGuiExtensionFacade;
->>>>>>> a0b43c84
 import de.uka.ilkd.key.gui.join.JoinMenuItem;
 import de.uka.ilkd.key.gui.mergerule.MergeRuleMenuItem;
 import de.uka.ilkd.key.gui.smt.SMTMenuItem;
@@ -42,24 +35,7 @@
 import de.uka.ilkd.key.proof.Goal;
 import de.uka.ilkd.key.proof.join.JoinIsApplicable;
 import de.uka.ilkd.key.proof.join.ProspectivePartner;
-<<<<<<< HEAD
-import de.uka.ilkd.key.rule.BlockContractExternalRule;
-import de.uka.ilkd.key.rule.BlockContractInternalRule;
-import de.uka.ilkd.key.rule.BuiltInRule;
-import de.uka.ilkd.key.rule.FindTaclet;
-import de.uka.ilkd.key.rule.LoopContractExternalRule;
-import de.uka.ilkd.key.rule.LoopContractInternalRule;
-import de.uka.ilkd.key.rule.LoopScopeInvariantRule;
-import de.uka.ilkd.key.rule.RewriteTaclet;
-import de.uka.ilkd.key.rule.RuleSet;
-import de.uka.ilkd.key.rule.Taclet;
-import de.uka.ilkd.key.rule.TacletApp;
-import de.uka.ilkd.key.rule.TacletSchemaVariableCollector;
-import de.uka.ilkd.key.rule.UseOperationContractRule;
-import de.uka.ilkd.key.rule.WhileInvariantRule;
-=======
 import de.uka.ilkd.key.rule.*;
->>>>>>> a0b43c84
 import de.uka.ilkd.key.rule.merge.MergeRule;
 import de.uka.ilkd.key.rule.tacletbuilder.RewriteTacletGoalTemplate;
 import de.uka.ilkd.key.rule.tacletbuilder.TacletGoalTemplate;
@@ -100,6 +76,9 @@
      *
      */
     private static final long serialVersionUID = -4659105575090816693L;
+    private PosInSequent pos;
+    private CurrentGoalView sequentView;
+    private KeYMediator mediator;
     private static final Set<Name> CLUTTER_RULESETS = new LinkedHashSet<Name>();
     private static final Set<Name> CLUTTER_RULES = new LinkedHashSet<Name>();
 
@@ -109,11 +88,6 @@
         CLUTTER_RULESETS.add(new Name("pullOutQuantifierAll"));
         CLUTTER_RULESETS.add(new Name("pullOutQuantifierEx"));
     }
-<<<<<<< HEAD
-=======
-
-    private static final Set<Name> CLUTTER_RULES = new LinkedHashSet<Name>();
->>>>>>> a0b43c84
 
     static {
         CLUTTER_RULES.add(new Name("cut_direct_r"));
@@ -137,11 +111,7 @@
         CLUTTER_RULES.add(new Name("instEx"));
     }
 
-    private PosInSequent pos;
-    private CurrentGoalView sequentView;
-    private KeYMediator mediator;
     private TacletAppComparator comp = new TacletAppComparator();
-
 
     /**
      * creates empty menu
@@ -155,10 +125,10 @@
      * position
      *
      * @param sequentView the SequentView that is the parent of this menu
-     * @param findList    {@link IList<Taclet>} with all applicable FindTaclets
-     * @param rewriteList {@link IList<Taclet>} with all applicable RewriteTaclets
-     * @param noFindList  {@link IList<Taclet>} with all applicable noFindTaclets
-     * @param builtInList {@link IList<BuiltInRule>} with all applicable BuiltInRules
+     * @param findList    {@link ImmutableList<Taclet>} with all applicable FindTaclets
+     * @param rewriteList {@link ImmutableList<Taclet>} with all applicable RewriteTaclets
+     * @param noFindList  {@link ImmutableList<Taclet>} with all applicable noFindTaclets
+     * @param builtInList {@link ImmutableList<BuiltInRule>} with all applicable BuiltInRules
      * @param pos         the PosInSequent
      */
     TacletMenu(CurrentGoalView sequentView,
@@ -179,7 +149,7 @@
     /**
      * removes RewriteTaclet from list
      *
-     * @param list the {@link IList<Taclet>} from where the RewriteTaclet are
+     * @param list the {@link ImmutableList<Taclet>} from where the RewriteTaclet are
      *             removed
      * @return list without RewriteTaclets
      */
@@ -197,27 +167,6 @@
     }
 
     /**
-     * This method is also used by the KeYIDE has to be static and public.
-     */
-    public static ImmutableList<TacletApp> sort(ImmutableList<TacletApp> finds, TacletAppComparator comp) {
-        ImmutableList<TacletApp> result = ImmutableSLList.<TacletApp>nil();
-
-        List<TacletApp> list = new ArrayList<TacletApp>(finds.size());
-
-        for (final TacletApp app : finds) {
-            list.add(app);
-        }
-
-        Collections.sort(list, comp);
-
-        for (final TacletApp app : list) {
-            result = result.prepend(app);
-        }
-
-        return result;
-    }
-
-    /**
      * creates the menu by adding all sub-menus and items
      */
     private void createTacletMenu(ImmutableList<TacletApp> find,
@@ -256,16 +205,13 @@
         addMacroMenu();
 
         //        addPopFrameItem(control);
-<<<<<<< HEAD
         addExplorationMenu();
-        
+
         addSeparator();
         add(new ShowOriginAction(pos));
-=======
 
         MenuElement[] ms = KeYGuiExtensionFacade.createTermMenu(sequentView.getMainWindow()).getSubElements();
         for (MenuElement me : ms) add(me.getComponent());
->>>>>>> a0b43c84
 
         addClipboardItem(control);
 
@@ -347,10 +293,7 @@
             add(item);
         }
     }
-<<<<<<< HEAD
-=======
-
->>>>>>> a0b43c84
+
 
     /**
      * adds an item for built in rules (e.g. Run Simplify or Update Simplifier)
@@ -427,10 +370,7 @@
         }
     }
 
-<<<<<<< HEAD
-=======
-
->>>>>>> a0b43c84
+
     private void createFocussedAutoModeMenu(MenuControl control) {
         addSeparator();
         JMenuItem item = new FocussedRuleApplicationMenuItem();
@@ -438,8 +378,6 @@
         add(item);
     }
 
-<<<<<<< HEAD
-=======
 
     /**
      * This method is also used by the KeYIDE has to be static and public.
@@ -463,7 +401,6 @@
     }
 
 
->>>>>>> a0b43c84
     private void createAbbrevSection(Term t, MenuControl control) {
         AbbrevMap scm = mediator.getNotationInfo().getAbbrevMap();
         JMenuItem sc = null;
@@ -499,7 +436,6 @@
     private void createSection(String title) {
         //addSeparator();
         add(new JLabel(title));
-<<<<<<< HEAD
     }
 
     private void addExplorationMenu() {
@@ -512,8 +448,6 @@
             menuExploration.add(new DeleteFormulaAction(pos));
             add(menuExploration);
         }
-=======
->>>>>>> a0b43c84
     }
 
 
@@ -529,7 +463,7 @@
      * adds a TacletMenuItem for each taclet in the list and sets
      * the given MenuControl as the ActionListener
      *
-     * @param taclets {@link IList<Taclet>} with the Taclets the items represent
+     * @param taclets {@link ImmutableList<Taclet>} with the Taclets the items represent
      * @param control the ActionListener
      */
     private void createMenuItems(ImmutableList<TacletApp> taclets,
@@ -601,10 +535,6 @@
             if (getMenuComponent(i) instanceof JMenu)
                 ((JMenu) getMenuComponent(i)).getPopupMenu().setVisible(false);
         }
-<<<<<<< HEAD
-    }
-
-=======
     }
 
     /**
@@ -623,6 +553,7 @@
             return true;
         }
 
+        @Override
         public void actionPerformed(ActionEvent e) {
             if (e.getSource() instanceof TacletMenuItem) {
                 ((CurrentGoalView) (getPopupMenu().getInvoker()))
@@ -771,8 +702,6 @@
         }
     }
 
-
->>>>>>> a0b43c84
     static class FocussedRuleApplicationMenuItem extends JMenuItem {
         private static final String APPLY_RULES_AUTOMATICALLY_HERE = "Apply rules automatically here";
         /**
@@ -829,48 +758,6 @@
         }
 
 
-<<<<<<< HEAD
-=======
-    public static class TacletAppComparator implements Comparator<TacletApp> {
-
-        private int countFormulaSV(TacletSchemaVariableCollector c) {
-            int formulaSV = 0;
-            Iterator<SchemaVariable> it = c.varIterator();
-            while (it.hasNext()) {
-                SchemaVariable sv = it.next();
-                if (sv instanceof FormulaSV) {
-                    formulaSV++;
-                }
-            }
-
-            return formulaSV;
-        }
-
-        /**
-         * this is a rough estimation about the goal complexity. The
-         * complexity depends on the depth of the term to be replaced.
-         * If no such term exists we add a constant (may be refined in
-         * future)
-         */
-        private int measureGoalComplexity(ImmutableList<TacletGoalTemplate> l) {
-            int result = 0;
-            Iterator<TacletGoalTemplate> it = l.iterator();
-            while (it.hasNext()) {
-                TacletGoalTemplate gt = it.next();
-                if (gt instanceof RewriteTacletGoalTemplate) {
-                    if (((RewriteTacletGoalTemplate) gt).replaceWith() != null) {
-                        result += ((RewriteTacletGoalTemplate) gt).replaceWith().depth();
-                    }
-                }
-                if (!gt.sequent().isEmpty()) {
-                    result += 10;
-                }
-            }
-            return result;
-        }
-
-
->>>>>>> a0b43c84
         /**
          * rough approximation of the program complexity
          */
@@ -881,10 +768,6 @@
             return new de.uka.ilkd.key.java.visitor.JavaASTWalker(b.program()) {
                 private int counter = 0;
 
-<<<<<<< HEAD
-                @Override
-=======
->>>>>>> a0b43c84
                 protected void doAction(ProgramElement pe) {
                     counter++;
                 }
@@ -897,10 +780,6 @@
             }.getCounter();
         }
 
-<<<<<<< HEAD
-        @Override
-=======
->>>>>>> a0b43c84
         public int compare(TacletApp o1, TacletApp o2) {
             LinkedHashMap<String, Integer> map1 = score(o1);
             LinkedHashMap<String, Integer> map2 = score(o2);
@@ -979,175 +858,5 @@
 
             return map;
         }
-<<<<<<< HEAD
-
-
-    }
-
-    /**
-     * ActionListener
-     */
-    class MenuControl implements ActionListener {
-
-        private boolean validabbreviation(String s) {
-            if (s == null || s.length() == 0) return false;
-            for (int i = 0; i < s.length(); i++) {
-                if (!((s.charAt(i) <= '9' && s.charAt(i) >= '0') ||
-                        (s.charAt(i) <= 'z' && s.charAt(i) >= 'a') ||
-                        (s.charAt(i) <= 'Z' && s.charAt(i) >= 'A') ||
-                        s.charAt(i) == '_')) return false;
-            }
-            return true;
-        }
-
-        @Override
-        public void actionPerformed(ActionEvent e) {
-            if (e.getSource() instanceof TacletMenuItem) {
-                ((CurrentGoalView) (getPopupMenu().getInvoker()))
-                        .selectedTaclet(((TacletMenuItem) e.getSource()).connectedTo(),
-                                pos);
-            } else if (e.getSource() instanceof SMTMenuItem) {
-                final SMTMenuItem item = (SMTMenuItem) e.getSource();
-                final SolverTypeCollection solverUnion = item.getSolverUnion();
-                final Goal goal = mediator.getSelectedGoal();
-                assert goal != null;
-
-                Thread thread = new Thread(new Runnable() {
-                    @Override
-                    public void run() {
-
-                        SMTSettings settings = new SMTSettings(goal.proof().getSettings().getSMTSettings(),
-                                ProofIndependentSettings.DEFAULT_INSTANCE.getSMTSettings(), goal.proof());
-                        SolverLauncher launcher = new SolverLauncher(settings);
-                        launcher.addListener(new SolverListener(settings, goal.proof()));
-                        Collection<SMTProblem> list = new LinkedList<SMTProblem>();
-                        list.add(new SMTProblem(goal));
-                        launcher.launch(solverUnion.getTypes(),
-                                list,
-                                goal.proof().getServices());
-
-
-                    }
-                }, "SMTRunner");
-                thread.start();
-            } else if (e.getSource() instanceof BuiltInRuleMenuItem) {
-=======
->>>>>>> a0b43c84
-
-                final BuiltInRuleMenuItem birmi = (BuiltInRuleMenuItem) e
-                        .getSource();
-                // This method delegates the request only to the UserInterfaceControl which implements the functionality.
-                // No functionality is allowed in this method body!
-                mediator.getUI().getProofControl().selectedBuiltInRule(mediator.getSelectedGoal(), birmi.connectedTo(), pos.getPosInOccurrence(), birmi.forcedApplication());
-
-            } else if (e.getSource() instanceof FocussedRuleApplicationMenuItem) {
-                mediator.getUI().getProofControl()
-                        .startFocussedAutoMode(pos.getPosInOccurrence(),
-                                mediator.getSelectedGoal());
-            } else {
-                // TODO: change to switch statement once development switches to Java7
-                if (((JMenuItem) e.getSource()).getText()
-                        .startsWith(COPY_TO_CLIPBOARD)) {
-                    GuiUtilities.copyHighlightToClipboard(sequentView, pos);
-                } else if (((JMenuItem) e.getSource()).getText().
-                        startsWith(DISABLE_ABBREVIATION)) {
-                    PosInOccurrence occ = pos.getPosInOccurrence();
-                    if (occ != null && occ.posInTerm() != null) {
-                        mediator.getNotationInfo().getAbbrevMap().setEnabled(occ.subTerm(), false);
-                        sequentView.printSequent();
-                    }
-                } else if (((JMenuItem) e.getSource()).getText().
-                        startsWith(ENABLE_ABBREVIATION)) {
-                    PosInOccurrence occ = pos.getPosInOccurrence();
-                    if (occ != null && occ.posInTerm() != null) {
-                        mediator.getNotationInfo().
-                                getAbbrevMap().setEnabled(occ.subTerm(), true);
-                        sequentView.printSequent();
-                    }
-                } else if (((JMenuItem) e.getSource()).getText().
-                        startsWith(CREATE_ABBREVIATION)) {
-                    PosInOccurrence occ = pos.getPosInOccurrence();
-                    if (occ != null && occ.posInTerm() != null) {
-                        // trim string, otherwise window gets too large (bug #1430)
-                        final String oldTerm = occ.subTerm().toString();
-                        final String term = oldTerm.length() > 200 ? oldTerm.substring(0, 200) : oldTerm;
-                        String abbreviation = (String) JOptionPane.showInputDialog
-                                (new JFrame(),
-                                        "Enter abbreviation for term: \n" + term,
-                                        "New Abbreviation",
-                                        JOptionPane.QUESTION_MESSAGE,
-                                        null,
-                                        null,
-                                        "");
-
-                        try {
-                            if (abbreviation != null) {
-                                if (!validabbreviation(abbreviation)) {
-                                    JOptionPane.showMessageDialog(new JFrame(),
-                                            "Only letters, numbers and '_' are allowed for Abbreviations",
-                                            "Sorry",
-                                            JOptionPane.INFORMATION_MESSAGE);
-                                } else {
-                                    mediator.getNotationInfo().
-                                            getAbbrevMap().put(occ.subTerm(), abbreviation, true);
-                                    sequentView.printSequent();
-                                }
-                            }
-                        } catch (AbbrevException sce) {
-                            JOptionPane.showMessageDialog(new JFrame(), sce.getMessage(), "Sorry",
-                                    JOptionPane.INFORMATION_MESSAGE);
-                        }
-                    }
-
-                } else if (((JMenuItem) e.getSource()).getText().
-                        startsWith(CHANGE_ABBREVIATION)) {
-                    PosInOccurrence occ = pos.getPosInOccurrence();
-                    if (occ != null && occ.posInTerm() != null) {
-                        String abbreviation = (String) JOptionPane.showInputDialog
-                                (new JFrame(),
-                                        "Enter abbreviation for term: \n" + occ.subTerm().toString(),
-                                        "Change Abbreviation",
-                                        JOptionPane.QUESTION_MESSAGE,
-                                        null,
-                                        null,
-                                        mediator.getNotationInfo().
-                                                getAbbrevMap().getAbbrev(occ.subTerm()).substring(1));
-                        try {
-                            if (abbreviation != null) {
-                                if (!validabbreviation(abbreviation)) {
-                                    JOptionPane.showMessageDialog(new JFrame(),
-                                            "Only letters, numbers and '_' are allowed for Abbreviations",
-                                            "Sorry",
-                                            JOptionPane.INFORMATION_MESSAGE);
-                                } else {
-                                    mediator.getNotationInfo().
-                                            getAbbrevMap().changeAbbrev(occ.subTerm(), abbreviation);
-                                    sequentView.printSequent();
-                                }
-                            }
-                        } catch (AbbrevException sce) {
-                            JOptionPane.showMessageDialog(new JFrame(), sce.getMessage(), "Sorry",
-                                    JOptionPane.INFORMATION_MESSAGE);
-                        }
-                    }
-                } else if (((JMenuItem) e.getSource()).getText().
-                        startsWith("View name creation info")) {
-                    Term t = pos.getPosInOccurrence().subTerm();
-                    ProgramVariable var = (ProgramVariable) t.op();
-                    ProgramElementName name = var.getProgramElementName();
-                    NameCreationInfo info = name.getCreationInfo();
-                    String message;
-                    if (info != null) {
-                        message = info.infoAsString();
-                    } else {
-                        message = "No information available.";
-                    }
-                    JOptionPane.showMessageDialog(null,
-                            message,
-                            "Name creation info",
-                            JOptionPane.INFORMATION_MESSAGE);
-                }
-            }
-        }
     }
 }