--- conflicted
+++ resolved
@@ -420,15 +420,11 @@
         toolBar.add(new TestGenerationAction(this));
         toolBar.addSeparator();
         toolBar.add(new GoalBackAction(this, false));
-<<<<<<< HEAD
-        toolBar.add(new PruneProofAction(this, false));
+        toolBar.add(new PruneProofAction(this));
         toolBar.addSeparator();
         toolBar.add(createHeatmapToggle());
         toolBar.add(createHeatmapMenuOpener());
 
-=======
-        toolBar.add(new PruneProofAction(this));
->>>>>>> e4cb4d3e
         return toolBar;
     }
 
