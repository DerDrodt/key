--- conflicted
+++ resolved
@@ -37,13 +37,7 @@
 public class EditSourceFileAction extends AbstractAction {
     private static final long serialVersionUID = -2540941448174197032L;
 
-<<<<<<< HEAD
-   private static final long serialVersionUID = 1970488880435921205L;
-
    /**
-=======
-/**
->>>>>>> 7b2f1a19
     * Moves the caret in a {@link JTextArea} to the specified position. Assumes
     * the first position in the textarea is in line 1 column 1.
     */
