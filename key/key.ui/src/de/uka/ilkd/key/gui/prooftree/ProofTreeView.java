// This file is part of KeY - Integrated Deductive Software Design
//
// Copyright (C) 2001-2011 Universitaet Karlsruhe (TH), Germany
//                         Universitaet Koblenz-Landau, Germany
//                         Chalmers University of Technology, Sweden
// Copyright (C) 2011-2014 Karlsruhe Institute of Technology, Germany
//                         Technical University Darmstadt, Germany
//                         Chalmers University of Technology, Sweden
//
// The KeY system is protected by the GNU General
// Public License. See LICENSE.TXT for details.
//

package de.uka.ilkd.key.gui.prooftree;

import java.awt.BorderLayout;
import java.awt.Color;
import java.awt.Component;
import java.awt.Font;
import java.awt.Toolkit;
import java.awt.event.ActionEvent;
import java.awt.event.ActionListener;
import java.awt.event.InputEvent;
import java.awt.event.ItemEvent;
import java.awt.event.ItemListener;
import java.awt.event.KeyEvent;
import java.awt.event.MouseAdapter;
import java.awt.event.MouseEvent;
import java.awt.event.MouseListener;
import java.util.EventObject;
import java.util.HashSet;
import java.util.Iterator;
import java.util.LinkedHashMap;
import java.util.LinkedHashSet;
import java.util.Map;
import java.util.WeakHashMap;

import javax.swing.BorderFactory;
import javax.swing.Icon;
import javax.swing.JCheckBoxMenuItem;
import javax.swing.JComponent;
import javax.swing.JMenuItem;
import javax.swing.JOptionPane;
import javax.swing.JPanel;
import javax.swing.JPopupMenu;
import javax.swing.JScrollPane;
import javax.swing.JSeparator;
import javax.swing.JTree;
import javax.swing.KeyStroke;
import javax.swing.ToolTipManager;
import javax.swing.UIManager;
import javax.swing.event.TreeSelectionEvent;
import javax.swing.event.TreeSelectionListener;
import javax.swing.plaf.TreeUI;
import javax.swing.plaf.basic.BasicTreeUI;
import javax.swing.plaf.metal.MetalTreeUI;
import javax.swing.tree.DefaultMutableTreeNode;
import javax.swing.tree.DefaultTreeCellRenderer;
import javax.swing.tree.DefaultTreeModel;
import javax.swing.tree.TreeCellRenderer;
import javax.swing.tree.TreeNode;
import javax.swing.tree.TreePath;
import javax.swing.tree.TreeSelectionModel;

import org.key_project.util.collection.ImmutableList;
import org.key_project.util.collection.ImmutableSLList;

import de.uka.ilkd.key.control.AutoModeListener;
import de.uka.ilkd.key.core.KeYMediator;
import de.uka.ilkd.key.core.KeYSelectionEvent;
import de.uka.ilkd.key.core.KeYSelectionListener;
import de.uka.ilkd.key.core.Main;
import de.uka.ilkd.key.gui.GUIListener;
import de.uka.ilkd.key.gui.IconFactory;
import de.uka.ilkd.key.gui.MainWindow;
import de.uka.ilkd.key.gui.ProofMacroMenu;
import de.uka.ilkd.key.gui.configuration.Config;
import de.uka.ilkd.key.gui.configuration.ConfigChangeEvent;
import de.uka.ilkd.key.gui.configuration.ConfigChangeListener;
import de.uka.ilkd.key.gui.nodeviews.TacletInfoToggle;
import de.uka.ilkd.key.gui.notification.events.GeneralInformationEvent;
import de.uka.ilkd.key.proof.Goal;
import de.uka.ilkd.key.proof.Node;
import de.uka.ilkd.key.proof.Proof;
import de.uka.ilkd.key.proof.ProofEvent;
import de.uka.ilkd.key.proof.ProofVisitor;
import de.uka.ilkd.key.proof.RuleAppListener;
import de.uka.ilkd.key.settings.GeneralSettings;
import de.uka.ilkd.key.util.Debug;
import de.uka.ilkd.key.util.Pair;

public class ProofTreeView extends JPanel {

    private static final long serialVersionUID = 3732875161168302809L;
    public static final Color GRAY_COLOR = Color.DARK_GRAY;
    public static final Color BISQUE_COLOR = new Color(240,228,196);
    public static final Color LIGHT_BLUE_COLOR = new Color(230,254,255);
    public static final Color DARK_BLUE_COLOR = new Color(31,77,153);
    public static final Color DARK_GREEN_COLOR = new Color(0,128,51);
    public static final Color DARK_RED_COLOR = new Color(191,0,0);
    public static final Color PINK_COLOR = new Color(255,0,240);
    public static final Color ORANGE_COLOR = new Color(255,140,0);

    public static final Color DARK_TURQOUIS_COLOR = new Color(19,110,128);
    public static final Color DARK_PURPLE_COLOR = new Color(112,17,191);
    public static final Color LIGHT_PURPLE_COLOR = new Color(165, 146, 191);

    /** the mediator is stored here */
    private KeYMediator mediator;

    /** The JTree that is used for actual display and interaction */
    final JTree delegateView;

    /** the model that is displayed by the delegateView */
    GUIProofTreeModel delegateModel;

    public GUIProofTreeModel getDelegateModel() {
        return delegateModel;
    }

    private WeakHashMap<Proof, GUIProofTreeModel> models = new WeakHashMap<Proof, GUIProofTreeModel>(20);

    /** the proof this view shows */
    private Proof proof;

    /** the expansion state of the proof tree */
    private ExpansionState expansionState;

    /** listener */
    private GUIProofTreeProofListener proofListener;
    private GUITreeSelectionListener treeSelectionListener;
    private GUIProofTreeGUIListener guiListener;

    /** KeYStroke for the search panel: STRG+SHIFT+F */
    public final static KeyStroke searchKeyStroke = KeyStroke.getKeyStroke(KeyEvent.VK_F,
            java.awt.event.InputEvent.CTRL_DOWN_MASK
            | java.awt.event.InputEvent.SHIFT_DOWN_MASK
            | Toolkit.getDefaultToolkit().getMenuShortcutKeyMask());

    private ConfigChangeListener configChangeListener =  new ConfigChangeListener() {
                                            public void configChanged(ConfigChangeEvent e) {
                                                setProofTreeFont();
                                            }
                                        };
    /**
     * Roots of subtrees containing all nodes to which rules have been
     * applied; this is used when auto mode is active
     */
    private ImmutableList<Node> modifiedSubtrees      = null;
    private HashSet<Node>    modifiedSubtreesCache = null;

    /** the search dialog */
    private ProofTreeSearchBar proofTreeSearchPanel;

    // Taclet info can be shown for inner nodes.
    public final TacletInfoToggle tacletInfoToggle = new TacletInfoToggle();


    /** creates a new proof tree */
    public ProofTreeView (KeYMediator mediator) {

	proofListener = new GUIProofTreeProofListener();
        guiListener = new GUIProofTreeGUIListener();
        delegateView = new JTree(
                new DefaultMutableTreeNode("No proof loaded")) {
            private static final long serialVersionUID = 6555955929759162324L;

            public void updateUI() {
                super.updateUI();
                /* we want plus/minus signs to expand/collapse tree nodes */
                final TreeUI ui = getUI();
                if (ui instanceof BasicTreeUI) {
                    final BasicTreeUI treeUI = (BasicTreeUI) ui;
                    treeUI.setExpandedIcon(IconFactory.expandedIcon());
                    treeUI.setCollapsedIcon(IconFactory.collapsedIcon());
                }
                if (ui instanceof CacheLessMetalTreeUI) {
                    ((CacheLessMetalTreeUI) ui).clearDrawingCache();
                }
            }
        };

        delegateView.setUI(new CacheLessMetalTreeUI());

        delegateView.getInputMap(JComponent.WHEN_FOCUSED).getParent().remove(KeyStroke.getKeyStroke(KeyEvent.VK_UP, InputEvent.CTRL_MASK));
        delegateView.getInputMap(JComponent.WHEN_FOCUSED).getParent().remove(KeyStroke.getKeyStroke(KeyEvent.VK_DOWN, InputEvent.CTRL_MASK));


	delegateView.setInvokesStopCellEditing(true);
	delegateView.getSelectionModel().setSelectionMode
	    (TreeSelectionModel.SINGLE_TREE_SELECTION);
	treeSelectionListener = new GUITreeSelectionListener();
	delegateView.addTreeSelectionListener(treeSelectionListener);
	delegateView.setScrollsOnExpand(true);
        ToolTipManager.sharedInstance().registerComponent(delegateView);

        MouseListener ml = new MouseAdapter() {
            public void mousePressed(MouseEvent e) {
                if (e.isPopupTrigger()) {
                    TreePath selPath = delegateView.getPathForLocation
                        (e.getX(), e.getY());
                    if (selPath!=null && (selPath.getLastPathComponent()
                            instanceof GUIProofTreeNode ||
                            selPath.getLastPathComponent() instanceof
                            GUIBranchNode)) {
                        JPopupMenu popup = new ProofTreePopupMenu(selPath);
                        popup.show(e.getComponent(),
                                    e.getX(), e.getY());
                    }
                }
            }

            public void mouseReleased(MouseEvent e) {
                mousePressed(e);
            }
        };

	delegateView.addMouseListener(ml);

	setMediator(mediator);

        Config.DEFAULT.addConfigChangeListener(configChangeListener);

	setProofTreeFont();
	delegateView.setLargeModel(true);

        updateUI();

        setLayout(new BorderLayout());

        JPanel bottomPanel = new JPanel();
        bottomPanel.setLayout(new BorderLayout());
        bottomPanel.add(tacletInfoToggle, BorderLayout.NORTH);
        proofTreeSearchPanel = new ProofTreeSearchBar(this);
        bottomPanel.add(proofTreeSearchPanel, BorderLayout.SOUTH);

        add(new JScrollPane(delegateView), BorderLayout.CENTER);
        add(bottomPanel, BorderLayout.SOUTH);

	layoutKeYComponent();

	Proof selProof = mediator.getSelectedProof();
	if (selProof != null) {
	    setProof(selProof);
	}


	final ActionListener keyboardAction = new ActionListener() {
	    public void actionPerformed(ActionEvent e) {
	        showSearchPanel();
	    }
	};

	registerKeyboardAction(keyboardAction,
	        searchKeyStroke,
	                JComponent.WHEN_ANCESTOR_OF_FOCUSED_COMPONENT);
    }

    protected void finalize() throws Throwable {
        super.finalize();
        Config.DEFAULT.removeConfigChangeListener(configChangeListener);
    }

    private void setProofTreeFont() {
	Font myFont = UIManager.getFont(Config.KEY_FONT_PROOF_TREE);
	if (myFont != null) {
	    delegateView.setFont(myFont);
	} else {
	    Debug.out("KEY-PROOF_TREE_FONT not available, " +
		      "use standard font.");
	}
    }

    /** layout the component */
    protected void layoutKeYComponent() {
	delegateView.setBackground(Color.white);
	ProofRenderer renderer= new ProofRenderer();
	delegateView.setCellRenderer(renderer);
	delegateView.putClientProperty("JTree.lineStyle", "Angled");
	delegateView.setVisible(true);
    }


    /** returns the mediator to communicate with the model
     * @return the mediator to communicate with the model
     */
    public KeYMediator mediator() {
	return mediator;
    }

    /** sets the mediator to communicate with the model */
    private void setMediator(KeYMediator m) {
	if ( mediator != null )
	    unregister ();
	mediator = m;
	register();
    }

    private void register() {
	mediator.addKeYSelectionListener(proofListener);
	// This method delegates the request only to the UserInterfaceControl which implements the functionality.
   // No functionality is allowed in this method body!
   mediator.getUI().getProofControl().addAutoModeListener(proofListener);
	mediator.addGUIListener(guiListener);
    }

    private void unregister() {
	mediator.removeKeYSelectionListener(proofListener);
	// This method delegates the request only to the UserInterfaceControl which implements the functionality.
   // No functionality is allowed in this method body!
   mediator.getUI().getProofControl().removeAutoModeListener(proofListener);
	mediator.removeGUIListener(guiListener);
    }

    public void removeNotify () {
	unregister ();
	try{
	    delegateModel.unregister ();
        } catch(NullPointerException e)
	    { Debug.out("Exception thrown by class ProofTreeView at unregister()");
        }
	super.removeNotify ();
    }

    /**
     * sets up the proof tree view if a proof has been loaded
     * @param p the Proof that has been loaded
     */
    private void setProof(Proof p) {
	if (delegateModel != null) {
            expansionState.disconnect(delegateView);
            delegateModel.storeExpansionState(
                expansionState.state(new LinkedHashSet<TreePath>()));
            delegateModel.storeSelection(delegateView.getSelectionPath());
	    delegateModel.unregister();
            delegateModel.removeTreeModelListener(proofTreeSearchPanel);
	}

	if (proof != null && !proof.isDisposed()) {
	   proof.removeRuleAppListener(proofListener);
	}
	proof = p;
   if (proof != null) {
      proof.addRuleAppListener(proofListener);
   }

        if (proof !=null) {
	    delegateModel = models.get(p);
            if (delegateModel == null) {
               delegateModel = new GUIProofTreeModel(p);
               models.put(p, delegateModel);
            }
            delegateModel.addTreeModelListener(proofTreeSearchPanel);
            delegateModel.register();
	    delegateView.setModel(delegateModel);
            expansionState =
                new ExpansionState(delegateView,
                    delegateModel.getExpansionState());
            delegateView.expandRow(0);
            delegateView.setSelectionPath(delegateModel.getSelection());
            delegateView.scrollPathToVisible(delegateModel.getSelection());
        } else {
            delegateModel = null;
	    delegateView.setModel(new DefaultTreeModel(new DefaultMutableTreeNode("No proof loaded.")));
            expansionState = null;
        }
        proofTreeSearchPanel.reset();
    }

    public void removeProofs(Proof[] ps) {
        for (final Proof p : ps) {
           models.remove(p);
        }
    }

    /**
     *  moves the scope of the tree view to the given node so that it
     *	is visible
     */
    public void makeNodeVisible(Node n) {
        if (n == null) return;

        final GUIAbstractTreeNode node = delegateModel.getProofTreeNode(n);
        if (node==null) return;

        TreeNode[] obs=node.getPath();
 	TreePath tp = new TreePath(obs);
	treeSelectionListener.ignoreChange = true;
 	delegateView.getSelectionModel().setSelectionPath(tp);
	delegateView.scrollPathToVisible(tp);
 	delegateView.validate();
	treeSelectionListener.ignoreChange = false;
    }


    protected void makeNodeExpanded(Node n) {
	GUIAbstractTreeNode node = delegateModel.getProofTreeNode(n);
 	if (node==null) return;
 	TreeNode[] obs=node.getPath();
 	TreePath tp = new TreePath(obs);
 	delegateView.makeVisible(tp);
    }


    /**
     * Collapse all subtrees that are closed
     */
    protected void collapseClosedNodes () {
	collapseClosedNodesHelp ( new TreePath ( delegateModel.getRoot () ) );
    }

    private void collapseClosedNodesHelp ( TreePath path ) {
	if ( !delegateView.isExpanded ( path ) )
	    return;

        Object node = path.getLastPathComponent();

	if ( node instanceof GUIBranchNode &&
		((GUIBranchNode)node).getNode ().isClosed() ) {
	    delegateView.collapsePath ( path );
	    return;
	}

        for ( int count = delegateModel.getChildCount(node), i = 0;
	      i < count;
	      i++ ) {
            Object child = delegateModel.getChild(node, i);
            if ( !delegateModel.isLeaf ( child ) )
		collapseClosedNodesHelp ( path.pathByAddingChild(child) );
        }
    }


    /**
     * Collapse all branches which are not below <tt>path</tt>
     */
    protected void collapseOthers(TreePath path) {
	collapseOthersHelp(new TreePath(delegateModel.getRoot()), path);
    }

    private void collapseOthersHelp(TreePath start, TreePath stop) {
	if ( !delegateView.isExpanded ( start ) || start.equals(stop))
	    return;

        Object node = start.getLastPathComponent();

	if ( node instanceof GUIBranchNode &&
	     !start.isDescendant(stop)) {
	    delegateView.collapsePath ( start );
	    return;
	}

        for ( int count = delegateModel.getChildCount(node), i = 0;
	      i < count;
	      i++ ) {
            Object child = delegateModel.getChild(node, i);
            if ( !delegateModel.isLeaf ( child ) )
		collapseOthersHelp ( start.pathByAddingChild(child), stop );
        }
    }

    /**
     * Selects the given Branchnode in the ProofTreeView and displays the
     * first child in the main view.
     */
    void selectBranchNode(GUIBranchNode node) {
        if (node == null) {
            return;
        }
        proofListener.ignoreNodeSelectionChange = true;
        mediator.getSelectionModel().setSelectedNode(
            node.getNode());
        proofListener.ignoreNodeSelectionChange = false;
        TreePath tp = new TreePath(node.getPath());
        treeSelectionListener.ignoreChange = true;
        delegateView.getSelectionModel().setSelectionPath(tp);
        delegateView.scrollPathToVisible(tp);
        delegateView.validate();
        treeSelectionListener.ignoreChange = false;

        delegateModel.storeSelection(delegateView.getSelectionPath());

    }

    /**
     * In auto mode, add a node which has been modified in a way
     * leading to structural changes of the proof tree
     */
    private void addModifiedNode( Node p_node ) {
        if ( modifiedSubtrees == null ) return;

	try {
	    if ( !modifiedSubtrees.isEmpty() ) {
		Node n = p_node;
		while ( true ) {
		    if ( modifiedSubtreesCache.contains ( n ) )
			return;
		    if ( n.root () )
			break;
		    n = n.parent ();
		}
	    }

	    modifiedSubtrees = modifiedSubtrees.prepend ( p_node );
	} finally {
	    modifiedSubtreesCache.add ( p_node );
	}
    }

    public void showSearchPanel() {
        proofTreeSearchPanel.setVisible(true);
    }

    // INNER CLASSES

    // listens to gui events
    class GUIProofTreeGUIListener implements GUIListener,
    java.io.Serializable {

        private static final long serialVersionUID = 4224100114740308297L;
        /** invoked if a frame that wants modal access is opened */
        @Override
        public void modalDialogOpened(EventObject e) {
            delegateView.setEnabled(false);
        }

        /** invoked if a frame that wants modal access is closed */
        @Override
        public void modalDialogClosed(EventObject e) {
            delegateView.setEnabled(true);
        }
        @Override
        public void shutDown(EventObject e) {

        }
    }

    class GUIProofTreeProofListener implements AutoModeListener,
    RuleAppListener,
    KeYSelectionListener {

        /** node of the last known current goal */
        private Node lastGoalNode;

        // hack to select Nodes without changing the selection of delegateView
        public boolean ignoreNodeSelectionChange = false;

        /** makes selected node visible of lastGoalNode */
        public void makeSelectedNodeVisible(Node selectedNode) {
            if (selectedNode != null ) {
                if ( proof != selectedNode.proof() ) {
                    return;
                }
                lastGoalNode = selectedNode;
            }

            makeNodeVisible(lastGoalNode);
            delegateView.validate();
        }

        /** focused node has changed */
        public void selectedNodeChanged(KeYSelectionEvent e) {
            if (!ignoreNodeSelectionChange) {
                makeSelectedNodeVisible(mediator.getSelectedNode());
            }
        }

        /** the selected proof has changed (e.g. a new proof has been
         * loaded) */
        @Override
        public void selectedProofChanged(KeYSelectionEvent e) {
            Debug.out("ProofTreeView: initialize with new proof");
            lastGoalNode = null;
            setProof(e.getSource().getSelectedProof());
            delegateView.validate();
        }

        /** invoked if automatic application of rules has started
         */
        public void autoModeStarted(ProofEvent e) {
            modifiedSubtrees      = ImmutableSLList.<Node>nil();
            modifiedSubtreesCache = new LinkedHashSet<Node>();
            if (delegateModel == null) {
                Debug.out("delegateModel is null");
                return;
            }
            if (delegateModel.isAttentive()) {
                mediator.removeKeYSelectionListener(proofListener);
            }
            delegateModel.setAttentive(false);
        }

        /** invoked if automatic application of rules has stopped
         */
        public void autoModeStopped(ProofEvent e) {
            if (mediator.getSelectedProof() == null) return; // no proof (yet)
            delegateView.removeTreeSelectionListener(treeSelectionListener);
            if (delegateModel == null) {
                setProof(mediator.getSelectedProof());
            } else if (modifiedSubtrees != null) {
                for (final Node n : modifiedSubtrees) {
                    delegateModel.updateTree (n);
                }
            }
            if (!delegateModel.isAttentive()) {
                delegateModel.setAttentive(true);
                mediator.addKeYSelectionListener(proofListener);
            }
            makeSelectedNodeVisible(mediator.getSelectedNode());
            delegateView.addTreeSelectionListener(treeSelectionListener);
            delegateView.validate();
            modifiedSubtrees      = null;
            modifiedSubtreesCache = null;
        }


        /** invoked when a rule has been applied */
        public void ruleApplied(ProofEvent e) {
            addModifiedNode(e.getRuleAppInfo().getOriginalNode());
        }


    }

    class GUITreeSelectionListener implements TreeSelectionListener,
    java.io.Serializable {
        /**
         *
         */
        private static final long serialVersionUID = 1417544836006726419L;
        // hack to reduce duplicated repaints
        public boolean ignoreChange = false;

        public void valueChanged(TreeSelectionEvent e) {
            if ( ignoreChange )
                return;
            if (e.getNewLeadSelectionPath()==null) {
                return;
            }
            // catching ClassCastException occurring when clicking on
            // "No proof loaded"
            if (!(e.getNewLeadSelectionPath().
                    getLastPathComponent() instanceof GUIAbstractTreeNode)) {
                return;
            }

            TreePath newTP = e.getNewLeadSelectionPath();
            delegateModel.storeSelection(newTP);


            GUIAbstractTreeNode treeNode =
                    ((GUIAbstractTreeNode)e.getNewLeadSelectionPath().
                            getLastPathComponent());
            if (treeNode instanceof GUIBranchNode) {
                selectBranchNode((GUIBranchNode)treeNode);
            } else {
                Node node = treeNode.getNode();
                Goal selected = proof.getGoal(node);
                if (selected != null) {
                    mediator.goalChosen(selected);
                } else {
                    mediator.nonGoalNodeChosen(node);
                }
            }

            // catching NullPointerException occurring when renaming root node
            if (treeNode instanceof GUIBranchNode && treeNode
                    .getNode().parent() != null) {
                delegateView.setEditable(true);
            } else {
                delegateView.setEditable(false);
            }
        }
    }

    class ProofRenderer extends DefaultTreeCellRenderer
    implements TreeCellRenderer, java.io.Serializable {

        /**
         *
         */
        private static final long serialVersionUID = -4990023575036168279L;
        private Icon keyHole20x20 = IconFactory.keyHole(20, 20);
        
        private void renderLeaf(Node leaf, DefaultTreeCellRenderer renderer) {
            Goal goal = proof.getGoal(leaf);
            if ( goal == null || leaf.isClosed() ) {
                renderer.setForeground(DARK_GREEN_COLOR);
                renderer.setIcon(IconFactory.keyHoleClosed(20,20));
                ProofTreeView.this.setToolTipText("Closed Goal");
                renderer.setToolTipText("A closed goal");
            } else {
                if ( goal.isLinked() ) {
                    renderer.setForeground(PINK_COLOR);
                    renderer.setIcon(IconFactory.keyHoleLinked(20, 20));
                    ProofTreeView.this.setToolTipText("Linked Goal");
                    renderer.setToolTipText("Linked goal - no automatic rule application");
                } else if ( !goal.isAutomatic() ) {
                    renderer.setForeground(ORANGE_COLOR);
                    renderer.setIcon(IconFactory.keyHoleInteractive(20, 20));
                    ProofTreeView.this.setToolTipText("Disabled Goal");
                    renderer.setToolTipText("Interactive goal - no automatic rule application");
                } else {
                    renderer.setForeground(DARK_RED_COLOR);
                    renderer.setIcon(keyHole20x20);
                    ProofTreeView.this.setToolTipText("Open Goal");
                    renderer.setToolTipText("An open goal");
                }
            }
        }
        
        private void renderNonLeaf(Node node, DefaultTreeCellRenderer renderer, boolean isBranch) {
            renderer.setForeground(Color.black);
            String tooltipText = "An inner node of the proof";
            final String notes = node.getNodeInfo().getNotes();
            
            if (notes!=null) {
                tooltipText += ".\nNotes: "+notes;
            }

            Icon defaultIcon;
            if (notes != null) {
                defaultIcon = IconFactory.editFile(16);
            } else if (node.getNodeInfo().getInteractiveRuleApplication()) {
                defaultIcon = IconFactory.interactiveAppLogo(16);
            } else {
                defaultIcon = null;
            }
            
            if (isBranch && node.childrenCount() > 1) {
                defaultIcon = getOpenIcon();
                tooltipText = "A branch node with all children hidden";
            }
            
            renderer.setIcon(defaultIcon);
            renderer.setToolTipText(tooltipText);
        }
        
        private void checkNotes(Node node, DefaultTreeCellRenderer renderer) {
            if (node.getNodeInfo().getNotes() != null) {
                renderer.setBackgroundNonSelectionColor(ORANGE_COLOR);
            } else {
                if (node.getNodeInfo().getActiveStatement() != null ) {
                    renderer.setBackgroundNonSelectionColor(LIGHT_BLUE_COLOR);
                } else {
                    renderer.setBackgroundNonSelectionColor(Color.white);
                }
            }
        }
        
        private void checkExploration(Node node, DefaultTreeCellRenderer renderer) {
            if(node.getNodeInfo().isExploration()) {
                renderer.setBorder(BorderFactory.createLineBorder(DARK_PURPLE_COLOR, 2, true));
                renderer.setBackgroundNonSelectionColor(LIGHT_PURPLE_COLOR);
                renderer.setToolTipText("Exploration Action Performed");
            } else {
                renderer.setBorder(null);
            }
        }
        
        private Component getTreeCellRendererComponent(JTree tree,
                GUIBranchNode node,
                boolean selected,
                boolean expanded,
                boolean leaf,
                int row,
                boolean hasFocus) {
            super.getTreeCellRendererComponent(tree, node, selected, expanded, leaf, row, hasFocus);
            
            setBackgroundNonSelectionColor(BISQUE_COLOR);
            
            if ( node.isClosed() ) {
                // all goals below this node are closed
                this.setIcon(IconFactory.provedFolderIcon());
            } else {
                // Find leaf goal for node and check whether this is a linked goal.

                // TODO (DS): This marks all "folder" nodes as linked that have
                //            at least one linked child. Check whether this is
                //            an acceptable behavior.

                class FindGoalVisitor implements ProofVisitor {
                    private boolean isLinked = false;

                    public boolean isLinked() {
                        return this.isLinked;
                    }

                    @Override
                    public void visit(Proof proof, Node visitedNode) {
                        Goal g;
                        if ((g = proof.getGoal(visitedNode)) != null &&
                                g.isLinked()) {
                            this.isLinked = true;
                        }
                    }
                }

                FindGoalVisitor v = new FindGoalVisitor();

                proof.breadthFirstSearch(node.getNode(), v);
                if (v.isLinked()) {
                    this.setIcon(IconFactory.linkedFolderIcon());
                }
            }
            
            checkExploration(node.getNode(), this);

            return this;
        }
        
        private Component getTreeCellRendererComponent(JTree tree,
                GUIOneStepChildTreeNode node,
                boolean selected,
                boolean expanded,
                boolean leaf,
                int row,
                boolean hasFocus) {
            super.getTreeCellRendererComponent(tree, node, selected, expanded, leaf, row, hasFocus);

            setForeground(GRAY_COLOR);
            setIcon(IconFactory.oneStepSimplifier(16));
            setText(node.toString());
            
            checkExploration(node.getNode(), this);
            
            return this;
        }

        public Component getTreeCellRendererComponent(JTree tree,
                Object value,
                boolean selected,
                boolean expanded,
                boolean leaf,
                int row,
                boolean hasFocus) {
            if (proof == null) {
                // print dummy tree;
                return super.getTreeCellRendererComponent(tree, value, selected,
                        expanded, leaf, row, hasFocus);
            }
            
            if (value instanceof GUIBranchNode) {
                return getTreeCellRendererComponent(tree, (GUIBranchNode) value,
                        selected, expanded, leaf, row, hasFocus);
            } else if (value instanceof GUIOneStepChildTreeNode) {
                return getTreeCellRendererComponent(tree, (GUIOneStepChildTreeNode) value,
                        selected, expanded, leaf, row, hasFocus);
            } else {
                // now GUIProofTreeNode / GUIOneStepSimpTreeNode
                
                Node node = ((GUIAbstractTreeNode)value).getNode();
                
                String nodeText = node.serialNr()+":"+node.name();
                boolean isBranch = false;
                {
                    final Node child = ((GUIAbstractTreeNode)value).findChild( node );
                    if (child != null && child.getNodeInfo().getBranchLabel () != null ) {
                        isBranch = true;
                        nodeText += ": " + child.getNodeInfo().getBranchLabel();
                    }
                }

                DefaultTreeCellRenderer renderer =
                        (DefaultTreeCellRenderer) super.getTreeCellRendererComponent(
                                tree, nodeText, selected, expanded, leaf, row, hasFocus);

                if (node.leaf()) {
                    renderLeaf(node, renderer);
                } else {
                    renderNonLeaf(node, renderer, isBranch);
                }
                
                checkNotes(node, renderer);
                checkExploration(node, renderer);
                
                if (selected) {
                    renderer.setBackground(DARK_BLUE_COLOR);
                }

                renderer.setFont(tree.getFont());
                renderer.setText(nodeText);

                return renderer;
            }
        }
    }

    class ProofTreePopupMenu extends JPopupMenu
    implements ActionListener, ItemListener {

        private static final int ICON_SIZE = 16;
        private static final long serialVersionUID = -8905927848074190941L;
        private JMenuItem expandAll   = new JMenuItem("Expand All", IconFactory.plus(ICON_SIZE));
        private JMenuItem expandAllBelow   = new JMenuItem("Expand All Below");
        private JMenuItem expandGoals = new JMenuItem("Expand Goals Only", IconFactory.expandGoals(ICON_SIZE));
        private JMenuItem expandGoalsBelow =
                new JMenuItem("Expand Goals Only Below");
        private JMenuItem collapseAll = new JMenuItem("Collapse All", IconFactory.minus(ICON_SIZE));
        private JMenuItem collapseOtherBranches =
                new JMenuItem("Collapse Other Branches");
        private JMenuItem collapseBelow = new JMenuItem("Collapse Below");
        private JMenuItem prevSibling = new JMenuItem("Previous Sibling", IconFactory.previous(ICON_SIZE));
        private JMenuItem nextSibling = new JMenuItem("Next Sibling", IconFactory.next(ICON_SIZE));
        private Map<JCheckBoxMenuItem, ProofTreeViewFilter> filters =
                new LinkedHashMap<JCheckBoxMenuItem, ProofTreeViewFilter> (); // TODO: change to radio button ?
        private JMenuItem notes = new JMenuItem("Edit Notes");
        private JMenuItem search = new JMenuItem("Search", IconFactory.search2(ICON_SIZE));
        private JMenuItem prune    = new JMenuItem("Prune Proof");
        private JMenuItem delayedCut = new JMenuItem("Delayed Cut");
        private JMenuItem runStrategy = new JMenuItem("Apply Strategy",
                IconFactory.autoModeStartLogo(ICON_SIZE));
        private JMenuItem subtreeStatistics = new JMenuItem(
                "Show Subtree Statistics");

        private TreePath path;
        private TreePath branch;
        private Node invokedNode;

        public ProofTreePopupMenu(TreePath p) {
            super("Choose Action");
            path = p;
            delegateView.setSelectionPath(path);
            if (path.getLastPathComponent() instanceof GUIProofTreeNode) {
                branch = path.getParentPath();
                invokedNode = ((GUIProofTreeNode)path.getLastPathComponent())
                        .getNode();
            } else {
                branch = path;
                invokedNode = ((GUIBranchNode)path.getLastPathComponent())
                        .getNode();
            }
            create();
            search.setAccelerator(searchKeyStroke);
        }

        private void create() {
            // rule application / strategy runs
            this.add(runStrategy);
            runStrategy.addActionListener(this);
            runStrategy.setEnabled(false);
            if (proof != null) runStrategy.setEnabled(true);

            ProofMacroMenu macroMenu = new ProofMacroMenu(mediator, null);
            if(!macroMenu.isEmpty()) {
                this.add(macroMenu);
            }

<<<<<<< HEAD
            this.add(prune);
            if (branch != path) {
                prune.addActionListener(this);
                prune.setIcon(IconFactory.pruneLogo(ICON_SIZE));
                prune.setEnabled(false);
                if (proof != null) {
                    if (proof.isGoal(invokedNode) ||
                            proof.getSubtreeGoals(invokedNode).size()>0) {
                        prune.setEnabled(true);
                    }
                }
            }
=======
        this.add(prune);
        prune.setIcon(IconFactory.pruneLogo(ICON_SIZE));
        prune.setEnabled(false);
        if (proof != null) {
            // disable pruning for goals and disable it for closed subtrees if the command line
            // option "--no-pruning-closed" is set (saves memory)
            if (!proof.isGoal(invokedNode)
                && !proof.isClosedGoal(invokedNode)
                && (proof.getSubtreeGoals(invokedNode).size() > 0
                    || (!GeneralSettings.noPruningClosed
                        && proof.getClosedSubtreeGoals(invokedNode).size() > 0))) {
                prune.addActionListener(this);
                prune.setEnabled(true);
            }
        }
>>>>>>> 1266ed86

            if(branch != path){
                delayedCut.addActionListener(this);
                delayedCut.setEnabled(false);
                if (proof != null) {
                    if (!invokedNode.leaf() &&
                            proof.getSubtreeGoals(invokedNode).size()>0) {
                        delayedCut.setEnabled(true);
                    }
                }
            }
            if (Main.isExperimentalMode()) {
                this.add(delayedCut);
            }

            // modifying the node
            this.add(new JSeparator());
            this.add(notes);
            notes.setIcon(IconFactory.editFile(ICON_SIZE));
            notes.addActionListener(this);

            // modifying the view
            this.add(new JSeparator());

            this.add(expandAll);
            expandAll.addActionListener(this);
            this.add(expandAllBelow);
            expandAllBelow.addActionListener(this);
            this.add(expandGoals);
            expandGoals.addActionListener(this);
            this.add(expandGoalsBelow);
            expandGoalsBelow.addActionListener(this);
            this.add(collapseAll);
            collapseAll.addActionListener(this);
            this.add(collapseOtherBranches);
            collapseOtherBranches.addActionListener(this);
            this.add(collapseBelow);
            collapseBelow.addActionListener(this);
            this.add(new JSeparator());
            this.add(prevSibling);
            prevSibling.addActionListener(this);
            this.add(nextSibling);
            nextSibling.addActionListener(this);

            this.add(new JSeparator());
            for (ProofTreeViewFilter filter: ProofTreeViewFilter.ALL) {
                final JCheckBoxMenuItem m = new JCheckBoxMenuItem(filter.name());
                filters.put(m, filter);
                this.add(m);
                m.setSelected(filter.isActive());
                m.addItemListener(this);
            }
            this.add(search);
            search.addActionListener(this);
            this.add(new JSeparator());
            // disable goals
            this.add(new SetGoalsBelowEnableStatus(false));
            // enable goals
            this.add(new SetGoalsBelowEnableStatus(true));

            //	    if (branch != path) {
            //                this.add(new JSeparator());
            //                JMenu more = new JMenu("More");
            //                this.add(more);
            //
            //		more.add(visualize);
            //		more.add(bugdetection);
            //		bugdetection.addActionListener(this);
            //		bugdetection.setEnabled(true);
            //	        more.add(change);
            //	    }

            this.add(new JSeparator());
            this.add(subtreeStatistics);
            subtreeStatistics.addActionListener(this);
        }

        public void actionPerformed(ActionEvent e) {
            if (e.getSource() == delayedCut) {
                delegateModel.setAttentive(false);
                if(mediator().processDelayedCut(invokedNode)){
                    delegateModel.updateTree ( null );
                }
                delegateModel.setAttentive(true);
                makeNodeVisible(mediator.getSelectedNode());
            }else
                if (e.getSource() == prune) {
                    delegateModel.setAttentive(false);
                    mediator().setBack(invokedNode);
                    delegateModel.updateTree ( null );
                    delegateModel.setAttentive(true);
                    makeNodeVisible(mediator.getSelectedNode());
                } else if (e.getSource() == runStrategy) {
                    runStrategyOnNode();
                } else if (e.getSource() == expandAll) {
                    ExpansionState.expandAll(delegateView);
                } else if (e.getSource() == expandAllBelow) {
                    ExpansionState.expandAll(delegateView, branch);
                } else if (e.getSource() == expandGoals) {
                    for (final Goal g : proof.openGoals()) {
                        makeNodeExpanded ( g.node () );
                    }
                    collapseClosedNodes ();
                    // do not show selected node if it is not on the path to an
                    // open goal, but do expand root
                    // makeNodeVisible(mediator.getSelectedNode());
                    delegateView.expandRow(0);
                } else if (e.getSource() == expandGoalsBelow) {
                    expandGoalsBelow();
                } else if (e.getSource() == collapseAll) {
                    ExpansionState.collapseAll(delegateView);
                    delegateView.expandRow(0);
                } else if (e.getSource() == collapseOtherBranches) {
                    collapseOthers(branch);
                } else if (e.getSource() == collapseBelow) {
                    collapseBelow();
                } else if (e.getSource() == subtreeStatistics) {
                    showSubtreeStatistics();
                }  else if (e.getSource() == prevSibling) {
                    Object node = branch.getLastPathComponent();
                    TreeNode parent = ((GUIAbstractTreeNode) node).getParent();
                    if (parent == null) {
                        return;
                    }
                    Object sibling = delegateModel.getChild(parent, delegateModel
                            .getIndexOfChild(parent, node) - 1);
                    if (!(sibling != null && sibling instanceof GUIBranchNode)) {
                        int index = delegateModel
                                .getIndexOfChild(parent, node);
                        for (int i = parent.getChildCount(); i > index; i--) {
                            sibling = delegateModel.getChild(parent, i);
                            if (sibling != null && sibling instanceof
                                    GUIBranchNode) {
                                break;
                            }
                        }
                    }
                    if (sibling != null && sibling instanceof GUIBranchNode) {
                        selectBranchNode((GUIBranchNode)sibling);
                    }
                } else if (e.getSource() == nextSibling) {
                    Object node = branch.getLastPathComponent();
                    TreeNode parent = ((GUIAbstractTreeNode) node).getParent();
                    if (parent == null) {
                        return;
                    }
                    Object sibling = delegateModel.getChild(parent, delegateModel
                            .getIndexOfChild(parent, node) + 1);
                    if (!(sibling != null && sibling instanceof GUIBranchNode)) {
                        int index = delegateModel.getIndexOfChild(parent, node);
                        for (int i = 0; i < index; i++) {
                            sibling = delegateModel.getChild(parent, i);
                            if (sibling != null && sibling instanceof
                                    GUIBranchNode) {
                                break;
                            }
                        }
                    }
                    if (sibling != null && sibling instanceof GUIBranchNode) {
                        selectBranchNode((GUIBranchNode)sibling);
                    }
                } else if (e.getSource() == search) {
                    showSearchPanel();
                } else if (e.getSource() == notes) {
                    openNotes();
                }
        }

        private void openNotes() {
            // display a dialog to attach text to the node
            final Icon editIcon = IconFactory.editFile(20);
            final String origNotes = invokedNode.getNodeInfo().getNotes();
            final String newNotes = (String)JOptionPane.showInputDialog(
                    this,null,
                    "Annotate this proof node",
                    JOptionPane.PLAIN_MESSAGE,
                    editIcon,
                    null,
                    origNotes);
            if (newNotes != null) {
                if (newNotes.length()==0)
                    invokedNode.getNodeInfo().setNotes(null);
                else invokedNode.getNodeInfo().setNotes(newNotes);
            }
        }

        private void collapseBelow() {
            Object node = branch.getLastPathComponent();

            for (int count = delegateModel.getChildCount(node), i = 0;
                    i < count; i++)
            {
                Object child = delegateModel.getChild(node, i);

                if (!delegateModel.isLeaf(child))
                    ExpansionState.collapseAll(delegateView,
                            branch.pathByAddingChild(child));
            }
        }

        private void expandGoalsBelow() {
            Object tmpNode = branch.getLastPathComponent();
            if (branch == path) {
                ExpansionState.collapseAll(delegateView, branch);
            } else {
                for ( int count = delegateModel.getChildCount(tmpNode),
                        i = 0; i < count; i++ ) {
                    Object child = delegateModel.getChild(tmpNode, i);
                    if ( !delegateModel.isLeaf ( child ) )
                        ExpansionState.collapseAll(delegateView, branch
                                .pathByAddingChild(child));
                }
            }
            Iterator<Goal> it = proof.openGoals ().iterator ();
            Node n;
            while ( it.hasNext () ) {
                n = it.next ().node ();
                GUIAbstractTreeNode node = delegateModel.getProofTreeNode(n);
                if (node==null) break;
                TreeNode[] obs=node.getPath();
                TreePath tp = new TreePath(obs);
                if (branch.isDescendant(tp)) {
                    delegateView.makeVisible(tp);
                }
            }
        }

        /**
         * run automatic on the currently selected node.
         * All enabled goals below the current node are taken into consideration.
         *
         * CAUTION: If the node itself is a goal then allow applying rules
         *   to it even if it were disabled. Desired behaviour?
         *
         */
        private void runStrategyOnNode() {
            Goal invokedGoal = proof.getGoal(invokedNode);
            // is the node a goal?
            if(invokedGoal == null) {
                ImmutableList<Goal> enabledGoals = proof.getSubtreeEnabledGoals(invokedNode);
                KeYMediator r = mediator();
                // This method delegates the request only to the UserInterfaceControl which implements the functionality.
                // No functionality is allowed in this method body!
                r.getUI().getProofControl().startAutoMode(r.getSelectedProof(), enabledGoals);
            } else {
                KeYMediator r = mediator();
                // This method delegates the request only to the UserInterfaceControl which implements the functionality.
                // No functionality is allowed in this method body!
                r.getUI().getProofControl().startAutoMode(r.getSelectedProof(), ImmutableSLList.<Goal>nil().prepend(invokedGoal));
            }
        }

        private void showSubtreeStatistics() {
            final Proof proof = mediator().getSelectedProof();
            if (proof == null) {
                MainWindow.getInstance().notify(new GeneralInformationEvent(
                        "No statistics available.",
                        "If you wish to see the statistics "
                                + "for a proof you have to load one first"));
            } else {
                int openGoals = 0;

                Iterator<Node> leavesIt = invokedNode.leavesIterator();
                while (leavesIt.hasNext()) {
                    if (proof.getGoal(leavesIt.next()) != null) {
                        openGoals++;
                    }
                }

                String stats;
                if (openGoals > 0)
                    stats = openGoals + " open goal"
                            + (openGoals > 1 ? "s." : ".");
                else
                    stats = "Closed.";
                stats += "\n\n";

                for (Pair<String, String> x : invokedNode.statistics().getSummary()) {
                    if ("".equals(x.second))
                        stats += "\n";
                    stats += x.first + ": " + x.second + "\n";
                }

                JOptionPane.showMessageDialog(MainWindow.getInstance(), stats,
                        "Proof Statistics", JOptionPane.INFORMATION_MESSAGE);
            }
        }

        /**
         * Action for enabling/disabling all goals below "node".
         *
         * @author mulbrich
         */
        private final class SetGoalsBelowEnableStatus extends DisableGoal {

            /**
             *
             */
            private static final long serialVersionUID = 7264466584742639608L;

            public SetGoalsBelowEnableStatus(boolean enableGoals) {
                this.enableGoals = enableGoals;

                String action = enableGoals ? "Automatic" : "Interactive";
                putValue(NAME, "Set All Goals Below to " + action);
                if(enableGoals) {
                    putValue(SHORT_DESCRIPTION, "Include this node and all goals in the subtree in automatic rule application");
                    putValue(SMALL_ICON, KEY_HOLE_PULL_DOWN_MENU);
                } else {
                    putValue(SHORT_DESCRIPTION, "Exclude this node and all goals in the subtree from automatic rule application");
                    putValue(SMALL_ICON, KEY_HOLE_DISABLED_PULL_DOWN_MENU);
                }
            }

            /*
             * return all subgoals of the current node.
             */
            @Override
            public Iterable<Goal> getGoalList() {
                return proof.getSubtreeGoals(invokedNode);
            }

            /*
             * In addition to marking setting goals, update the tree model
             * so that the label sizes are recalculated
             */
            @Override
            public void actionPerformed(ActionEvent e) {
                super.actionPerformed(e);
                for (final Goal goal : getGoalList()) {
                    delegateModel.updateTree(goal.node());
                }
                // trigger repainting the tree after the completion of this event.
                delegateView.repaint();
            }


        }

        @Override
        public void itemStateChanged(ItemEvent e) {
            final boolean selected = e.getStateChange() == ItemEvent.SELECTED;
            final Object source = e.getSource();
            final ProofTreeViewFilter filter = filters.get(source);
            if (filter==null) return;

            if (!filter.global()) {
                delegateModel.setFilter(filter, selected);

                // enable / disable others
                // TODO: change to radio button and remove this
                for (JCheckBoxMenuItem item: filters.keySet()) {
                    if (item != source && !filters.get(item).global()) {
                        item.setEnabled(!selected);
                    }
                }

                if (branch == path) {
                    if (delegateModel.getRoot() instanceof GUIBranchNode) {
                        TreeNode node = ((GUIAbstractTreeNode)delegateModel
                                .getRoot()).findBranch(invokedNode);
                        if (node instanceof GUIBranchNode) {
                            selectBranchNode((GUIBranchNode)node);
                        }
                    }
                } else {
                    delegateView.scrollPathToVisible(path);
                    delegateView.setSelectionPath(path);
                }
            } else {
                delegateModel.setFilter(filter, selected);
                if (branch == path) {
                    if (e.getStateChange() != ItemEvent.SELECTED) {
                        if (delegateModel.getRoot() instanceof GUIBranchNode) {
                            TreeNode node = ((GUIAbstractTreeNode)delegateModel
                                    .getRoot()).findBranch(invokedNode);
                            if (node instanceof GUIBranchNode) {
                                selectBranchNode((GUIBranchNode)node);
                            }
                        }
                    } else {
                        if (invokedNode.parent() == null || delegateModel
                                .getProofTreeNode(invokedNode.parent())
                                .findChild(invokedNode.parent()) == null) {
                            // it's still a branch
                            if (delegateModel.getRoot() instanceof GUIBranchNode) {
                                TreeNode node = ((GUIAbstractTreeNode)delegateModel
                                        .getRoot()).findBranch(invokedNode);
                                if (node instanceof GUIBranchNode) {
                                    selectBranchNode((GUIBranchNode)node);
                                }
                            }
                        } else {
                            TreePath tp = new TreePath(delegateModel.getProofTreeNode(
                                    invokedNode).getPath());
                            delegateView.scrollPathToVisible(tp);
                            delegateView.setSelectionPath(tp);
                        }
                    }
                } else {
                    TreePath tp = new TreePath(delegateModel.getProofTreeNode(
                            invokedNode).getPath());
                    delegateView.scrollPathToVisible(tp);
                    delegateView.setSelectionPath(tp);
                }
            }
        }

    }

    // to prevent memory leaks
    private static class CacheLessMetalTreeUI extends MetalTreeUI{

        public void clearDrawingCache(){
            drawingCache.clear();
        }
    }
}<|MERGE_RESOLUTION|>--- conflicted
+++ resolved
@@ -892,74 +892,73 @@
         private static final int ICON_SIZE = 16;
         private static final long serialVersionUID = -8905927848074190941L;
         private JMenuItem expandAll   = new JMenuItem("Expand All", IconFactory.plus(ICON_SIZE));
-        private JMenuItem expandAllBelow   = new JMenuItem("Expand All Below");
-        private JMenuItem expandGoals = new JMenuItem("Expand Goals Only", IconFactory.expandGoals(ICON_SIZE));
-        private JMenuItem expandGoalsBelow =
-                new JMenuItem("Expand Goals Only Below");
-        private JMenuItem collapseAll = new JMenuItem("Collapse All", IconFactory.minus(ICON_SIZE));
-        private JMenuItem collapseOtherBranches =
-                new JMenuItem("Collapse Other Branches");
-        private JMenuItem collapseBelow = new JMenuItem("Collapse Below");
-        private JMenuItem prevSibling = new JMenuItem("Previous Sibling", IconFactory.previous(ICON_SIZE));
-        private JMenuItem nextSibling = new JMenuItem("Next Sibling", IconFactory.next(ICON_SIZE));
-        private Map<JCheckBoxMenuItem, ProofTreeViewFilter> filters =
-                new LinkedHashMap<JCheckBoxMenuItem, ProofTreeViewFilter> (); // TODO: change to radio button ?
-        private JMenuItem notes = new JMenuItem("Edit Notes");
-        private JMenuItem search = new JMenuItem("Search", IconFactory.search2(ICON_SIZE));
-        private JMenuItem prune    = new JMenuItem("Prune Proof");
-        private JMenuItem delayedCut = new JMenuItem("Delayed Cut");
-        private JMenuItem runStrategy = new JMenuItem("Apply Strategy",
-                IconFactory.autoModeStartLogo(ICON_SIZE));
-        private JMenuItem subtreeStatistics = new JMenuItem(
-                "Show Subtree Statistics");
-
-        private TreePath path;
-        private TreePath branch;
-        private Node invokedNode;
-
-        public ProofTreePopupMenu(TreePath p) {
-            super("Choose Action");
-            path = p;
-            delegateView.setSelectionPath(path);
-            if (path.getLastPathComponent() instanceof GUIProofTreeNode) {
-                branch = path.getParentPath();
-                invokedNode = ((GUIProofTreeNode)path.getLastPathComponent())
-                        .getNode();
-            } else {
-                branch = path;
-                invokedNode = ((GUIBranchNode)path.getLastPathComponent())
-                        .getNode();
-            }
-            create();
-            search.setAccelerator(searchKeyStroke);
-        }
-
-        private void create() {
-            // rule application / strategy runs
-            this.add(runStrategy);
-            runStrategy.addActionListener(this);
-            runStrategy.setEnabled(false);
-            if (proof != null) runStrategy.setEnabled(true);
-
-            ProofMacroMenu macroMenu = new ProofMacroMenu(mediator, null);
-            if(!macroMenu.isEmpty()) {
-                this.add(macroMenu);
-            }
-
-<<<<<<< HEAD
-            this.add(prune);
-            if (branch != path) {
-                prune.addActionListener(this);
-                prune.setIcon(IconFactory.pruneLogo(ICON_SIZE));
-                prune.setEnabled(false);
+	private JMenuItem expandAllBelow   = new JMenuItem("Expand All Below");
+	private JMenuItem expandGoals = new JMenuItem("Expand Goals Only", IconFactory.expandGoals(ICON_SIZE));
+	private JMenuItem expandGoalsBelow =
+		new JMenuItem("Expand Goals Only Below");
+	private JMenuItem collapseAll = new JMenuItem("Collapse All", IconFactory.minus(ICON_SIZE));
+	private JMenuItem collapseOtherBranches =
+		new JMenuItem("Collapse Other Branches");
+	private JMenuItem collapseBelow = new JMenuItem("Collapse Below");
+	private JMenuItem prevSibling = new JMenuItem("Previous Sibling", IconFactory.previous(ICON_SIZE));
+	private JMenuItem nextSibling = new JMenuItem("Next Sibling", IconFactory.next(ICON_SIZE));
+	private Map<JCheckBoxMenuItem, ProofTreeViewFilter> filters =
+		new LinkedHashMap<JCheckBoxMenuItem, ProofTreeViewFilter> (); // TODO: change to radio button ?
+	private JMenuItem notes = new JMenuItem("Edit Notes");
+	private JMenuItem search = new JMenuItem("Search", IconFactory.search2(ICON_SIZE));
+	private JMenuItem prune    = new JMenuItem("Prune Proof");
+	private JMenuItem delayedCut = new JMenuItem("Delayed Cut");
+	private JMenuItem runStrategy = new JMenuItem("Apply Strategy",
+	    IconFactory.autoModeStartLogo(ICON_SIZE));
+    private JMenuItem subtreeStatistics = new JMenuItem(
+            "Show Subtree Statistics");
+
+	private TreePath path;
+	private TreePath branch;
+	private Node invokedNode;
+
+	public ProofTreePopupMenu(TreePath p) {
+	    super("Choose Action");
+	    path = p;
+	    delegateView.setSelectionPath(path);
+	    if (path.getLastPathComponent() instanceof GUIProofTreeNode) {
+		branch = path.getParentPath();
+		invokedNode = ((GUIProofTreeNode)path.getLastPathComponent())
+			.getNode();
+	    } else {
+		branch = path;
+		invokedNode = ((GUIBranchNode)path.getLastPathComponent())
+			.getNode();
+	    }
+	    create();
+	    search.setAccelerator(searchKeyStroke);
+	}
+
+	private void create() {
+	    // rule application / strategy runs
+	    this.add(runStrategy);
+	    runStrategy.addActionListener(this);
+	    runStrategy.setEnabled(false);
+	    if (proof != null) runStrategy.setEnabled(true);
+
+        ProofMacroMenu macroMenu = new ProofMacroMenu(mediator, null);
+        if(!macroMenu.isEmpty()) {
+            this.add(macroMenu);
+        }
+
+            if(branch != path){
+                delayedCut.addActionListener(this);
+                delayedCut.setEnabled(false);
                 if (proof != null) {
-                    if (proof.isGoal(invokedNode) ||
+                    if (!invokedNode.leaf() &&
                             proof.getSubtreeGoals(invokedNode).size()>0) {
-                        prune.setEnabled(true);
+                        delayedCut.setEnabled(true);
                     }
                 }
             }
-=======
+            if (Main.isExperimentalMode()) {
+                this.add(delayedCut);
+            }
         this.add(prune);
         prune.setIcon(IconFactory.pruneLogo(ICON_SIZE));
         prune.setEnabled(false);
@@ -975,324 +974,323 @@
                 prune.setEnabled(true);
             }
         }
->>>>>>> 1266ed86
-
-            if(branch != path){
-                delayedCut.addActionListener(this);
-                delayedCut.setEnabled(false);
-                if (proof != null) {
-                    if (!invokedNode.leaf() &&
-                            proof.getSubtreeGoals(invokedNode).size()>0) {
-                        delayedCut.setEnabled(true);
-                    }
-                }
-            }
-            if (Main.isExperimentalMode()) {
-                this.add(delayedCut);
-            }
-
-            // modifying the node
+
+	    if(branch != path){
+	        delayedCut.addActionListener(this);
+	        delayedCut.setEnabled(false);
+	        if (proof != null) {
+	            if (!invokedNode.leaf() &&
+	                proof.getSubtreeGoals(invokedNode).size()>0) {
+	                delayedCut.setEnabled(true);
+	            }
+	        }
+	    }
+	    if (Main.isExperimentalMode()) {
+	        this.add(delayedCut);
+        }
+
+	    // modifying the node
+        this.add(new JSeparator());
+        this.add(notes);
+        notes.setIcon(IconFactory.editFile(ICON_SIZE));
+        notes.addActionListener(this);
+
+	    // modifying the view
+	    this.add(new JSeparator());
+
+	    this.add(expandAll);
+	    expandAll.addActionListener(this);
+	    this.add(expandAllBelow);
+	    expandAllBelow.addActionListener(this);
+	    this.add(expandGoals);
+	    expandGoals.addActionListener(this);
+	    this.add(expandGoalsBelow);
+	    expandGoalsBelow.addActionListener(this);
+	    this.add(collapseAll);
+	    collapseAll.addActionListener(this);
+	    this.add(collapseOtherBranches);
+	    collapseOtherBranches.addActionListener(this);
+	    this.add(collapseBelow);
+	    collapseBelow.addActionListener(this);
             this.add(new JSeparator());
-            this.add(notes);
-            notes.setIcon(IconFactory.editFile(ICON_SIZE));
-            notes.addActionListener(this);
-
-            // modifying the view
-            this.add(new JSeparator());
-
-            this.add(expandAll);
-            expandAll.addActionListener(this);
-            this.add(expandAllBelow);
-            expandAllBelow.addActionListener(this);
-            this.add(expandGoals);
-            expandGoals.addActionListener(this);
-            this.add(expandGoalsBelow);
-            expandGoalsBelow.addActionListener(this);
-            this.add(collapseAll);
-            collapseAll.addActionListener(this);
-            this.add(collapseOtherBranches);
-            collapseOtherBranches.addActionListener(this);
-            this.add(collapseBelow);
-            collapseBelow.addActionListener(this);
-            this.add(new JSeparator());
-            this.add(prevSibling);
-            prevSibling.addActionListener(this);
-            this.add(nextSibling);
-            nextSibling.addActionListener(this);
-
-            this.add(new JSeparator());
-            for (ProofTreeViewFilter filter: ProofTreeViewFilter.ALL) {
-                final JCheckBoxMenuItem m = new JCheckBoxMenuItem(filter.name());
-                filters.put(m, filter);
-                this.add(m);
-                m.setSelected(filter.isActive());
-                m.addItemListener(this);
-            }
-            this.add(search);
-            search.addActionListener(this);
-            this.add(new JSeparator());
-            // disable goals
-            this.add(new SetGoalsBelowEnableStatus(false));
-            // enable goals
-            this.add(new SetGoalsBelowEnableStatus(true));
-
-            //	    if (branch != path) {
-            //                this.add(new JSeparator());
-            //                JMenu more = new JMenu("More");
-            //                this.add(more);
-            //
-            //		more.add(visualize);
-            //		more.add(bugdetection);
-            //		bugdetection.addActionListener(this);
-            //		bugdetection.setEnabled(true);
-            //	        more.add(change);
-            //	    }
-
-            this.add(new JSeparator());
-            this.add(subtreeStatistics);
-            subtreeStatistics.addActionListener(this);
-        }
-
-        public void actionPerformed(ActionEvent e) {
-            if (e.getSource() == delayedCut) {
-                delegateModel.setAttentive(false);
-                if(mediator().processDelayedCut(invokedNode)){
-                    delegateModel.updateTree ( null );
-                }
-                delegateModel.setAttentive(true);
-                makeNodeVisible(mediator.getSelectedNode());
-            }else
-                if (e.getSource() == prune) {
-                    delegateModel.setAttentive(false);
-                    mediator().setBack(invokedNode);
-                    delegateModel.updateTree ( null );
-                    delegateModel.setAttentive(true);
-                    makeNodeVisible(mediator.getSelectedNode());
-                } else if (e.getSource() == runStrategy) {
-                    runStrategyOnNode();
-                } else if (e.getSource() == expandAll) {
-                    ExpansionState.expandAll(delegateView);
-                } else if (e.getSource() == expandAllBelow) {
-                    ExpansionState.expandAll(delegateView, branch);
-                } else if (e.getSource() == expandGoals) {
-                    for (final Goal g : proof.openGoals()) {
-                        makeNodeExpanded ( g.node () );
-                    }
-                    collapseClosedNodes ();
-                    // do not show selected node if it is not on the path to an
-                    // open goal, but do expand root
-                    // makeNodeVisible(mediator.getSelectedNode());
-                    delegateView.expandRow(0);
-                } else if (e.getSource() == expandGoalsBelow) {
-                    expandGoalsBelow();
-                } else if (e.getSource() == collapseAll) {
-                    ExpansionState.collapseAll(delegateView);
-                    delegateView.expandRow(0);
-                } else if (e.getSource() == collapseOtherBranches) {
-                    collapseOthers(branch);
-                } else if (e.getSource() == collapseBelow) {
-                    collapseBelow();
-                } else if (e.getSource() == subtreeStatistics) {
-                    showSubtreeStatistics();
-                }  else if (e.getSource() == prevSibling) {
-                    Object node = branch.getLastPathComponent();
-                    TreeNode parent = ((GUIAbstractTreeNode) node).getParent();
-                    if (parent == null) {
-                        return;
-                    }
-                    Object sibling = delegateModel.getChild(parent, delegateModel
-                            .getIndexOfChild(parent, node) - 1);
-                    if (!(sibling != null && sibling instanceof GUIBranchNode)) {
-                        int index = delegateModel
-                                .getIndexOfChild(parent, node);
-                        for (int i = parent.getChildCount(); i > index; i--) {
-                            sibling = delegateModel.getChild(parent, i);
-                            if (sibling != null && sibling instanceof
-                                    GUIBranchNode) {
-                                break;
-                            }
-                        }
-                    }
-                    if (sibling != null && sibling instanceof GUIBranchNode) {
-                        selectBranchNode((GUIBranchNode)sibling);
-                    }
-                } else if (e.getSource() == nextSibling) {
-                    Object node = branch.getLastPathComponent();
-                    TreeNode parent = ((GUIAbstractTreeNode) node).getParent();
-                    if (parent == null) {
-                        return;
-                    }
-                    Object sibling = delegateModel.getChild(parent, delegateModel
-                            .getIndexOfChild(parent, node) + 1);
-                    if (!(sibling != null && sibling instanceof GUIBranchNode)) {
-                        int index = delegateModel.getIndexOfChild(parent, node);
-                        for (int i = 0; i < index; i++) {
-                            sibling = delegateModel.getChild(parent, i);
-                            if (sibling != null && sibling instanceof
-                                    GUIBranchNode) {
-                                break;
-                            }
-                        }
-                    }
-                    if (sibling != null && sibling instanceof GUIBranchNode) {
-                        selectBranchNode((GUIBranchNode)sibling);
-                    }
-                } else if (e.getSource() == search) {
-                    showSearchPanel();
-                } else if (e.getSource() == notes) {
-                    openNotes();
-                }
-        }
-
-        private void openNotes() {
-            // display a dialog to attach text to the node
-            final Icon editIcon = IconFactory.editFile(20);
-            final String origNotes = invokedNode.getNodeInfo().getNotes();
-            final String newNotes = (String)JOptionPane.showInputDialog(
-                    this,null,
-                    "Annotate this proof node",
-                    JOptionPane.PLAIN_MESSAGE,
-                    editIcon,
-                    null,
-                    origNotes);
-            if (newNotes != null) {
-                if (newNotes.length()==0)
-                    invokedNode.getNodeInfo().setNotes(null);
-                else invokedNode.getNodeInfo().setNotes(newNotes);
-            }
-        }
-
-        private void collapseBelow() {
-            Object node = branch.getLastPathComponent();
-
-            for (int count = delegateModel.getChildCount(node), i = 0;
-                    i < count; i++)
-            {
-                Object child = delegateModel.getChild(node, i);
-
-                if (!delegateModel.isLeaf(child))
-                    ExpansionState.collapseAll(delegateView,
-                            branch.pathByAddingChild(child));
-            }
-        }
-
-        private void expandGoalsBelow() {
-            Object tmpNode = branch.getLastPathComponent();
-            if (branch == path) {
-                ExpansionState.collapseAll(delegateView, branch);
-            } else {
-                for ( int count = delegateModel.getChildCount(tmpNode),
-                        i = 0; i < count; i++ ) {
-                    Object child = delegateModel.getChild(tmpNode, i);
-                    if ( !delegateModel.isLeaf ( child ) )
-                        ExpansionState.collapseAll(delegateView, branch
-                                .pathByAddingChild(child));
-                }
-            }
-            Iterator<Goal> it = proof.openGoals ().iterator ();
-            Node n;
-            while ( it.hasNext () ) {
-                n = it.next ().node ();
-                GUIAbstractTreeNode node = delegateModel.getProofTreeNode(n);
-                if (node==null) break;
-                TreeNode[] obs=node.getPath();
-                TreePath tp = new TreePath(obs);
-                if (branch.isDescendant(tp)) {
-                    delegateView.makeVisible(tp);
-                }
-            }
-        }
-
-        /**
-         * run automatic on the currently selected node.
-         * All enabled goals below the current node are taken into consideration.
-         *
-         * CAUTION: If the node itself is a goal then allow applying rules
-         *   to it even if it were disabled. Desired behaviour?
-         *
-         */
-        private void runStrategyOnNode() {
-            Goal invokedGoal = proof.getGoal(invokedNode);
-            // is the node a goal?
+	    this.add(prevSibling);
+	    prevSibling.addActionListener(this);
+	    this.add(nextSibling);
+	    nextSibling.addActionListener(this);
+
+	    this.add(new JSeparator());
+        for (ProofTreeViewFilter filter: ProofTreeViewFilter.ALL) {
+            final JCheckBoxMenuItem m = new JCheckBoxMenuItem(filter.name());
+            filters.put(m, filter);
+            this.add(m);
+            m.setSelected(filter.isActive());
+            m.addItemListener(this);
+        }
+	    this.add(search);
+	    search.addActionListener(this);
+	    this.add(new JSeparator());
+	    // disable goals
+	    this.add(new SetGoalsBelowEnableStatus(false));
+	    // enable goals
+	    this.add(new SetGoalsBelowEnableStatus(true));
+
+//	    if (branch != path) {
+//                this.add(new JSeparator());
+//                JMenu more = new JMenu("More");
+//                this.add(more);
+//
+//		more.add(visualize);
+//		more.add(bugdetection);
+//		bugdetection.addActionListener(this);
+//		bugdetection.setEnabled(true);
+//	        more.add(change);
+//	    }
+        
+        this.add(new JSeparator());
+        this.add(subtreeStatistics);
+        subtreeStatistics.addActionListener(this);
+	}
+
+	public void actionPerformed(ActionEvent e) {
+		if (e.getSource() == delayedCut) {
+			delegateModel.setAttentive(false);
+			if(mediator().processDelayedCut(invokedNode)){
+				delegateModel.updateTree ( null );
+			}
+			delegateModel.setAttentive(true);
+			makeNodeVisible(mediator.getSelectedNode());
+		}else
+			if (e.getSource() == prune) {
+				delegateModel.setAttentive(false);
+				mediator().setBack(invokedNode);
+				delegateModel.updateTree ( null );
+				delegateModel.setAttentive(true);
+				makeNodeVisible(mediator.getSelectedNode());
+			} else if (e.getSource() == runStrategy) {
+				runStrategyOnNode();
+			} else if (e.getSource() == expandAll) {
+				ExpansionState.expandAll(delegateView);
+			} else if (e.getSource() == expandAllBelow) {
+				ExpansionState.expandAll(delegateView, branch);
+			} else if (e.getSource() == expandGoals) {
+				for (final Goal g : proof.openGoals()) {
+					makeNodeExpanded ( g.node () );
+				}
+				collapseClosedNodes ();
+				// do not show selected node if it is not on the path to an
+				// open goal, but do expand root
+				// makeNodeVisible(mediator.getSelectedNode());
+				delegateView.expandRow(0);
+			} else if (e.getSource() == expandGoalsBelow) {
+				expandGoalsBelow();
+			} else if (e.getSource() == collapseAll) {
+				ExpansionState.collapseAll(delegateView);
+				delegateView.expandRow(0);
+			} else if (e.getSource() == collapseOtherBranches) {
+				collapseOthers(branch);
+			} else if (e.getSource() == collapseBelow) {
+				collapseBelow();
+			} else if (e.getSource() == subtreeStatistics) {
+                showSubtreeStatistics();
+            }  else if (e.getSource() == prevSibling) {
+				Object node = branch.getLastPathComponent();
+				TreeNode parent = ((GUIAbstractTreeNode) node).getParent();
+				if (parent == null) {
+					return;
+				}
+				Object sibling = delegateModel.getChild(parent, delegateModel
+						.getIndexOfChild(parent, node) - 1);
+				if (!(sibling != null && sibling instanceof GUIBranchNode)) {
+					int index = delegateModel
+					.getIndexOfChild(parent, node);
+					for (int i = parent.getChildCount(); i > index; i--) {
+						sibling = delegateModel.getChild(parent, i);
+						if (sibling != null && sibling instanceof
+								GUIBranchNode) {
+							break;
+						}
+					}
+				}
+				if (sibling != null && sibling instanceof GUIBranchNode) {
+					selectBranchNode((GUIBranchNode)sibling);
+				}
+			} else if (e.getSource() == nextSibling) {
+				Object node = branch.getLastPathComponent();
+				TreeNode parent = ((GUIAbstractTreeNode) node).getParent();
+				if (parent == null) {
+					return;
+				}
+				Object sibling = delegateModel.getChild(parent, delegateModel
+						.getIndexOfChild(parent, node) + 1);
+				if (!(sibling != null && sibling instanceof GUIBranchNode)) {
+					int index = delegateModel.getIndexOfChild(parent, node);
+					for (int i = 0; i < index; i++) {
+						sibling = delegateModel.getChild(parent, i);
+						if (sibling != null && sibling instanceof
+								GUIBranchNode) {
+							break;
+						}
+					}
+				}
+				if (sibling != null && sibling instanceof GUIBranchNode) {
+					selectBranchNode((GUIBranchNode)sibling);
+				}
+			} else if (e.getSource() == search) {
+				showSearchPanel();
+			} else if (e.getSource() == notes) {
+				openNotes();
+			}
+	}
+
+	private void openNotes() {
+		// display a dialog to attach text to the node
+		final Icon editIcon = IconFactory.editFile(20);
+		final String origNotes = invokedNode.getNodeInfo().getNotes();
+		final String newNotes = (String)JOptionPane.showInputDialog(
+				this,null,
+				"Annotate this proof node",
+				JOptionPane.PLAIN_MESSAGE,
+				editIcon,
+				null,
+				origNotes);
+		if (newNotes != null) {
+			if (newNotes.length()==0)
+				invokedNode.getNodeInfo().setNotes(null);
+			else invokedNode.getNodeInfo().setNotes(newNotes);
+		}
+	}
+
+	private void collapseBelow() {
+		Object node = branch.getLastPathComponent();
+
+		for (int count = delegateModel.getChildCount(node), i = 0;
+		i < count; i++)
+		{
+			Object child = delegateModel.getChild(node, i);
+
+			if (!delegateModel.isLeaf(child))
+				ExpansionState.collapseAll(delegateView,
+						branch.pathByAddingChild(child));
+		}
+	}
+
+	private void expandGoalsBelow() {
+		Object tmpNode = branch.getLastPathComponent();
+		if (branch == path) {
+			ExpansionState.collapseAll(delegateView, branch);
+		} else {
+			for ( int count = delegateModel.getChildCount(tmpNode),
+					i = 0; i < count; i++ ) {
+				Object child = delegateModel.getChild(tmpNode, i);
+				if ( !delegateModel.isLeaf ( child ) )
+					ExpansionState.collapseAll(delegateView, branch
+							.pathByAddingChild(child));
+			}
+		}
+		Iterator<Goal> it = proof.openGoals ().iterator ();
+		Node n;
+		while ( it.hasNext () ) {
+			n = it.next ().node ();
+			GUIAbstractTreeNode node = delegateModel.getProofTreeNode(n);
+			if (node==null) break;
+			TreeNode[] obs=node.getPath();
+			TreePath tp = new TreePath(obs);
+			if (branch.isDescendant(tp)) {
+				delegateView.makeVisible(tp);
+			}
+		}
+	}
+
+	/**
+	 * run automatic on the currently selected node.
+	 * All enabled goals below the current node are taken into consideration.
+	 *
+	 * CAUTION: If the node itself is a goal then allow applying rules
+	 *   to it even if it were disabled. Desired behaviour?
+	 *
+	 */
+	private void runStrategyOnNode() {
+	    Goal invokedGoal = proof.getGoal(invokedNode);
+	    // is the node a goal?
             if(invokedGoal == null) {
                 ImmutableList<Goal> enabledGoals = proof.getSubtreeEnabledGoals(invokedNode);
-                KeYMediator r = mediator();
+               KeYMediator r = mediator();
                 // This method delegates the request only to the UserInterfaceControl which implements the functionality.
-                // No functionality is allowed in this method body!
-                r.getUI().getProofControl().startAutoMode(r.getSelectedProof(), enabledGoals);
+               // No functionality is allowed in this method body!
+               r.getUI().getProofControl().startAutoMode(r.getSelectedProof(), enabledGoals);
             } else {
                 KeYMediator r = mediator();
-                // This method delegates the request only to the UserInterfaceControl which implements the functionality.
-                // No functionality is allowed in this method body!
-                r.getUI().getProofControl().startAutoMode(r.getSelectedProof(), ImmutableSLList.<Goal>nil().prepend(invokedGoal));
-            }
-        }
-
-        private void showSubtreeStatistics() {
-            final Proof proof = mediator().getSelectedProof();
-            if (proof == null) {
-                MainWindow.getInstance().notify(new GeneralInformationEvent(
-                        "No statistics available.",
-                        "If you wish to see the statistics "
-                                + "for a proof you have to load one first"));
-            } else {
-                int openGoals = 0;
-
-                Iterator<Node> leavesIt = invokedNode.leavesIterator();
-                while (leavesIt.hasNext()) {
-                    if (proof.getGoal(leavesIt.next()) != null) {
-                        openGoals++;
-                    }
-                }
-
-                String stats;
-                if (openGoals > 0)
-                    stats = openGoals + " open goal"
-                            + (openGoals > 1 ? "s." : ".");
-                else
-                    stats = "Closed.";
-                stats += "\n\n";
-
-                for (Pair<String, String> x : invokedNode.statistics().getSummary()) {
-                    if ("".equals(x.second))
-                        stats += "\n";
-                    stats += x.first + ": " + x.second + "\n";
-                }
-
-                JOptionPane.showMessageDialog(MainWindow.getInstance(), stats,
-                        "Proof Statistics", JOptionPane.INFORMATION_MESSAGE);
-            }
-        }
-
-        /**
-         * Action for enabling/disabling all goals below "node".
+               // This method delegates the request only to the UserInterfaceControl which implements the functionality.
+               // No functionality is allowed in this method body!
+               r.getUI().getProofControl().startAutoMode(r.getSelectedProof(), ImmutableSLList.<Goal>nil().prepend(invokedGoal));
+            }
+	}
+
+    private void showSubtreeStatistics() {
+        final Proof proof = mediator().getSelectedProof();
+        if (proof == null) {
+            MainWindow.getInstance().notify(new GeneralInformationEvent(
+                    "No statistics available.",
+                    "If you wish to see the statistics "
+                            + "for a proof you have to load one first"));
+        } else {
+            int openGoals = 0;
+            
+            Iterator<Node> leavesIt = invokedNode.leavesIterator();
+            while (leavesIt.hasNext()) {
+                if (proof.getGoal(leavesIt.next()) != null) {
+                    openGoals++;
+                }
+            }
+            
+            String stats;
+            if (openGoals > 0)
+                stats = openGoals + " open goal"
+                        + (openGoals > 1 ? "s." : ".");
+            else
+                stats = "Closed.";
+            stats += "\n\n";
+            
+            for (Pair<String, String> x : invokedNode.statistics().getSummary()) {
+                if ("".equals(x.second))
+                    stats += "\n";
+                stats += x.first + ": " + x.second + "\n";
+            }
+
+            JOptionPane.showMessageDialog(MainWindow.getInstance(), stats,
+                    "Proof Statistics", JOptionPane.INFORMATION_MESSAGE);
+        }
+    }
+
+	/**
+	 * Action for enabling/disabling all goals below "node".
          *
          * @author mulbrich
          */
-        private final class SetGoalsBelowEnableStatus extends DisableGoal {
-
-            /**
-             *
-             */
-            private static final long serialVersionUID = 7264466584742639608L;
-
-            public SetGoalsBelowEnableStatus(boolean enableGoals) {
-                this.enableGoals = enableGoals;
-
-                String action = enableGoals ? "Automatic" : "Interactive";
-                putValue(NAME, "Set All Goals Below to " + action);
-                if(enableGoals) {
-                    putValue(SHORT_DESCRIPTION, "Include this node and all goals in the subtree in automatic rule application");
-                    putValue(SMALL_ICON, KEY_HOLE_PULL_DOWN_MENU);
-                } else {
-                    putValue(SHORT_DESCRIPTION, "Exclude this node and all goals in the subtree from automatic rule application");
+	private final class SetGoalsBelowEnableStatus extends DisableGoal {
+
+	    /**
+         *
+         */
+        private static final long serialVersionUID = 7264466584742639608L;
+
+        public SetGoalsBelowEnableStatus(boolean enableGoals) {
+	        this.enableGoals = enableGoals;
+
+	        String action = enableGoals ? "Automatic" : "Interactive";
+	        putValue(NAME, "Set All Goals Below to " + action);
+	        if(enableGoals) {
+	            putValue(SHORT_DESCRIPTION, "Include this node and all goals in the subtree in automatic rule application");
+	            putValue(SMALL_ICON, KEY_HOLE_PULL_DOWN_MENU);
+	        } else {
+	            putValue(SHORT_DESCRIPTION, "Exclude this node and all goals in the subtree from automatic rule application");
                     putValue(SMALL_ICON, KEY_HOLE_DISABLED_PULL_DOWN_MENU);
-                }
-            }
-
-            /*
-             * return all subgoals of the current node.
-             */
+	        }
+            }
+
+	    /*
+	     * return all subgoals of the current node.
+	     */
             @Override
             public Iterable<Goal> getGoalList() {
                 return proof.getSubtreeGoals(invokedNode);
@@ -1313,76 +1311,76 @@
             }
 
 
-        }
-
-        @Override
-        public void itemStateChanged(ItemEvent e) {
-            final boolean selected = e.getStateChange() == ItemEvent.SELECTED;
-            final Object source = e.getSource();
-            final ProofTreeViewFilter filter = filters.get(source);
-            if (filter==null) return;
-
-            if (!filter.global()) {
-                delegateModel.setFilter(filter, selected);
-
-                // enable / disable others
-                // TODO: change to radio button and remove this
-                for (JCheckBoxMenuItem item: filters.keySet()) {
-                    if (item != source && !filters.get(item).global()) {
-                        item.setEnabled(!selected);
-                    }
-                }
-
-                if (branch == path) {
-                    if (delegateModel.getRoot() instanceof GUIBranchNode) {
-                        TreeNode node = ((GUIAbstractTreeNode)delegateModel
-                                .getRoot()).findBranch(invokedNode);
-                        if (node instanceof GUIBranchNode) {
-                            selectBranchNode((GUIBranchNode)node);
-                        }
-                    }
-                } else {
-                    delegateView.scrollPathToVisible(path);
-                    delegateView.setSelectionPath(path);
-                }
-            } else {
-                delegateModel.setFilter(filter, selected);
-                if (branch == path) {
-                    if (e.getStateChange() != ItemEvent.SELECTED) {
-                        if (delegateModel.getRoot() instanceof GUIBranchNode) {
-                            TreeNode node = ((GUIAbstractTreeNode)delegateModel
-                                    .getRoot()).findBranch(invokedNode);
-                            if (node instanceof GUIBranchNode) {
-                                selectBranchNode((GUIBranchNode)node);
-                            }
-                        }
-                    } else {
-                        if (invokedNode.parent() == null || delegateModel
-                                .getProofTreeNode(invokedNode.parent())
-                                .findChild(invokedNode.parent()) == null) {
-                            // it's still a branch
-                            if (delegateModel.getRoot() instanceof GUIBranchNode) {
-                                TreeNode node = ((GUIAbstractTreeNode)delegateModel
-                                        .getRoot()).findBranch(invokedNode);
-                                if (node instanceof GUIBranchNode) {
-                                    selectBranchNode((GUIBranchNode)node);
-                                }
-                            }
-                        } else {
-                            TreePath tp = new TreePath(delegateModel.getProofTreeNode(
-                                    invokedNode).getPath());
-                            delegateView.scrollPathToVisible(tp);
-                            delegateView.setSelectionPath(tp);
-                        }
-                    }
-                } else {
-                    TreePath tp = new TreePath(delegateModel.getProofTreeNode(
-                            invokedNode).getPath());
-                    delegateView.scrollPathToVisible(tp);
-                    delegateView.setSelectionPath(tp);
-                }
-            }
-        }
+	}
+
+	@Override
+	public void itemStateChanged(ItemEvent e) {
+		final boolean selected = e.getStateChange() == ItemEvent.SELECTED;
+		final Object source = e.getSource();
+		final ProofTreeViewFilter filter = filters.get(source);
+		if (filter==null) return;
+
+		if (!filter.global()) {
+			delegateModel.setFilter(filter, selected);
+
+			// enable / disable others
+			// TODO: change to radio button and remove this
+			for (JCheckBoxMenuItem item: filters.keySet()) {
+				if (item != source && !filters.get(item).global()) {
+					item.setEnabled(!selected);
+				}
+			}
+
+			if (branch == path) {
+				if (delegateModel.getRoot() instanceof GUIBranchNode) {
+					TreeNode node = ((GUIAbstractTreeNode)delegateModel
+							.getRoot()).findBranch(invokedNode);
+					if (node instanceof GUIBranchNode) {
+						selectBranchNode((GUIBranchNode)node);
+					}
+				}
+			} else {
+				delegateView.scrollPathToVisible(path);
+				delegateView.setSelectionPath(path);
+			}
+		} else {
+			delegateModel.setFilter(filter, selected);
+			if (branch == path) {
+				if (e.getStateChange() != ItemEvent.SELECTED) {
+					if (delegateModel.getRoot() instanceof GUIBranchNode) {
+						TreeNode node = ((GUIAbstractTreeNode)delegateModel
+								.getRoot()).findBranch(invokedNode);
+						if (node instanceof GUIBranchNode) {
+							selectBranchNode((GUIBranchNode)node);
+						}
+					}
+				} else {
+					if (invokedNode.parent() == null || delegateModel
+							.getProofTreeNode(invokedNode.parent())
+							.findChild(invokedNode.parent()) == null) {
+						// it's still a branch
+						if (delegateModel.getRoot() instanceof GUIBranchNode) {
+							TreeNode node = ((GUIAbstractTreeNode)delegateModel
+									.getRoot()).findBranch(invokedNode);
+							if (node instanceof GUIBranchNode) {
+								selectBranchNode((GUIBranchNode)node);
+							}
+						}
+					} else {
+						TreePath tp = new TreePath(delegateModel.getProofTreeNode(
+								invokedNode).getPath());
+						delegateView.scrollPathToVisible(tp);
+						delegateView.setSelectionPath(tp);
+					}
+				}
+			} else {
+				TreePath tp = new TreePath(delegateModel.getProofTreeNode(
+						invokedNode).getPath());
+				delegateView.scrollPathToVisible(tp);
+				delegateView.setSelectionPath(tp);
+			}
+		}
+	}
 
     }
 
