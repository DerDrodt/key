// This file is part of KeY - Integrated Deductive Software Design
//
// Copyright (C) 2001-2011 Universitaet Karlsruhe (TH), Germany
//                         Universitaet Koblenz-Landau, Germany
//                         Chalmers University of Technology, Sweden
// Copyright (C) 2011-2014 Karlsruhe Institute of Technology, Germany
//                         Technical University Darmstadt, Germany
//                         Chalmers University of Technology, Sweden
//
// The KeY system is protected by the GNU General
// Public License. See LICENSE.TXT for details.
//

package de.uka.ilkd.key.gui.prooftree;

<<<<<<< HEAD
import java.awt.BorderLayout;
import java.awt.Color;
import java.awt.Component;
import java.awt.Font;
import java.awt.Toolkit;
import java.awt.event.ActionEvent;
import java.awt.event.ActionListener;
import java.awt.event.InputEvent;
import java.awt.event.ItemEvent;
import java.awt.event.ItemListener;
import java.awt.event.KeyEvent;
import java.awt.event.MouseAdapter;
import java.awt.event.MouseEvent;
import java.awt.event.MouseListener;
import java.util.EventObject;
import java.util.HashSet;
import java.util.Iterator;
import java.util.LinkedHashMap;
import java.util.LinkedHashSet;
import java.util.Map;
import java.util.WeakHashMap;

import javax.swing.BorderFactory;
import javax.swing.Icon;
import javax.swing.JCheckBoxMenuItem;
import javax.swing.JComponent;
import javax.swing.JMenuItem;
import javax.swing.JOptionPane;
import javax.swing.JPanel;
import javax.swing.JPopupMenu;
import javax.swing.JScrollPane;
import javax.swing.JSeparator;
import javax.swing.JTree;
import javax.swing.KeyStroke;
import javax.swing.ToolTipManager;
import javax.swing.UIManager;
import javax.swing.event.TreeSelectionEvent;
import javax.swing.event.TreeSelectionListener;
import javax.swing.plaf.TreeUI;
import javax.swing.plaf.basic.BasicTreeUI;
import javax.swing.plaf.metal.MetalTreeUI;
import javax.swing.tree.DefaultMutableTreeNode;
import javax.swing.tree.DefaultTreeCellRenderer;
import javax.swing.tree.DefaultTreeModel;
import javax.swing.tree.TreeCellRenderer;
import javax.swing.tree.TreeNode;
import javax.swing.tree.TreePath;
import javax.swing.tree.TreeSelectionModel;

import org.key_project.util.collection.ImmutableList;
import org.key_project.util.collection.ImmutableSLList;

=======
>>>>>>> a0b43c84
import de.uka.ilkd.key.control.AutoModeListener;
import de.uka.ilkd.key.core.KeYMediator;
import de.uka.ilkd.key.core.KeYSelectionEvent;
import de.uka.ilkd.key.core.KeYSelectionListener;
import de.uka.ilkd.key.core.Main;
import de.uka.ilkd.key.gui.*;
import de.uka.ilkd.key.gui.configuration.Config;
import de.uka.ilkd.key.gui.configuration.ConfigChangeEvent;
import de.uka.ilkd.key.gui.configuration.ConfigChangeListener;
import de.uka.ilkd.key.gui.ext.KeYPaneExtension;
import de.uka.ilkd.key.gui.fonticons.FontAwesomeBold;
import de.uka.ilkd.key.gui.fonticons.IconFontSwing;
import de.uka.ilkd.key.gui.nodeviews.TacletInfoToggle;
import de.uka.ilkd.key.gui.notification.events.GeneralInformationEvent;
import de.uka.ilkd.key.proof.*;
import de.uka.ilkd.key.settings.GeneralSettings;
import de.uka.ilkd.key.util.Debug;
import de.uka.ilkd.key.util.Pair;
import org.key_project.util.collection.ImmutableList;
import org.key_project.util.collection.ImmutableSLList;

import javax.swing.*;
import javax.swing.event.TreeSelectionEvent;
import javax.swing.event.TreeSelectionListener;
import javax.swing.plaf.TreeUI;
import javax.swing.plaf.basic.BasicTreeUI;
import javax.swing.plaf.metal.MetalTreeUI;
import javax.swing.tree.*;
import java.awt.*;
import java.awt.event.*;
import java.util.*;

<<<<<<< HEAD
    private static final long serialVersionUID = 3732875161168302809L;
    public static final Color GRAY_COLOR = Color.DARK_GRAY;
    public static final Color BISQUE_COLOR = new Color(240,228,196);
    public static final Color LIGHT_BLUE_COLOR = new Color(230,254,255);
    public static final Color DARK_BLUE_COLOR = new Color(31,77,153);
    public static final Color DARK_GREEN_COLOR = new Color(0,128,51);
    public static final Color DARK_RED_COLOR = new Color(191,0,0);
    public static final Color PINK_COLOR = new Color(255,0,240);
    public static final Color ORANGE_COLOR = new Color(255,140,0);

    public static final Color DARK_TURQOUIS_COLOR = new Color(19,110,128);
    public static final Color DARK_PURPLE_COLOR = new Color(112,17,191);
    public static final Color LIGHT_PURPLE_COLOR = new Color(165, 146, 191);

    /** the mediator is stored here */
    private KeYMediator mediator;
=======
public class ProofTreeView extends JPanel implements KeYPaneExtension {
>>>>>>> a0b43c84

    public static final Color GRAY_COLOR = Color.DARK_GRAY;
    public static final Color BISQUE_COLOR = new Color(240, 228, 196);
    public static final Color LIGHT_BLUE_COLOR = new Color(230, 254, 255);
    public static final Color DARK_BLUE_COLOR = new Color(31, 77, 153);
    public static final Color DARK_GREEN_COLOR = new Color(0, 128, 51);
    public static final Color DARK_RED_COLOR = new Color(191, 0, 0);
    public static final Color PINK_COLOR = new Color(255, 0, 240);
    public static final Color ORANGE_COLOR = new Color(255, 140, 0);
    /**
     * KeYStroke for the search panel: STRG+SHIFT+F
     */
    public final static KeyStroke searchKeyStroke = KeyStroke.getKeyStroke(KeyEvent.VK_F,
            java.awt.event.InputEvent.CTRL_DOWN_MASK
                    | java.awt.event.InputEvent.SHIFT_DOWN_MASK
                    | Toolkit.getDefaultToolkit().getMenuShortcutKeyMask());
    public static final Icon PROOF_ICON = IconFontSwing.buildIcon(FontAwesomeBold.TREE, MainWindowTabbedPane.TAB_ICON_SIZE);
    private static final long serialVersionUID = 3732875161168302809L;
    // Taclet info can be shown for inner nodes.
    public final TacletInfoToggle tacletInfoToggle = new TacletInfoToggle();
    /**
     * The JTree that is used for actual display and interaction
     */
    final JTree delegateView;
    /**
     * the model that is displayed by the delegateView
     */
    GUIProofTreeModel delegateModel;
<<<<<<< HEAD

    public GUIProofTreeModel getDelegateModel() {
        return delegateModel;
    }

=======
    /**
     * the mediator is stored here
     */
    private KeYMediator mediator;
>>>>>>> a0b43c84
    private WeakHashMap<Proof, GUIProofTreeModel> models = new WeakHashMap<Proof, GUIProofTreeModel>(20);
    /**
     * the proof this view shows
     */
    private Proof proof;
    /**
     * the expansion state of the proof tree
     */
    private ExpansionState expansionState;
    /**
     * listener
     */
    private GUIProofTreeProofListener proofListener;
    private GUITreeSelectionListener treeSelectionListener;
    private GUIProofTreeGUIListener guiListener;
<<<<<<< HEAD

    /** KeYStroke for the search panel: STRG+SHIFT+F */
    public final static KeyStroke searchKeyStroke = KeyStroke.getKeyStroke(KeyEvent.VK_F,
            java.awt.event.InputEvent.CTRL_DOWN_MASK
            | java.awt.event.InputEvent.SHIFT_DOWN_MASK
            | Toolkit.getDefaultToolkit().getMenuShortcutKeyMask());

    private ConfigChangeListener configChangeListener =  new ConfigChangeListener() {
                                            @Override
                                            public void configChanged(ConfigChangeEvent e) {
                                                setProofTreeFont();
                                            }
                                        };
=======
    private ConfigChangeListener configChangeListener = new ConfigChangeListener() {
        public void configChanged(ConfigChangeEvent e) {
            setProofTreeFont();
        }
    };
>>>>>>> a0b43c84
    /**
     * Roots of subtrees containing all nodes to which rules have been
     * applied; this is used when auto mode is active
     */
    private ImmutableList<Node> modifiedSubtrees = null;
    private HashSet<Node> modifiedSubtreesCache = null;
    /**
     * the search dialog
     */
    private ProofTreeSearchBar proofTreeSearchPanel;

    /**
     * creates a new proof tree
     */
    public ProofTreeView(KeYMediator m) {
        this();
        setMediator(m);
    }

    /**
     * creates a new proof tree
     */
    public ProofTreeView() {
        proofListener = new GUIProofTreeProofListener();
        guiListener = new GUIProofTreeGUIListener();
        delegateView = new JTree(
                new DefaultMutableTreeNode("No proof loaded")) {
            private static final long serialVersionUID = 6555955929759162324L;

            @Override
            public void updateUI() {
                super.updateUI();
                /* we want plus/minus signs to expand/collapse tree nodes */
                final TreeUI ui = getUI();
                if (ui instanceof BasicTreeUI) {
                    final BasicTreeUI treeUI = (BasicTreeUI) ui;
                    treeUI.setExpandedIcon(IconFactory.expandedIcon());
                    treeUI.setCollapsedIcon(IconFactory.collapsedIcon());
                }
                if (ui instanceof CacheLessMetalTreeUI) {
                    ((CacheLessMetalTreeUI) ui).clearDrawingCache();
                }
            }
        };
        delegateView.setUI(new CacheLessMetalTreeUI());

        delegateView.getInputMap(JComponent.WHEN_FOCUSED).getParent()
                .remove(KeyStroke.getKeyStroke(KeyEvent.VK_UP, InputEvent.CTRL_MASK));
        delegateView.getInputMap(JComponent.WHEN_FOCUSED).getParent()
                .remove(KeyStroke.getKeyStroke(KeyEvent.VK_DOWN, InputEvent.CTRL_MASK));

        delegateView.setInvokesStopCellEditing(true);
        delegateView.getSelectionModel()
                .setSelectionMode(TreeSelectionModel.SINGLE_TREE_SELECTION);
        treeSelectionListener = new GUITreeSelectionListener();
        delegateView.addTreeSelectionListener(treeSelectionListener);
        delegateView.setScrollsOnExpand(true);
        ToolTipManager.sharedInstance().registerComponent(delegateView);

        MouseListener ml = new MouseAdapter() {
            @Override
            public void mousePressed(MouseEvent e) {
                if (e.isPopupTrigger()) {
                    TreePath selPath = delegateView.getPathForLocation
                            (e.getX(), e.getY());
                    if (selPath != null && (selPath.getLastPathComponent()
                            instanceof GUIProofTreeNode ||
                            selPath.getLastPathComponent() instanceof
                                    GUIBranchNode)) {
                        JPopupMenu popup = new ProofTreePopupMenu(selPath);
                        popup.show(e.getComponent(),
                                e.getX(), e.getY());
                    }
                }
            }

            @Override
            public void mouseReleased(MouseEvent e) {
                mousePressed(e);
            }
        };

        delegateView.addMouseListener(ml);

        Config.DEFAULT.addConfigChangeListener(configChangeListener);

        setProofTreeFont();
        delegateView.setLargeModel(true);

        setLayout(new BorderLayout());

        JPanel bottomPanel = new JPanel();
        bottomPanel.setLayout(new BorderLayout());
        bottomPanel.add(tacletInfoToggle, BorderLayout.NORTH);
        proofTreeSearchPanel = new ProofTreeSearchBar(this);
        bottomPanel.add(proofTreeSearchPanel, BorderLayout.SOUTH);

        add(new JScrollPane(delegateView), BorderLayout.CENTER);
        add(bottomPanel, BorderLayout.SOUTH);

        layoutKeYComponent();

<<<<<<< HEAD
	final ActionListener keyboardAction = new ActionListener() {
	    @Override
        public void actionPerformed(ActionEvent e) {
	        showSearchPanel();
	    }
	};
=======
        final ActionListener keyboardAction = (ActionEvent e) ->
                showSearchPanel();
>>>>>>> a0b43c84

        registerKeyboardAction(keyboardAction,
                searchKeyStroke,
                JComponent.WHEN_ANCESTOR_OF_FOCUSED_COMPONENT);
    }

    @Override
    protected void finalize() throws Throwable {
        super.finalize();
        Config.DEFAULT.removeConfigChangeListener(configChangeListener);
    }

    private void setProofTreeFont() {
        Font myFont = UIManager.getFont(Config.KEY_FONT_PROOF_TREE);
        if (myFont != null) {
            delegateView.setFont(myFont);
        } else {
            Debug.out("KEY-PROOF_TREE_FONT not available, " +
                    "use standard font.");
        }
    }

    /**
     * layout the component
     */
    protected void layoutKeYComponent() {
        delegateView.setBackground(Color.white);
        ProofRenderer renderer = new ProofRenderer();
        delegateView.setCellRenderer(renderer);
        delegateView.putClientProperty("JTree.lineStyle", "Angled");
        delegateView.setVisible(true);
    }

    /**
     * returns the mediator to communicate with the model
     *
     * @return the mediator to communicate with the model
     */
    public KeYMediator getMediator() {
        return mediator;
    }

    /**
     * sets the mediator to communicate with the model
     */
    private void setMediator(KeYMediator m) {
        assert m != null;
        if (mediator != null)
            unregister();
        mediator = m;
        register();

        Proof selProof = mediator.getSelectedProof();
        if (selProof != null) {
            setProof(selProof);
        }
    }

    private void register() {
        mediator.addKeYSelectionListener(proofListener);
        // This method delegates the request only to the UserInterfaceControl which implements the functionality.
        // No functionality is allowed in this method body!
        mediator.getUI().getProofControl().addAutoModeListener(proofListener);
        mediator.addGUIListener(guiListener);
    }

    private void unregister() {
        mediator.removeKeYSelectionListener(proofListener);
        // This method delegates the request only to the UserInterfaceControl which implements the functionality.
        // No functionality is allowed in this method body!
        mediator.getUI().getProofControl().removeAutoModeListener(proofListener);
        mediator.removeGUIListener(guiListener);
    }

<<<<<<< HEAD
    @Override
    public void removeNotify () {
	unregister ();
	try{
	    delegateModel.unregister ();
        } catch(NullPointerException e)
	    { Debug.out("Exception thrown by class ProofTreeView at unregister()");
=======
    public void removeNotify() {
        unregister();
        try {
            delegateModel.unregister();
        } catch (NullPointerException e) {
            Debug.out("Exception thrown by class ProofTreeView at unregister()");
>>>>>>> a0b43c84
        }
        super.removeNotify();
    }

    /**
     * sets up the proof tree view if a proof has been loaded
     *
     * @param p the Proof that has been loaded
     */
    private void setProof(Proof p) {
        if (delegateModel != null) {
            expansionState.disconnect(delegateView);
            delegateModel.storeExpansionState(
                    expansionState.state(new LinkedHashSet<>()));
            delegateModel.storeSelection(delegateView.getSelectionPath());
            delegateModel.unregister();
            delegateModel.removeTreeModelListener(proofTreeSearchPanel);
        }

        if (proof != null && !proof.isDisposed()) {
            proof.removeRuleAppListener(proofListener);
        }
        proof = p;
        if (proof != null) {
            proof.addRuleAppListener(proofListener);
        }

        if (proof != null) {
            delegateModel = models.get(p);
            if (delegateModel == null) {
                delegateModel = new GUIProofTreeModel(p);
                models.put(p, delegateModel);
            }
            delegateModel.addTreeModelListener(proofTreeSearchPanel);
            delegateModel.register();
            delegateView.setModel(delegateModel);
            expansionState =
                    new ExpansionState(delegateView,
                            delegateModel.getExpansionState());
            delegateView.expandRow(0);
            delegateView.setSelectionPath(delegateModel.getSelection());
            delegateView.scrollPathToVisible(delegateModel.getSelection());
        } else {
            delegateModel = null;
            delegateView.setModel(new DefaultTreeModel(new DefaultMutableTreeNode("No proof loaded.")));
            expansionState = null;
        }
        proofTreeSearchPanel.reset();
    }

    public void removeProofs(Proof[] ps) {
        for (final Proof p : ps) {
            models.remove(p);
        }
    }

    /**
     * moves the scope of the tree view to the given node so that it
     * is visible
     */
    public void makeNodeVisible(Node n) {
        if (n == null) return;

        final GUIAbstractTreeNode node = delegateModel.getProofTreeNode(n);
        if (node == null) return;

        TreeNode[] obs = node.getPath();
        TreePath tp = new TreePath(obs);
        treeSelectionListener.ignoreChange = true;
        delegateView.getSelectionModel().setSelectionPath(tp);
        delegateView.scrollPathToVisible(tp);
        delegateView.validate();
        treeSelectionListener.ignoreChange = false;
    }

    protected void makeNodeExpanded(Node n) {
        GUIAbstractTreeNode node = delegateModel.getProofTreeNode(n);
        if (node == null) return;
        TreeNode[] obs = node.getPath();
        TreePath tp = new TreePath(obs);
        delegateView.makeVisible(tp);
    }

    /**
     * Collapse all subtrees that are closed
     */
    protected void collapseClosedNodes() {
        collapseClosedNodesHelp(new TreePath(delegateModel.getRoot()));
    }

    private void collapseClosedNodesHelp(TreePath path) {
        if (!delegateView.isExpanded(path))
            return;

        Object node = path.getLastPathComponent();

        if (node instanceof GUIBranchNode &&
                ((GUIBranchNode) node).getNode().isClosed()) {
            delegateView.collapsePath(path);
            return;
        }

        for (int count = delegateModel.getChildCount(node), i = 0;
             i < count;
             i++) {
            Object child = delegateModel.getChild(node, i);
            if (!delegateModel.isLeaf(child))
                collapseClosedNodesHelp(path.pathByAddingChild(child));
        }
    }

    /**
     * Collapse all branches which are not below <tt>path</tt>
     */
    protected void collapseOthers(TreePath path) {
        collapseOthersHelp(new TreePath(delegateModel.getRoot()), path);
    }

    private void collapseOthersHelp(TreePath start, TreePath stop) {
        if (!delegateView.isExpanded(start) || start.equals(stop))
            return;

        Object node = start.getLastPathComponent();

        if (node instanceof GUIBranchNode &&
                !start.isDescendant(stop)) {
            delegateView.collapsePath(start);
            return;
        }

        for (int count = delegateModel.getChildCount(node), i = 0;
             i < count;
             i++) {
            Object child = delegateModel.getChild(node, i);
            if (!delegateModel.isLeaf(child))
                collapseOthersHelp(start.pathByAddingChild(child), stop);
        }
    }

    /**
     * Selects the given Branchnode in the ProofTreeView and displays the
     * first child in the main view.
     */
    void selectBranchNode(GUIBranchNode node) {
        if (node == null) {
            return;
        }
        proofListener.ignoreNodeSelectionChange = true;
        mediator.getSelectionModel().setSelectedNode(
                node.getNode());
        proofListener.ignoreNodeSelectionChange = false;
        TreePath tp = new TreePath(node.getPath());
        treeSelectionListener.ignoreChange = true;
        delegateView.getSelectionModel().setSelectionPath(tp);
        delegateView.scrollPathToVisible(tp);
        delegateView.validate();
        treeSelectionListener.ignoreChange = false;

        delegateModel.storeSelection(delegateView.getSelectionPath());

    }

    /**
     * In auto mode, add a node which has been modified in a way
     * leading to structural changes of the proof tree
     */
    private void addModifiedNode(Node p_node) {
        if (modifiedSubtrees == null) return;

        try {
            if (!modifiedSubtrees.isEmpty()) {
                Node n = p_node;
                while (true) {
                    if (modifiedSubtreesCache.contains(n))
                        return;
                    if (n.root())
                        break;
                    n = n.parent();
                }
            }

            modifiedSubtrees = modifiedSubtrees.prepend(p_node);
        } finally {
            modifiedSubtreesCache.add(p_node);
        }
    }

    public void showSearchPanel() {
        proofTreeSearchPanel.setVisible(true);
    }

    @Override
    public void init(MainWindow window, KeYMediator mediator) {
        setMediator(mediator);
    }

    @Override
    public String getTitle() {
        return "Proof";
    }

    @Override
    public Icon getIcon() {
        return PROOF_ICON;
    }

    @Override
    public JComponent getComponent() {
        return this;
    }

    @Override
    public int priority() {
        return 0;
    }

    // INNER CLASSES

    // to prevent memory leaks
    private static class CacheLessMetalTreeUI extends MetalTreeUI {

        public void clearDrawingCache() {
            drawingCache.clear();
        }
    }

    // listens to gui events
    class GUIProofTreeGUIListener implements GUIListener,
            java.io.Serializable {

        private static final long serialVersionUID = 4224100114740308297L;

        /**
         * invoked if a frame that wants modal access is opened
         */
        @Override
        public void modalDialogOpened(EventObject e) {
            delegateView.setEnabled(false);
        }

        /**
         * invoked if a frame that wants modal access is closed
         */
        @Override
        public void modalDialogClosed(EventObject e) {
            delegateView.setEnabled(true);
        }

        @Override
        public void shutDown(EventObject e) {

        }
    }

    class GUIProofTreeProofListener implements AutoModeListener,
<<<<<<< HEAD
    RuleAppListener,
    KeYSelectionListener {

        /** node of the last known current goal */
        private Node lastGoalNode;
=======
            RuleAppListener,
            KeYSelectionListener {
>>>>>>> a0b43c84

        // hack to select Nodes without changing the selection of delegateView
        public boolean ignoreNodeSelectionChange = false;
        /**
         * node of the last known current goal
         */
        private Node lastGoalNode;

<<<<<<< HEAD
        /** makes selected node visible of lastGoalNode */
        public void makeSelectedNodeVisible(Node selectedNode) {
            if (selectedNode != null ) {
                if ( proof != selectedNode.proof() ) {
=======
        /**
         * makes selected node visible of lastGoalNode
         */
        public void makeSelectedNodeVisible(Node selectedNode) {
            if (selectedNode != null) {
                if (proof != selectedNode.proof()) {
>>>>>>> a0b43c84
                    return;
                }
                lastGoalNode = selectedNode;
            }

            makeNodeVisible(lastGoalNode);
            delegateView.validate();
        }

<<<<<<< HEAD
        /** focused node has changed */
        @Override
=======
        /**
         * focused node has changed
         */
>>>>>>> a0b43c84
        public void selectedNodeChanged(KeYSelectionEvent e) {
            if (!ignoreNodeSelectionChange) {
                makeSelectedNodeVisible(mediator.getSelectedNode());
            }
        }

<<<<<<< HEAD
        /** the selected proof has changed (e.g. a new proof has been
         * loaded) */
=======
        /**
         * the selected proof has changed (e.g. a new proof has been
         * loaded)
         */
>>>>>>> a0b43c84
        @Override
        public void selectedProofChanged(KeYSelectionEvent e) {
            Debug.out("ProofTreeView: initialize with new proof");
            lastGoalNode = null;
            setProof(e.getSource().getSelectedProof());
            delegateView.validate();
        }

<<<<<<< HEAD
        /** invoked if automatic application of rules has started
         */
        @Override
        public void autoModeStarted(ProofEvent e) {
            modifiedSubtrees      = ImmutableSLList.<Node>nil();
=======
        /**
         * invoked if automatic application of rules has started
         */
        public void autoModeStarted(ProofEvent e) {
            modifiedSubtrees = ImmutableSLList.<Node>nil();
>>>>>>> a0b43c84
            modifiedSubtreesCache = new LinkedHashSet<Node>();
            if (delegateModel == null) {
                Debug.out("delegateModel is null");
                return;
            }
            if (delegateModel.isAttentive()) {
                mediator.removeKeYSelectionListener(proofListener);
            }
            delegateModel.setAttentive(false);
        }

<<<<<<< HEAD
        /** invoked if automatic application of rules has stopped
         */
        @Override
=======
        /**
         * invoked if automatic application of rules has stopped
         */
>>>>>>> a0b43c84
        public void autoModeStopped(ProofEvent e) {
            if (mediator.getSelectedProof() == null) return; // no proof (yet)
            delegateView.removeTreeSelectionListener(treeSelectionListener);
            if (delegateModel == null) {
                setProof(mediator.getSelectedProof());
            } else if (modifiedSubtrees != null) {
                for (final Node n : modifiedSubtrees) {
<<<<<<< HEAD
                    delegateModel.updateTree (n);
=======
                    delegateModel.updateTree(n);
>>>>>>> a0b43c84
                }
            }
            if (!delegateModel.isAttentive()) {
                delegateModel.setAttentive(true);
                mediator.addKeYSelectionListener(proofListener);
            }
            makeSelectedNodeVisible(mediator.getSelectedNode());
            delegateView.addTreeSelectionListener(treeSelectionListener);
            delegateView.validate();
<<<<<<< HEAD
            modifiedSubtrees      = null;
=======
            modifiedSubtrees = null;
>>>>>>> a0b43c84
            modifiedSubtreesCache = null;
        }


<<<<<<< HEAD
        /** invoked when a rule has been applied */
        @Override
=======
        /**
         * invoked when a rule has been applied
         */
>>>>>>> a0b43c84
        public void ruleApplied(ProofEvent e) {
            addModifiedNode(e.getRuleAppInfo().getOriginalNode());
        }


    }

    class GUITreeSelectionListener implements TreeSelectionListener,
<<<<<<< HEAD
    java.io.Serializable {
=======
            java.io.Serializable {
>>>>>>> a0b43c84
        /**
         *
         */
        private static final long serialVersionUID = 1417544836006726419L;
        // hack to reduce duplicated repaints
        public boolean ignoreChange = false;

<<<<<<< HEAD
        @Override
        public void valueChanged(TreeSelectionEvent e) {
            if ( ignoreChange )
                return;
            if (e.getNewLeadSelectionPath()==null) {
=======
        public void valueChanged(TreeSelectionEvent e) {
            if (ignoreChange)
                return;
            if (e.getNewLeadSelectionPath() == null) {
>>>>>>> a0b43c84
                return;
            }
            // catching ClassCastException occurring when clicking on
            // "No proof loaded"
            if (!(e.getNewLeadSelectionPath().
                    getLastPathComponent() instanceof GUIAbstractTreeNode)) {
                return;
            }

            TreePath newTP = e.getNewLeadSelectionPath();
            delegateModel.storeSelection(newTP);


            GUIAbstractTreeNode treeNode =
<<<<<<< HEAD
                    ((GUIAbstractTreeNode)e.getNewLeadSelectionPath().
                            getLastPathComponent());
            if (treeNode instanceof GUIBranchNode) {
                selectBranchNode((GUIBranchNode)treeNode);
=======
                    ((GUIAbstractTreeNode) e.getNewLeadSelectionPath().
                            getLastPathComponent());
            if (treeNode instanceof GUIBranchNode) {
                selectBranchNode((GUIBranchNode) treeNode);
>>>>>>> a0b43c84
            } else {
                Node node = treeNode.getNode();
                Goal selected = proof.getGoal(node);
                if (selected != null) {
                    mediator.goalChosen(selected);
                } else {
                    mediator.nonGoalNodeChosen(node);
                }
            }

            // catching NullPointerException occurring when renaming root node
            if (treeNode instanceof GUIBranchNode && treeNode
                    .getNode().parent() != null) {
                delegateView.setEditable(true);
            } else {
                delegateView.setEditable(false);
            }
        }
    }

    class ProofRenderer extends DefaultTreeCellRenderer
<<<<<<< HEAD
    implements TreeCellRenderer, java.io.Serializable {
=======
            implements TreeCellRenderer,
            java.io.Serializable {
>>>>>>> a0b43c84

        /**
         *
         */
        private static final long serialVersionUID = -4990023575036168279L;
        private Icon keyHole20x20 = IconFactory.keyHole(20, 20);

<<<<<<< HEAD
        private void renderLeaf(Node leaf, DefaultTreeCellRenderer renderer) {
            Goal goal = proof.getGoal(leaf);
            if ( goal == null || leaf.isClosed() ) {
                renderer.setForeground(DARK_GREEN_COLOR);
                renderer.setIcon(IconFactory.keyHoleClosed(20,20));
                ProofTreeView.this.setToolTipText("Closed Goal");
                renderer.setToolTipText("A closed goal");
            } else {
                if ( goal.isLinked() ) {
                    renderer.setForeground(PINK_COLOR);
                    renderer.setIcon(IconFactory.keyHoleLinked(20, 20));
                    ProofTreeView.this.setToolTipText("Linked Goal");
                    renderer.setToolTipText("Linked goal - no automatic rule application");
                } else if ( !goal.isAutomatic() ) {
                    renderer.setForeground(ORANGE_COLOR);
                    renderer.setIcon(IconFactory.keyHoleInteractive(20, 20));
                    ProofTreeView.this.setToolTipText("Disabled Goal");
                    renderer.setToolTipText("Interactive goal - no automatic rule application");
                } else {
                    renderer.setForeground(DARK_RED_COLOR);
                    renderer.setIcon(keyHole20x20);
                    ProofTreeView.this.setToolTipText("Open Goal");
                    renderer.setToolTipText("An open goal");
                }
=======
        public Component getTreeCellRendererComponent(JTree tree,
                                                      Object value,
                                                      boolean sel,
                                                      boolean expanded,
                                                      boolean leaf,
                                                      int row,
                                                      boolean hasFocus) {
            if (proof == null || proof.isDisposed()) {
                // print dummy tree;
                return super.getTreeCellRendererComponent(tree, value, sel,
                        expanded, leaf, row, hasFocus);
            }

            if (value instanceof GUIBranchNode) {
                super.getTreeCellRendererComponent(tree, value, sel, expanded, leaf, row, hasFocus);
                setBackgroundNonSelectionColor(BISQUE_COLOR);
                if (((GUIBranchNode) value).isClosed()) {
                    // all goals below this node are closed
                    this.setIcon(IconFactory.provedFolderIcon());
                } else {

                    // Find leaf goal for node and check whether this is a linked goal.

                    // TODO (DS): This marks all "folder" nodes as linked that have
                    //            at least one linked child. Check whether this is
                    //            an acceptable behavior.

                    class FindGoalVisitor implements ProofVisitor {
                        private boolean isLinked = false;

                        public boolean isLinked() {
                            return this.isLinked;
                        }

                        @Override
                        public void visit(Proof proof, Node visitedNode) {
                            Goal g;
                            if ((g = proof.getGoal(visitedNode)) != null &&
                                    g.isLinked()) {
                                this.isLinked = true;
                            }
                        }
                    }

                    FindGoalVisitor v = new FindGoalVisitor();

                    proof.breadthFirstSearch(((GUIBranchNode) value).getNode(), v);
                    if (v.isLinked()) {
                        this.setIcon(IconFactory.linkedFolderIcon());
                    }

                }

                return this;
>>>>>>> a0b43c84
            }
        }

<<<<<<< HEAD
        private void renderNonLeaf(Node node, DefaultTreeCellRenderer renderer, boolean isBranch) {
            renderer.setForeground(Color.black);
            String tooltipText = "An inner node of the proof";
            final String notes = node.getNodeInfo().getNotes();

            if (notes!=null) {
                tooltipText += ".\nNotes: "+notes;
            }

            Icon defaultIcon;
            if (notes != null) {
                defaultIcon = IconFactory.editFile(16);
            } else if (node.getNodeInfo().getInteractiveRuleApplication()) {
                defaultIcon = IconFactory.interactiveAppLogo(16);
            } else {
                defaultIcon = null;
            }

            if (isBranch && node.childrenCount() > 1) {
                defaultIcon = getOpenIcon();
                tooltipText = "A branch node with all children hidden";
            }

            renderer.setIcon(defaultIcon);
            renderer.setToolTipText(tooltipText);
        }

        private void checkNotes(Node node, DefaultTreeCellRenderer renderer) {
            if (node.getNodeInfo().getNotes() != null) {
                renderer.setBackgroundNonSelectionColor(ORANGE_COLOR);
            } else {
                if (node.getNodeInfo().getActiveStatement() != null ) {
                    renderer.setBackgroundNonSelectionColor(LIGHT_BLUE_COLOR);
                } else {
                    renderer.setBackgroundNonSelectionColor(Color.white);
=======
            if (value instanceof GUIOneStepChildTreeNode) {
                super.getTreeCellRendererComponent(tree, value, sel, expanded, leaf, row, hasFocus);
                setForeground(GRAY_COLOR);
                setIcon(IconFactory.oneStepSimplifier(16));
                setText(value.toString());
                return this;
            }

            // now GUIProofTreeNode / GUIOneStepSimpTreeNode
            Node node = ((GUIAbstractTreeNode) value).getNode();
            String nodeText = node.serialNr() + ":" + node.name();
            boolean isBranch = false;
            {
                final Node child = ((GUIAbstractTreeNode) value).findChild(node);
                if (child != null && child.getNodeInfo()
                        .getBranchLabel() != null) {
                    isBranch = true;
                    nodeText += ": " + child.getNodeInfo().getBranchLabel();
>>>>>>> a0b43c84
                }
            }
        }

<<<<<<< HEAD
        private void checkExploration(Node node, DefaultTreeCellRenderer renderer) {
            if(node != null && node.getNodeInfo().isExploration()) {
                renderer.setBorder(BorderFactory.createLineBorder(DARK_PURPLE_COLOR, 2, true));
                renderer.setBackgroundNonSelectionColor(LIGHT_PURPLE_COLOR);
                renderer.setToolTipText("Exploration Action Performed");
            } else {
                renderer.setBorder(null);
            }
        }

        private Component getTreeCellRendererComponent(JTree tree,
                GUIBranchNode node,
                boolean selected,
                boolean expanded,
                boolean leaf,
                int row,
                boolean hasFocus) {
            super.getTreeCellRendererComponent(tree, node, selected, expanded, leaf, row, hasFocus);

            if ( node.isClosed() ) {
                // all goals below this node are closed
                this.setIcon(IconFactory.provedFolderIcon());
            } else {
                // Find leaf goal for node and check whether this is a linked goal.

                // TODO (DS): This marks all "folder" nodes as linked that have
                //            at least one linked child. Check whether this is
                //            an acceptable behavior.

                class FindGoalVisitor implements ProofVisitor {
                    private boolean isLinked = false;
=======
            DefaultTreeCellRenderer tree_cell =
                    (DefaultTreeCellRenderer) super.getTreeCellRendererComponent
                            (tree, nodeText, sel, expanded, leaf, row, hasFocus);


            if (node.leaf()) {
                Goal goal = proof.getGoal(node);
                if (goal == null || node.isClosed()) {
                    tree_cell.setForeground(DARK_GREEN_COLOR);
                    tree_cell.setIcon(IconFactory.keyHoleClosed(20, 20));
                    ProofTreeView.this.setToolTipText("Closed Goal");
                    tree_cell.setToolTipText("A closed goal");
                } else {
                    if (goal.isLinked()) {
                        tree_cell.setForeground(PINK_COLOR);
                        tree_cell.setIcon(IconFactory.keyHoleLinked(20, 20));
                        ProofTreeView.this.setToolTipText("Linked Goal");
                        tree_cell.setToolTipText("Linked goal - no automatic rule application");
                    } else if (!goal.isAutomatic()) {
                        tree_cell.setForeground(ORANGE_COLOR);
                        tree_cell.setIcon(IconFactory.keyHoleInteractive(20, 20));
                        ProofTreeView.this.setToolTipText("Disabled Goal");
                        tree_cell.setToolTipText("Interactive goal - no automatic rule application");
                    } else {
                        tree_cell.setForeground(DARK_RED_COLOR);
                        tree_cell.setIcon(keyHole20x20);
                        ProofTreeView.this.setToolTipText("Open Goal");
                        tree_cell.setToolTipText("An open goal");
                    }
                }
            } else {
		/*
		if ( node.getBranchSink ().getResetConstraint ().isSatisfiable () )
		    tree_cell.setForeground(Color.blue);
		else
		*/
                tree_cell.setForeground(Color.black);
                String tooltipText = "An inner node of the proof";
                final String notes = node.getNodeInfo().getNotes();
                if (notes != null) {
                    tooltipText += ".\nNotes: " + notes;
                }
>>>>>>> a0b43c84

                    public boolean isLinked() {
                        return this.isLinked;
                    }

                    @Override
                    public void visit(Proof proof, Node visitedNode) {
                        Goal g;
                        if ((g = proof.getGoal(visitedNode)) != null &&
                                g.isLinked()) {
                            this.isLinked = true;
                        }
                    }
                }

                FindGoalVisitor v = new FindGoalVisitor();

                proof.breadthFirstSearch(node.getNode(), v);
                if (v.isLinked()) {
                    this.setIcon(IconFactory.linkedFolderIcon());
                }
            }

<<<<<<< HEAD
            checkExploration(node.getNode().parent(), this);
            setBackgroundNonSelectionColor(BISQUE_COLOR);

            return this;
        }

        private Component getTreeCellRendererComponent(JTree tree,
                GUIOneStepChildTreeNode node,
                boolean selected,
                boolean expanded,
                boolean leaf,
                int row,
                boolean hasFocus) {
            super.getTreeCellRendererComponent(tree, node, selected, expanded, leaf, row, hasFocus);
=======
                tree_cell.setToolTipText(tooltipText);
            }

            if (node.getNodeInfo().getNotes() != null) {
                tree_cell.setBackgroundNonSelectionColor(ORANGE_COLOR);
            } else if (node.getNodeInfo().getActiveStatement() != null) {
                tree_cell.setBackgroundNonSelectionColor(LIGHT_BLUE_COLOR);
>>>>>>> a0b43c84

            setForeground(GRAY_COLOR);
            setIcon(IconFactory.oneStepSimplifier(16));
            setText(node.toString());

            checkExploration(node.getNode(), this);

            return this;
        }

        @Override
        public Component getTreeCellRendererComponent(JTree tree,
                Object value,
                boolean selected,
                boolean expanded,
                boolean leaf,
                int row,
                boolean hasFocus) {
            if (proof == null) {
                // print dummy tree;
                return super.getTreeCellRendererComponent(tree, value, selected,
                        expanded, leaf, row, hasFocus);
            }
<<<<<<< HEAD

            if (value instanceof GUIBranchNode) {
                return getTreeCellRendererComponent(tree, (GUIBranchNode) value,
                        selected, expanded, leaf, row, hasFocus);
            } else if (value instanceof GUIOneStepChildTreeNode) {
                return getTreeCellRendererComponent(tree, (GUIOneStepChildTreeNode) value,
                        selected, expanded, leaf, row, hasFocus);
            } else {
                // now GUIProofTreeNode / GUIOneStepSimpTreeNode

                Node node = ((GUIAbstractTreeNode)value).getNode();

                String nodeText = node.serialNr()+":"+node.name();
                boolean isBranch = false;
                {
                    final Node child = ((GUIAbstractTreeNode)value).findChild( node );
                    if (child != null && child.getNodeInfo().getBranchLabel () != null ) {
                        isBranch = true;
                        nodeText += ": " + child.getNodeInfo().getBranchLabel();
                    }
                }

                DefaultTreeCellRenderer renderer =
                        (DefaultTreeCellRenderer) super.getTreeCellRendererComponent(
                                tree, nodeText, selected, expanded, leaf, row, hasFocus);

                if (node.leaf()) {
                    renderLeaf(node, renderer);
                } else {
                    renderNonLeaf(node, renderer, isBranch);
                }

                checkNotes(node, renderer);
                checkExploration(node, renderer);

                if (selected) {
                    renderer.setBackground(DARK_BLUE_COLOR);
                }

                renderer.setFont(tree.getFont());
                renderer.setText(nodeText);

                return renderer;
            }
=======
            if (sel) tree_cell.setBackground(DARK_BLUE_COLOR);

            tree_cell.setFont(tree.getFont());
            tree_cell.setText(nodeText);

            return tree_cell;
>>>>>>> a0b43c84
        }
    }

    class ProofTreePopupMenu extends JPopupMenu
<<<<<<< HEAD
    implements ActionListener, ItemListener {
=======
            implements ActionListener, ItemListener {
>>>>>>> a0b43c84

        private static final int ICON_SIZE = 16;
        private static final long serialVersionUID = -8905927848074190941L;
        private JMenuItem expandAll = new JMenuItem("Expand All", IconFactory.plus(ICON_SIZE));
        private JMenuItem expandAllBelow = new JMenuItem("Expand All Below");
        private JMenuItem expandGoals = new JMenuItem("Expand Goals Only", IconFactory.expandGoals(ICON_SIZE));
        private JMenuItem expandGoalsBelow =
                new JMenuItem("Expand Goals Only Below");
        private JMenuItem collapseAll = new JMenuItem("Collapse All", IconFactory.minus(ICON_SIZE));
        private JMenuItem collapseOtherBranches =
                new JMenuItem("Collapse Other Branches");
        private JMenuItem collapseBelow = new JMenuItem("Collapse Below");
        private JMenuItem prevSibling = new JMenuItem("Previous Sibling", IconFactory.previous(ICON_SIZE));
        private JMenuItem nextSibling = new JMenuItem("Next Sibling", IconFactory.next(ICON_SIZE));
        private Map<JCheckBoxMenuItem, ProofTreeViewFilter> filters =
                new LinkedHashMap<JCheckBoxMenuItem, ProofTreeViewFilter>(); // TODO: change to radio button ?
        private JMenuItem notes = new JMenuItem("Edit Notes");
        private JMenuItem search = new JMenuItem("Search", IconFactory.search2(ICON_SIZE));
        private JMenuItem prune = new JMenuItem("Prune Proof");
        private JMenuItem delayedCut = new JMenuItem("Delayed Cut");
        private JMenuItem runStrategy = new JMenuItem("Apply Strategy",
                IconFactory.autoModeStartLogo(ICON_SIZE));
        private JMenuItem subtreeStatistics = new JMenuItem(
                "Show Subtree Statistics");

        private TreePath path;
        private TreePath branch;
        private Node invokedNode;

        public ProofTreePopupMenu(TreePath p) {
            super("Choose Action");
            path = p;
            delegateView.setSelectionPath(path);
            if (path.getLastPathComponent() instanceof GUIProofTreeNode) {
                branch = path.getParentPath();
                invokedNode = ((GUIProofTreeNode) path.getLastPathComponent())
                        .getNode();
            } else {
                branch = path;
                invokedNode = ((GUIBranchNode) path.getLastPathComponent())
                        .getNode();
            }
            create();
            search.setAccelerator(searchKeyStroke);
        }

<<<<<<< HEAD
            if(branch != path){
                delayedCut.addActionListener(this);
                delayedCut.setEnabled(false);
                if (proof != null) {
                    if (!invokedNode.leaf() &&
                            proof.getSubtreeGoals(invokedNode).size()>0) {
                        delayedCut.setEnabled(true);
                    }
                }
            }
            if (Main.isExperimentalMode()) {
                this.add(delayedCut);
            }
        this.add(prune);
        prune.setIcon(IconFactory.pruneLogo(ICON_SIZE));
        prune.setEnabled(false);
        if (proof != null) {
            // disable pruning for goals and disable it for closed subtrees if the command line
            // option "--no-pruning-closed" is set (saves memory)
            if (!proof.isGoal(invokedNode)
                && !proof.isClosedGoal(invokedNode)
                && (proof.getSubtreeGoals(invokedNode).size() > 0
                    || (!GeneralSettings.noPruningClosed
=======
        private void create() {
            // rule application / strategy runs
            this.add(runStrategy);
            runStrategy.addActionListener(this);
            runStrategy.setEnabled(false);
            if (proof != null) runStrategy.setEnabled(true);

            ProofMacroMenu macroMenu = new ProofMacroMenu(mediator, null);
            if (!macroMenu.isEmpty()) {
                this.add(macroMenu);
            }

            this.add(prune);
            prune.setIcon(IconFactory.pruneLogo(ICON_SIZE));
            prune.setEnabled(false);
            if (proof != null) {
                // disable pruning for goals and disable it for closed subtrees if the command line
                // option "--no-pruning-closed" is set (saves memory)
                if (!proof.isGoal(invokedNode)
                        && !proof.isClosedGoal(invokedNode)
                        && (proof.getSubtreeGoals(invokedNode).size() > 0
                        || (!GeneralSettings.noPruningClosed
>>>>>>> a0b43c84
                        && proof.getClosedSubtreeGoals(invokedNode).size() > 0))) {
                    prune.addActionListener(this);
                    prune.setEnabled(true);
                }
            }

            if (branch != path) {
                delayedCut.addActionListener(this);
                delayedCut.setEnabled(false);
                if (proof != null) {
                    if (!invokedNode.leaf() &&
                            proof.getSubtreeGoals(invokedNode).size() > 0) {
                        delayedCut.setEnabled(true);
                    }
                }
            }
            if (Main.isExperimentalMode()) {
                this.add(delayedCut);
            }

            // modifying the node
            this.add(new JSeparator());
<<<<<<< HEAD
	    this.add(prevSibling);
	    prevSibling.addActionListener(this);
	    this.add(nextSibling);
	    nextSibling.addActionListener(this);

	    this.add(new JSeparator());
        for (ProofTreeViewFilter filter: ProofTreeViewFilter.ALL) {
            if (filter.addToProofTreeView()) {
=======
            this.add(notes);
            notes.setIcon(IconFactory.editFile(ICON_SIZE));
            notes.addActionListener(this);

            // modifying the view
            this.add(new JSeparator());

            this.add(expandAll);
            expandAll.addActionListener(this);
            this.add(expandAllBelow);
            expandAllBelow.addActionListener(this);
            this.add(expandGoals);
            expandGoals.addActionListener(this);
            this.add(expandGoalsBelow);
            expandGoalsBelow.addActionListener(this);
            this.add(collapseAll);
            collapseAll.addActionListener(this);
            this.add(collapseOtherBranches);
            collapseOtherBranches.addActionListener(this);
            this.add(collapseBelow);
            collapseBelow.addActionListener(this);
            this.add(new JSeparator());
            this.add(prevSibling);
            prevSibling.addActionListener(this);
            this.add(nextSibling);
            nextSibling.addActionListener(this);

            this.add(new JSeparator());
            for (ProofTreeViewFilter filter : ProofTreeViewFilter.ALL) {
>>>>>>> a0b43c84
                final JCheckBoxMenuItem m = new JCheckBoxMenuItem(filter.name());
                filters.put(m, filter);
                this.add(m);
                m.setSelected(filter.isActive());
                m.addItemListener(this);
            }
<<<<<<< HEAD
        }
	    this.add(search);
	    search.addActionListener(this);
	    this.add(new JSeparator());
	    // disable goals
	    this.add(new SetGoalsBelowEnableStatus(false));
	    // enable goals
	    this.add(new SetGoalsBelowEnableStatus(true));
=======
            this.add(search);
            search.addActionListener(this);
            this.add(new JSeparator());
            // disable goals
            this.add(new SetGoalsBelowEnableStatus(false));
            // enable goals
            this.add(new SetGoalsBelowEnableStatus(true));
>>>>>>> a0b43c84

//	    if (branch != path) {
//                this.add(new JSeparator());
//                JMenu more = new JMenu("More");
//                this.add(more);
//
//		more.add(visualize);
//		more.add(bugdetection);
//		bugdetection.addActionListener(this);
//		bugdetection.setEnabled(true);
//	        more.add(change);
//	    }

<<<<<<< HEAD
        this.add(new JSeparator());
        this.add(subtreeStatistics);
        subtreeStatistics.addActionListener(this);
	}

	@Override
    public void actionPerformed(ActionEvent e) {
		if (e.getSource() == delayedCut) {
			delegateModel.setAttentive(false);
			if(mediator().processDelayedCut(invokedNode)){
				delegateModel.updateTree ( null );
			}
			delegateModel.setAttentive(true);
			makeNodeVisible(mediator.getSelectedNode());
		}else
			if (e.getSource() == prune) {
				delegateModel.setAttentive(false);
				mediator().setBack(invokedNode);
				delegateModel.updateTree ( null );
				delegateModel.setAttentive(true);
				makeNodeVisible(mediator.getSelectedNode());
			} else if (e.getSource() == runStrategy) {
				runStrategyOnNode();
			} else if (e.getSource() == expandAll) {
				ExpansionState.expandAll(delegateView);
			} else if (e.getSource() == expandAllBelow) {
				ExpansionState.expandAll(delegateView, branch);
			} else if (e.getSource() == expandGoals) {
				for (final Goal g : proof.openGoals()) {
					makeNodeExpanded ( g.node () );
				}
				collapseClosedNodes ();
				// do not show selected node if it is not on the path to an
				// open goal, but do expand root
				// makeNodeVisible(mediator.getSelectedNode());
				delegateView.expandRow(0);
			} else if (e.getSource() == expandGoalsBelow) {
				expandGoalsBelow();
			} else if (e.getSource() == collapseAll) {
				ExpansionState.collapseAll(delegateView);
				delegateView.expandRow(0);
			} else if (e.getSource() == collapseOtherBranches) {
				collapseOthers(branch);
			} else if (e.getSource() == collapseBelow) {
				collapseBelow();
			} else if (e.getSource() == subtreeStatistics) {
=======
            this.add(new JSeparator());
            this.add(subtreeStatistics);
            subtreeStatistics.addActionListener(this);
        }

        public void actionPerformed(ActionEvent e) {
            if (e.getSource() == delayedCut) {
                delegateModel.setAttentive(false);
                if (getMediator().processDelayedCut(invokedNode)) {
                    delegateModel.updateTree(null);
                }
                delegateModel.setAttentive(true);
                makeNodeVisible(mediator.getSelectedNode());
            } else if (e.getSource() == prune) {
                delegateModel.setAttentive(false);
                getMediator().setBack(invokedNode);
                delegateModel.updateTree(null);
                delegateModel.setAttentive(true);
                makeNodeVisible(mediator.getSelectedNode());
            } else if (e.getSource() == runStrategy) {
                runStrategyOnNode();
            } else if (e.getSource() == expandAll) {
                ExpansionState.expandAll(delegateView);
            } else if (e.getSource() == expandAllBelow) {
                ExpansionState.expandAll(delegateView, branch);
            } else if (e.getSource() == expandGoals) {
                for (final Goal g : proof.openGoals()) {
                    makeNodeExpanded(g.node());
                }
                collapseClosedNodes();
                // do not show selected node if it is not on the path to an
                // open goal, but do expand root
                // makeNodeVisible(mediator.getSelectedNode());
                delegateView.expandRow(0);
            } else if (e.getSource() == expandGoalsBelow) {
                expandGoalsBelow();
            } else if (e.getSource() == collapseAll) {
                ExpansionState.collapseAll(delegateView);
                delegateView.expandRow(0);
            } else if (e.getSource() == collapseOtherBranches) {
                collapseOthers(branch);
            } else if (e.getSource() == collapseBelow) {
                collapseBelow();
            } else if (e.getSource() == subtreeStatistics) {
>>>>>>> a0b43c84
                showSubtreeStatistics();
            } else if (e.getSource() == prevSibling) {
                Object node = branch.getLastPathComponent();
                TreeNode parent = ((GUIAbstractTreeNode) node).getParent();
                if (parent == null) {
                    return;
                }
                Object sibling = delegateModel.getChild(parent, delegateModel
                        .getIndexOfChild(parent, node) - 1);
                if (!(sibling != null && sibling instanceof GUIBranchNode)) {
                    int index = delegateModel
                            .getIndexOfChild(parent, node);
                    for (int i = parent.getChildCount(); i > index; i--) {
                        sibling = delegateModel.getChild(parent, i);
                        if (sibling != null && sibling instanceof
                                GUIBranchNode) {
                            break;
                        }
                    }
                }
                if (sibling != null && sibling instanceof GUIBranchNode) {
                    selectBranchNode((GUIBranchNode) sibling);
                }
            } else if (e.getSource() == nextSibling) {
                Object node = branch.getLastPathComponent();
                TreeNode parent = ((GUIAbstractTreeNode) node).getParent();
                if (parent == null) {
                    return;
                }
                Object sibling = delegateModel.getChild(parent, delegateModel
                        .getIndexOfChild(parent, node) + 1);
                if (!(sibling != null && sibling instanceof GUIBranchNode)) {
                    int index = delegateModel.getIndexOfChild(parent, node);
                    for (int i = 0; i < index; i++) {
                        sibling = delegateModel.getChild(parent, i);
                        if (sibling != null && sibling instanceof
                                GUIBranchNode) {
                            break;
                        }
                    }
                }
                if (sibling != null && sibling instanceof GUIBranchNode) {
                    selectBranchNode((GUIBranchNode) sibling);
                }
            } else if (e.getSource() == search) {
                showSearchPanel();
            } else if (e.getSource() == notes) {
                openNotes();
            }
        }

        private void openNotes() {
            // display a dialog to attach text to the node
            final Icon editIcon = IconFactory.editFile(20);
            final String origNotes = invokedNode.getNodeInfo().getNotes();
            final String newNotes = (String) JOptionPane.showInputDialog(
                    this, null,
                    "Annotate this proof node",
                    JOptionPane.PLAIN_MESSAGE,
                    editIcon,
                    null,
                    origNotes);
            if (newNotes != null) {
                if (newNotes.length() == 0)
                    invokedNode.getNodeInfo().setNotes(null);
                else invokedNode.getNodeInfo().setNotes(newNotes);
            }
        }

        private void collapseBelow() {
            Object node = branch.getLastPathComponent();

            for (int count = delegateModel.getChildCount(node), i = 0;
                 i < count; i++) {
                Object child = delegateModel.getChild(node, i);

                if (!delegateModel.isLeaf(child))
                    ExpansionState.collapseAll(delegateView,
                            branch.pathByAddingChild(child));
            }
        }

        private void expandGoalsBelow() {
            Object tmpNode = branch.getLastPathComponent();
            if (branch == path) {
                ExpansionState.collapseAll(delegateView, branch);
            } else {
                for (int count = delegateModel.getChildCount(tmpNode),
                     i = 0; i < count; i++) {
                    Object child = delegateModel.getChild(tmpNode, i);
                    if (!delegateModel.isLeaf(child))
                        ExpansionState.collapseAll(delegateView, branch
                                .pathByAddingChild(child));
                }
            }
            Iterator<Goal> it = proof.openGoals().iterator();
            Node n;
            while (it.hasNext()) {
                n = it.next().node();
                GUIAbstractTreeNode node = delegateModel.getProofTreeNode(n);
                if (node == null) break;
                TreeNode[] obs = node.getPath();
                TreePath tp = new TreePath(obs);
                if (branch.isDescendant(tp)) {
                    delegateView.makeVisible(tp);
                }
            }
        }

        /**
         * run automatic on the currently selected node.
         * All enabled goals below the current node are taken into consideration.
         * <p>
         * CAUTION: If the node itself is a goal then allow applying rules
         * to it even if it were disabled. Desired behaviour?
         */
        private void runStrategyOnNode() {
            Goal invokedGoal = proof.getGoal(invokedNode);
            // is the node a goal?
            if (invokedGoal == null) {
                ImmutableList<Goal> enabledGoals = proof.getSubtreeEnabledGoals(invokedNode);
                KeYMediator r = getMediator();
                // This method delegates the request only to the UserInterfaceControl which implements the functionality.
                // No functionality is allowed in this method body!
                r.getUI().getProofControl().startAutoMode(r.getSelectedProof(), enabledGoals);
            } else {
                KeYMediator r = getMediator();
                // This method delegates the request only to the UserInterfaceControl which implements the functionality.
                // No functionality is allowed in this method body!
                r.getUI().getProofControl().startAutoMode(r.getSelectedProof(), ImmutableSLList.<Goal>nil().prepend(invokedGoal));
            }
<<<<<<< HEAD
	}

    private void showSubtreeStatistics() {
        final Proof proof = mediator().getSelectedProof();
        if (proof == null) {
            MainWindow.getInstance().notify(new GeneralInformationEvent(
                    "No statistics available.",
                    "If you wish to see the statistics "
                            + "for a proof you have to load one first"));
        } else {
            int openGoals = 0;

            Iterator<Node> leavesIt = invokedNode.leavesIterator();
            while (leavesIt.hasNext()) {
                if (proof.getGoal(leavesIt.next()) != null) {
                    openGoals++;
=======
        }

        private void showSubtreeStatistics() {
            final Proof proof = getMediator().getSelectedProof();
            if (proof == null) {
                MainWindow.getInstance().notify(new GeneralInformationEvent(
                        "No statistics available.",
                        "If you wish to see the statistics "
                                + "for a proof you have to load one first"));
            } else {
                int openGoals = 0;

                Iterator<Node> leavesIt = invokedNode.leavesIterator();
                while (leavesIt.hasNext()) {
                    if (proof.getGoal(leavesIt.next()) != null) {
                        openGoals++;
                    }
>>>>>>> a0b43c84
                }

                String stats;
                if (openGoals > 0)
                    stats = openGoals + " open goal"
                            + (openGoals > 1 ? "s." : ".");
                else
                    stats = "Closed.";
                stats += "\n\n";

                for (Pair<String, String> x : invokedNode.statistics().getSummary()) {
                    if ("".equals(x.second))
                        stats += "\n";
                    stats += x.first + ": " + x.second + "\n";
                }

                JOptionPane.showMessageDialog(MainWindow.getInstance(), stats,
                        "Proof Statistics", JOptionPane.INFORMATION_MESSAGE);
            }
<<<<<<< HEAD

            String stats;
            if (openGoals > 0)
                stats = openGoals + " open goal"
                        + (openGoals > 1 ? "s." : ".");
            else
                stats = "Closed.";
            stats += "\n\n";

            for (Pair<String, String> x : invokedNode.statistics().getSummary()) {
                if ("".equals(x.second))
                    stats += "\n";
                stats += x.first + ": " + x.second + "\n";
            }
=======
        }

        @Override
        public void itemStateChanged(ItemEvent e) {
            final boolean selected = e.getStateChange() == ItemEvent.SELECTED;
            final Object source = e.getSource();
            final ProofTreeViewFilter filter = filters.get(source);
            if (filter == null) return;

            if (!filter.global()) {
                delegateModel.setFilter(filter, selected);

                // enable / disable others
                // TODO: change to radio button and remove this
                for (JCheckBoxMenuItem item : filters.keySet()) {
                    if (item != source && !filters.get(item).global()) {
                        item.setEnabled(!selected);
                    }
                }
>>>>>>> a0b43c84

                if (branch == path) {
                    if (delegateModel.getRoot() instanceof GUIBranchNode) {
                        TreeNode node = ((GUIAbstractTreeNode) delegateModel
                                .getRoot()).findBranch(invokedNode);
                        if (node instanceof GUIBranchNode) {
                            selectBranchNode((GUIBranchNode) node);
                        }
                    }
                } else {
                    delegateView.scrollPathToVisible(path);
                    delegateView.setSelectionPath(path);
                }
            } else {
                delegateModel.setFilter(filter, selected);
                if (branch == path) {
                    if (e.getStateChange() != ItemEvent.SELECTED) {
                        if (delegateModel.getRoot() instanceof GUIBranchNode) {
                            TreeNode node = ((GUIAbstractTreeNode) delegateModel
                                    .getRoot()).findBranch(invokedNode);
                            if (node instanceof GUIBranchNode) {
                                selectBranchNode((GUIBranchNode) node);
                            }
                        }
                    } else {
                        if (invokedNode.parent() == null || delegateModel
                                .getProofTreeNode(invokedNode.parent())
                                .findChild(invokedNode.parent()) == null) {
                            // it's still a branch
                            if (delegateModel.getRoot() instanceof GUIBranchNode) {
                                TreeNode node = ((GUIAbstractTreeNode) delegateModel
                                        .getRoot()).findBranch(invokedNode);
                                if (node instanceof GUIBranchNode) {
                                    selectBranchNode((GUIBranchNode) node);
                                }
                            }
                        } else {
                            TreePath tp = new TreePath(delegateModel.getProofTreeNode(
                                    invokedNode).getPath());
                            delegateView.scrollPathToVisible(tp);
                            delegateView.setSelectionPath(tp);
                        }
                    }
                } else {
                    TreePath tp = new TreePath(delegateModel.getProofTreeNode(
                            invokedNode).getPath());
                    delegateView.scrollPathToVisible(tp);
                    delegateView.setSelectionPath(tp);
                }
            }
        }

        /**
         * Action for enabling/disabling all goals below "node".
         *
         * @author mulbrich
         */
        private final class SetGoalsBelowEnableStatus extends DisableGoal {

            /**
             *
             */
            private static final long serialVersionUID = 7264466584742639608L;

            public SetGoalsBelowEnableStatus(boolean enableGoals) {
                this.enableGoals = enableGoals;

                String action = enableGoals ? "Automatic" : "Interactive";
                putValue(NAME, "Set All Goals Below to " + action);
                if (enableGoals) {
                    putValue(SHORT_DESCRIPTION, "Include this node and all goals in the subtree in automatic rule application");
                    putValue(SMALL_ICON, KEY_HOLE_PULL_DOWN_MENU);
                } else {
                    putValue(SHORT_DESCRIPTION, "Exclude this node and all goals in the subtree from automatic rule application");
                    putValue(SMALL_ICON, KEY_HOLE_DISABLED_PULL_DOWN_MENU);
                }
            }

            /*
             * return all subgoals of the current node.
             */
            @Override
            public Iterable<Goal> getGoalList() {
                return proof.getSubtreeGoals(invokedNode);
            }

            /*
             * In addition to marking setting goals, update the tree model
             * so that the label sizes are recalculated
             */
            @Override
            public void actionPerformed(ActionEvent e) {
                super.actionPerformed(e);
                for (final Goal goal : getGoalList()) {
                    delegateModel.updateTree(goal.node());
                }
                // trigger repainting the tree after the completion of this event.
                delegateView.repaint();
            }
        }
    }
}<|MERGE_RESOLUTION|>--- conflicted
+++ resolved
@@ -13,61 +13,6 @@
 
 package de.uka.ilkd.key.gui.prooftree;
 
-<<<<<<< HEAD
-import java.awt.BorderLayout;
-import java.awt.Color;
-import java.awt.Component;
-import java.awt.Font;
-import java.awt.Toolkit;
-import java.awt.event.ActionEvent;
-import java.awt.event.ActionListener;
-import java.awt.event.InputEvent;
-import java.awt.event.ItemEvent;
-import java.awt.event.ItemListener;
-import java.awt.event.KeyEvent;
-import java.awt.event.MouseAdapter;
-import java.awt.event.MouseEvent;
-import java.awt.event.MouseListener;
-import java.util.EventObject;
-import java.util.HashSet;
-import java.util.Iterator;
-import java.util.LinkedHashMap;
-import java.util.LinkedHashSet;
-import java.util.Map;
-import java.util.WeakHashMap;
-
-import javax.swing.BorderFactory;
-import javax.swing.Icon;
-import javax.swing.JCheckBoxMenuItem;
-import javax.swing.JComponent;
-import javax.swing.JMenuItem;
-import javax.swing.JOptionPane;
-import javax.swing.JPanel;
-import javax.swing.JPopupMenu;
-import javax.swing.JScrollPane;
-import javax.swing.JSeparator;
-import javax.swing.JTree;
-import javax.swing.KeyStroke;
-import javax.swing.ToolTipManager;
-import javax.swing.UIManager;
-import javax.swing.event.TreeSelectionEvent;
-import javax.swing.event.TreeSelectionListener;
-import javax.swing.plaf.TreeUI;
-import javax.swing.plaf.basic.BasicTreeUI;
-import javax.swing.plaf.metal.MetalTreeUI;
-import javax.swing.tree.DefaultMutableTreeNode;
-import javax.swing.tree.DefaultTreeCellRenderer;
-import javax.swing.tree.DefaultTreeModel;
-import javax.swing.tree.TreeCellRenderer;
-import javax.swing.tree.TreeNode;
-import javax.swing.tree.TreePath;
-import javax.swing.tree.TreeSelectionModel;
-
-import org.key_project.util.collection.ImmutableList;
-import org.key_project.util.collection.ImmutableSLList;
-
-=======
->>>>>>> a0b43c84
 import de.uka.ilkd.key.control.AutoModeListener;
 import de.uka.ilkd.key.core.KeYMediator;
 import de.uka.ilkd.key.core.KeYSelectionEvent;
@@ -75,7 +20,6 @@
 import de.uka.ilkd.key.core.Main;
 import de.uka.ilkd.key.gui.*;
 import de.uka.ilkd.key.gui.configuration.Config;
-import de.uka.ilkd.key.gui.configuration.ConfigChangeEvent;
 import de.uka.ilkd.key.gui.configuration.ConfigChangeListener;
 import de.uka.ilkd.key.gui.ext.KeYPaneExtension;
 import de.uka.ilkd.key.gui.fonticons.FontAwesomeBold;
@@ -100,26 +44,7 @@
 import java.awt.event.*;
 import java.util.*;
 
-<<<<<<< HEAD
-    private static final long serialVersionUID = 3732875161168302809L;
-    public static final Color GRAY_COLOR = Color.DARK_GRAY;
-    public static final Color BISQUE_COLOR = new Color(240,228,196);
-    public static final Color LIGHT_BLUE_COLOR = new Color(230,254,255);
-    public static final Color DARK_BLUE_COLOR = new Color(31,77,153);
-    public static final Color DARK_GREEN_COLOR = new Color(0,128,51);
-    public static final Color DARK_RED_COLOR = new Color(191,0,0);
-    public static final Color PINK_COLOR = new Color(255,0,240);
-    public static final Color ORANGE_COLOR = new Color(255,140,0);
-
-    public static final Color DARK_TURQOUIS_COLOR = new Color(19,110,128);
-    public static final Color DARK_PURPLE_COLOR = new Color(112,17,191);
-    public static final Color LIGHT_PURPLE_COLOR = new Color(165, 146, 191);
-
-    /** the mediator is stored here */
-    private KeYMediator mediator;
-=======
 public class ProofTreeView extends JPanel implements KeYPaneExtension {
->>>>>>> a0b43c84
 
     public static final Color GRAY_COLOR = Color.DARK_GRAY;
     public static final Color BISQUE_COLOR = new Color(240, 228, 196);
@@ -129,7 +54,13 @@
     public static final Color DARK_RED_COLOR = new Color(191, 0, 0);
     public static final Color PINK_COLOR = new Color(255, 0, 240);
     public static final Color ORANGE_COLOR = new Color(255, 140, 0);
-    /**
+
+    public static final Color DARK_TURQOUIS_COLOR = new Color(19,110,128);
+    public static final Color DARK_PURPLE_COLOR = new Color(112,17,191);
+    public static final Color LIGHT_PURPLE_COLOR = new Color(165, 146, 191);
+
+    /**
+     *
      * KeYStroke for the search panel: STRG+SHIFT+F
      */
     public final static KeyStroke searchKeyStroke = KeyStroke.getKeyStroke(KeyEvent.VK_F,
@@ -148,18 +79,10 @@
      * the model that is displayed by the delegateView
      */
     GUIProofTreeModel delegateModel;
-<<<<<<< HEAD
-
-    public GUIProofTreeModel getDelegateModel() {
-        return delegateModel;
-    }
-
-=======
     /**
      * the mediator is stored here
      */
     private KeYMediator mediator;
->>>>>>> a0b43c84
     private WeakHashMap<Proof, GUIProofTreeModel> models = new WeakHashMap<Proof, GUIProofTreeModel>(20);
     /**
      * the proof this view shows
@@ -175,27 +98,7 @@
     private GUIProofTreeProofListener proofListener;
     private GUITreeSelectionListener treeSelectionListener;
     private GUIProofTreeGUIListener guiListener;
-<<<<<<< HEAD
-
-    /** KeYStroke for the search panel: STRG+SHIFT+F */
-    public final static KeyStroke searchKeyStroke = KeyStroke.getKeyStroke(KeyEvent.VK_F,
-            java.awt.event.InputEvent.CTRL_DOWN_MASK
-            | java.awt.event.InputEvent.SHIFT_DOWN_MASK
-            | Toolkit.getDefaultToolkit().getMenuShortcutKeyMask());
-
-    private ConfigChangeListener configChangeListener =  new ConfigChangeListener() {
-                                            @Override
-                                            public void configChanged(ConfigChangeEvent e) {
-                                                setProofTreeFont();
-                                            }
-                                        };
-=======
-    private ConfigChangeListener configChangeListener = new ConfigChangeListener() {
-        public void configChanged(ConfigChangeEvent e) {
-            setProofTreeFont();
-        }
-    };
->>>>>>> a0b43c84
+    private ConfigChangeListener configChangeListener = e -> setProofTreeFont();
     /**
      * Roots of subtrees containing all nodes to which rules have been
      * applied; this is used when auto mode is active
@@ -242,14 +145,12 @@
         };
         delegateView.setUI(new CacheLessMetalTreeUI());
 
-        delegateView.getInputMap(JComponent.WHEN_FOCUSED).getParent()
-                .remove(KeyStroke.getKeyStroke(KeyEvent.VK_UP, InputEvent.CTRL_MASK));
-        delegateView.getInputMap(JComponent.WHEN_FOCUSED).getParent()
-                .remove(KeyStroke.getKeyStroke(KeyEvent.VK_DOWN, InputEvent.CTRL_MASK));
+        delegateView.getInputMap(JComponent.WHEN_FOCUSED).getParent().remove(KeyStroke.getKeyStroke(KeyEvent.VK_UP, InputEvent.CTRL_MASK));
+        delegateView.getInputMap(JComponent.WHEN_FOCUSED).getParent().remove(KeyStroke.getKeyStroke(KeyEvent.VK_DOWN, InputEvent.CTRL_MASK));
 
         delegateView.setInvokesStopCellEditing(true);
-        delegateView.getSelectionModel()
-                .setSelectionMode(TreeSelectionModel.SINGLE_TREE_SELECTION);
+	delegateView.getSelectionModel().setSelectionMode
+	    (TreeSelectionModel.SINGLE_TREE_SELECTION);
         treeSelectionListener = new GUITreeSelectionListener();
         delegateView.addTreeSelectionListener(treeSelectionListener);
         delegateView.setScrollsOnExpand(true);
@@ -298,17 +199,18 @@
 
         layoutKeYComponent();
 
-<<<<<<< HEAD
+	Proof selProof = mediator.getSelectedProof();
+	if (selProof != null) {
+	    setProof(selProof);
+	}
+
+
 	final ActionListener keyboardAction = new ActionListener() {
 	    @Override
         public void actionPerformed(ActionEvent e) {
-	        showSearchPanel();
+                showSearchPanel();
 	    }
 	};
-=======
-        final ActionListener keyboardAction = (ActionEvent e) ->
-                showSearchPanel();
->>>>>>> a0b43c84
 
         registerKeyboardAction(keyboardAction,
                 searchKeyStroke,
@@ -342,18 +244,14 @@
         delegateView.setVisible(true);
     }
 
-    /**
-     * returns the mediator to communicate with the model
-     *
+    /** returns the mediator to communicate with the model
      * @return the mediator to communicate with the model
      */
     public KeYMediator getMediator() {
         return mediator;
     }
 
-    /**
-     * sets the mediator to communicate with the model
-     */
+    /** sets the mediator to communicate with the model */
     private void setMediator(KeYMediator m) {
         assert m != null;
         if (mediator != null)
@@ -383,22 +281,13 @@
         mediator.removeGUIListener(guiListener);
     }
 
-<<<<<<< HEAD
     @Override
-    public void removeNotify () {
-	unregister ();
-	try{
-	    delegateModel.unregister ();
-        } catch(NullPointerException e)
-	    { Debug.out("Exception thrown by class ProofTreeView at unregister()");
-=======
     public void removeNotify() {
         unregister();
         try {
             delegateModel.unregister();
         } catch (NullPointerException e) {
             Debug.out("Exception thrown by class ProofTreeView at unregister()");
->>>>>>> a0b43c84
         }
         super.removeNotify();
     }
@@ -615,6 +504,10 @@
         return 0;
     }
 
+    public GUIProofTreeModel getDelegateModel() {
+        return delegateModel;
+    }
+
     // INNER CLASSES
 
     // to prevent memory leaks
@@ -654,16 +547,8 @@
     }
 
     class GUIProofTreeProofListener implements AutoModeListener,
-<<<<<<< HEAD
-    RuleAppListener,
-    KeYSelectionListener {
-
-        /** node of the last known current goal */
-        private Node lastGoalNode;
-=======
             RuleAppListener,
             KeYSelectionListener {
->>>>>>> a0b43c84
 
         // hack to select Nodes without changing the selection of delegateView
         public boolean ignoreNodeSelectionChange = false;
@@ -672,19 +557,12 @@
          */
         private Node lastGoalNode;
 
-<<<<<<< HEAD
-        /** makes selected node visible of lastGoalNode */
-        public void makeSelectedNodeVisible(Node selectedNode) {
-            if (selectedNode != null ) {
-                if ( proof != selectedNode.proof() ) {
-=======
         /**
          * makes selected node visible of lastGoalNode
          */
         public void makeSelectedNodeVisible(Node selectedNode) {
             if (selectedNode != null) {
                 if (proof != selectedNode.proof()) {
->>>>>>> a0b43c84
                     return;
                 }
                 lastGoalNode = selectedNode;
@@ -694,29 +572,19 @@
             delegateView.validate();
         }
 
-<<<<<<< HEAD
-        /** focused node has changed */
-        @Override
-=======
         /**
          * focused node has changed
          */
->>>>>>> a0b43c84
         public void selectedNodeChanged(KeYSelectionEvent e) {
             if (!ignoreNodeSelectionChange) {
                 makeSelectedNodeVisible(mediator.getSelectedNode());
             }
         }
 
-<<<<<<< HEAD
-        /** the selected proof has changed (e.g. a new proof has been
-         * loaded) */
-=======
         /**
          * the selected proof has changed (e.g. a new proof has been
          * loaded)
          */
->>>>>>> a0b43c84
         @Override
         public void selectedProofChanged(KeYSelectionEvent e) {
             Debug.out("ProofTreeView: initialize with new proof");
@@ -725,19 +593,12 @@
             delegateView.validate();
         }
 
-<<<<<<< HEAD
-        /** invoked if automatic application of rules has started
+        /**
+         * invoked if automatic application of rules has started
          */
         @Override
         public void autoModeStarted(ProofEvent e) {
-            modifiedSubtrees      = ImmutableSLList.<Node>nil();
-=======
-        /**
-         * invoked if automatic application of rules has started
-         */
-        public void autoModeStarted(ProofEvent e) {
             modifiedSubtrees = ImmutableSLList.<Node>nil();
->>>>>>> a0b43c84
             modifiedSubtreesCache = new LinkedHashSet<Node>();
             if (delegateModel == null) {
                 Debug.out("delegateModel is null");
@@ -749,15 +610,9 @@
             delegateModel.setAttentive(false);
         }
 
-<<<<<<< HEAD
-        /** invoked if automatic application of rules has stopped
-         */
-        @Override
-=======
         /**
          * invoked if automatic application of rules has stopped
          */
->>>>>>> a0b43c84
         public void autoModeStopped(ProofEvent e) {
             if (mediator.getSelectedProof() == null) return; // no proof (yet)
             delegateView.removeTreeSelectionListener(treeSelectionListener);
@@ -765,11 +620,7 @@
                 setProof(mediator.getSelectedProof());
             } else if (modifiedSubtrees != null) {
                 for (final Node n : modifiedSubtrees) {
-<<<<<<< HEAD
-                    delegateModel.updateTree (n);
-=======
                     delegateModel.updateTree(n);
->>>>>>> a0b43c84
                 }
             }
             if (!delegateModel.isAttentive()) {
@@ -779,23 +630,14 @@
             makeSelectedNodeVisible(mediator.getSelectedNode());
             delegateView.addTreeSelectionListener(treeSelectionListener);
             delegateView.validate();
-<<<<<<< HEAD
-            modifiedSubtrees      = null;
-=======
             modifiedSubtrees = null;
->>>>>>> a0b43c84
             modifiedSubtreesCache = null;
         }
 
 
-<<<<<<< HEAD
-        /** invoked when a rule has been applied */
-        @Override
-=======
         /**
          * invoked when a rule has been applied
          */
->>>>>>> a0b43c84
         public void ruleApplied(ProofEvent e) {
             addModifiedNode(e.getRuleAppInfo().getOriginalNode());
         }
@@ -804,11 +646,7 @@
     }
 
     class GUITreeSelectionListener implements TreeSelectionListener,
-<<<<<<< HEAD
-    java.io.Serializable {
-=======
             java.io.Serializable {
->>>>>>> a0b43c84
         /**
          *
          */
@@ -816,18 +654,10 @@
         // hack to reduce duplicated repaints
         public boolean ignoreChange = false;
 
-<<<<<<< HEAD
-        @Override
-        public void valueChanged(TreeSelectionEvent e) {
-            if ( ignoreChange )
-                return;
-            if (e.getNewLeadSelectionPath()==null) {
-=======
         public void valueChanged(TreeSelectionEvent e) {
             if (ignoreChange)
                 return;
             if (e.getNewLeadSelectionPath() == null) {
->>>>>>> a0b43c84
                 return;
             }
             // catching ClassCastException occurring when clicking on
@@ -842,17 +672,10 @@
 
 
             GUIAbstractTreeNode treeNode =
-<<<<<<< HEAD
-                    ((GUIAbstractTreeNode)e.getNewLeadSelectionPath().
-                            getLastPathComponent());
-            if (treeNode instanceof GUIBranchNode) {
-                selectBranchNode((GUIBranchNode)treeNode);
-=======
                     ((GUIAbstractTreeNode) e.getNewLeadSelectionPath().
                             getLastPathComponent());
             if (treeNode instanceof GUIBranchNode) {
                 selectBranchNode((GUIBranchNode) treeNode);
->>>>>>> a0b43c84
             } else {
                 Node node = treeNode.getNode();
                 Goal selected = proof.getGoal(node);
@@ -874,12 +697,7 @@
     }
 
     class ProofRenderer extends DefaultTreeCellRenderer
-<<<<<<< HEAD
     implements TreeCellRenderer, java.io.Serializable {
-=======
-            implements TreeCellRenderer,
-            java.io.Serializable {
->>>>>>> a0b43c84
 
         /**
          *
@@ -887,7 +705,6 @@
         private static final long serialVersionUID = -4990023575036168279L;
         private Icon keyHole20x20 = IconFactory.keyHole(20, 20);
 
-<<<<<<< HEAD
         private void renderLeaf(Node leaf, DefaultTreeCellRenderer renderer) {
             Goal goal = proof.getGoal(leaf);
             if ( goal == null || leaf.isClosed() ) {
@@ -912,24 +729,68 @@
                     ProofTreeView.this.setToolTipText("Open Goal");
                     renderer.setToolTipText("An open goal");
                 }
-=======
-        public Component getTreeCellRendererComponent(JTree tree,
-                                                      Object value,
-                                                      boolean sel,
+            }
+        }
+
+        private void renderNonLeaf(Node node, DefaultTreeCellRenderer renderer, boolean isBranch) {
+            renderer.setForeground(Color.black);
+            String tooltipText = "An inner node of the proof";
+            final String notes = node.getNodeInfo().getNotes();
+
+            if (notes!=null) {
+                tooltipText += ".\nNotes: "+notes;
+            }
+
+            Icon defaultIcon;
+            if (notes != null) {
+                defaultIcon = IconFactory.editFile(16);
+            } else if (node.getNodeInfo().getInteractiveRuleApplication()) {
+                defaultIcon = IconFactory.interactiveAppLogo(16);
+            } else {
+                defaultIcon = null;
+            }
+
+            if (isBranch && node.childrenCount() > 1) {
+                defaultIcon = getOpenIcon();
+                tooltipText = "A branch node with all children hidden";
+            }
+
+            renderer.setIcon(defaultIcon);
+            renderer.setToolTipText(tooltipText);
+        }
+
+        private void checkNotes(Node node, DefaultTreeCellRenderer renderer) {
+            if (node.getNodeInfo().getNotes() != null) {
+                renderer.setBackgroundNonSelectionColor(ORANGE_COLOR);
+            } else {
+                if (node.getNodeInfo().getActiveStatement() != null ) {
+                    renderer.setBackgroundNonSelectionColor(LIGHT_BLUE_COLOR);
+                } else {
+                    renderer.setBackgroundNonSelectionColor(Color.white);
+                }
+            }
+        }
+
+        private void checkExploration(Node node, DefaultTreeCellRenderer renderer) {
+            if(node != null && node.getNodeInfo().isExploration()) {
+                renderer.setBorder(BorderFactory.createLineBorder(DARK_PURPLE_COLOR, 2, true));
+                renderer.setBackgroundNonSelectionColor(LIGHT_PURPLE_COLOR);
+                renderer.setToolTipText("Exploration Action Performed");
+            } else {
+                renderer.setBorder(null);
+            }
+        }
+
+        private Component getTreeCellRendererComponent(JTree tree,
+                GUIBranchNode node,
+                boolean selected,
                                                       boolean expanded,
                                                       boolean leaf,
                                                       int row,
                                                       boolean hasFocus) {
-            if (proof == null || proof.isDisposed()) {
-                // print dummy tree;
-                return super.getTreeCellRendererComponent(tree, value, sel,
-                        expanded, leaf, row, hasFocus);
-            }
-
-            if (value instanceof GUIBranchNode) {
-                super.getTreeCellRendererComponent(tree, value, sel, expanded, leaf, row, hasFocus);
-                setBackgroundNonSelectionColor(BISQUE_COLOR);
-                if (((GUIBranchNode) value).isClosed()) {
+            super.getTreeCellRendererComponent(tree, node, selected, expanded, leaf, row, hasFocus);
+
+            if ( node.isClosed() ) {
                     // all goals below this node are closed
                     this.setIcon(IconFactory.provedFolderIcon());
                 } else {
@@ -959,183 +820,17 @@
 
                     FindGoalVisitor v = new FindGoalVisitor();
 
-                    proof.breadthFirstSearch(((GUIBranchNode) value).getNode(), v);
+                proof.breadthFirstSearch(node.getNode(), v);
                     if (v.isLinked()) {
                         this.setIcon(IconFactory.linkedFolderIcon());
                     }
 
                 }
 
-                return this;
->>>>>>> a0b43c84
-            }
-        }
-
-<<<<<<< HEAD
-        private void renderNonLeaf(Node node, DefaultTreeCellRenderer renderer, boolean isBranch) {
-            renderer.setForeground(Color.black);
-            String tooltipText = "An inner node of the proof";
-            final String notes = node.getNodeInfo().getNotes();
-
-            if (notes!=null) {
-                tooltipText += ".\nNotes: "+notes;
-            }
-
-            Icon defaultIcon;
-            if (notes != null) {
-                defaultIcon = IconFactory.editFile(16);
-            } else if (node.getNodeInfo().getInteractiveRuleApplication()) {
-                defaultIcon = IconFactory.interactiveAppLogo(16);
-            } else {
-                defaultIcon = null;
-            }
-
-            if (isBranch && node.childrenCount() > 1) {
-                defaultIcon = getOpenIcon();
-                tooltipText = "A branch node with all children hidden";
-            }
-
-            renderer.setIcon(defaultIcon);
-            renderer.setToolTipText(tooltipText);
-        }
-
-        private void checkNotes(Node node, DefaultTreeCellRenderer renderer) {
-            if (node.getNodeInfo().getNotes() != null) {
-                renderer.setBackgroundNonSelectionColor(ORANGE_COLOR);
-            } else {
-                if (node.getNodeInfo().getActiveStatement() != null ) {
-                    renderer.setBackgroundNonSelectionColor(LIGHT_BLUE_COLOR);
-                } else {
-                    renderer.setBackgroundNonSelectionColor(Color.white);
-=======
-            if (value instanceof GUIOneStepChildTreeNode) {
-                super.getTreeCellRendererComponent(tree, value, sel, expanded, leaf, row, hasFocus);
-                setForeground(GRAY_COLOR);
-                setIcon(IconFactory.oneStepSimplifier(16));
-                setText(value.toString());
-                return this;
-            }
-
-            // now GUIProofTreeNode / GUIOneStepSimpTreeNode
-            Node node = ((GUIAbstractTreeNode) value).getNode();
-            String nodeText = node.serialNr() + ":" + node.name();
-            boolean isBranch = false;
-            {
-                final Node child = ((GUIAbstractTreeNode) value).findChild(node);
-                if (child != null && child.getNodeInfo()
-                        .getBranchLabel() != null) {
-                    isBranch = true;
-                    nodeText += ": " + child.getNodeInfo().getBranchLabel();
->>>>>>> a0b43c84
-                }
-            }
-        }
-
-<<<<<<< HEAD
-        private void checkExploration(Node node, DefaultTreeCellRenderer renderer) {
-            if(node != null && node.getNodeInfo().isExploration()) {
-                renderer.setBorder(BorderFactory.createLineBorder(DARK_PURPLE_COLOR, 2, true));
-                renderer.setBackgroundNonSelectionColor(LIGHT_PURPLE_COLOR);
-                renderer.setToolTipText("Exploration Action Performed");
-            } else {
-                renderer.setBorder(null);
-            }
-        }
-
-        private Component getTreeCellRendererComponent(JTree tree,
-                GUIBranchNode node,
-                boolean selected,
-                boolean expanded,
-                boolean leaf,
-                int row,
-                boolean hasFocus) {
-            super.getTreeCellRendererComponent(tree, node, selected, expanded, leaf, row, hasFocus);
-
-            if ( node.isClosed() ) {
-                // all goals below this node are closed
-                this.setIcon(IconFactory.provedFolderIcon());
-            } else {
-                // Find leaf goal for node and check whether this is a linked goal.
-
-                // TODO (DS): This marks all "folder" nodes as linked that have
-                //            at least one linked child. Check whether this is
-                //            an acceptable behavior.
-
-                class FindGoalVisitor implements ProofVisitor {
-                    private boolean isLinked = false;
-=======
-            DefaultTreeCellRenderer tree_cell =
-                    (DefaultTreeCellRenderer) super.getTreeCellRendererComponent
-                            (tree, nodeText, sel, expanded, leaf, row, hasFocus);
-
-
-            if (node.leaf()) {
-                Goal goal = proof.getGoal(node);
-                if (goal == null || node.isClosed()) {
-                    tree_cell.setForeground(DARK_GREEN_COLOR);
-                    tree_cell.setIcon(IconFactory.keyHoleClosed(20, 20));
-                    ProofTreeView.this.setToolTipText("Closed Goal");
-                    tree_cell.setToolTipText("A closed goal");
-                } else {
-                    if (goal.isLinked()) {
-                        tree_cell.setForeground(PINK_COLOR);
-                        tree_cell.setIcon(IconFactory.keyHoleLinked(20, 20));
-                        ProofTreeView.this.setToolTipText("Linked Goal");
-                        tree_cell.setToolTipText("Linked goal - no automatic rule application");
-                    } else if (!goal.isAutomatic()) {
-                        tree_cell.setForeground(ORANGE_COLOR);
-                        tree_cell.setIcon(IconFactory.keyHoleInteractive(20, 20));
-                        ProofTreeView.this.setToolTipText("Disabled Goal");
-                        tree_cell.setToolTipText("Interactive goal - no automatic rule application");
-                    } else {
-                        tree_cell.setForeground(DARK_RED_COLOR);
-                        tree_cell.setIcon(keyHole20x20);
-                        ProofTreeView.this.setToolTipText("Open Goal");
-                        tree_cell.setToolTipText("An open goal");
-                    }
-                }
-            } else {
-		/*
-		if ( node.getBranchSink ().getResetConstraint ().isSatisfiable () )
-		    tree_cell.setForeground(Color.blue);
-		else
-		*/
-                tree_cell.setForeground(Color.black);
-                String tooltipText = "An inner node of the proof";
-                final String notes = node.getNodeInfo().getNotes();
-                if (notes != null) {
-                    tooltipText += ".\nNotes: " + notes;
-                }
->>>>>>> a0b43c84
-
-                    public boolean isLinked() {
-                        return this.isLinked;
-                    }
-
-                    @Override
-                    public void visit(Proof proof, Node visitedNode) {
-                        Goal g;
-                        if ((g = proof.getGoal(visitedNode)) != null &&
-                                g.isLinked()) {
-                            this.isLinked = true;
-                        }
-                    }
-                }
-
-                FindGoalVisitor v = new FindGoalVisitor();
-
-                proof.breadthFirstSearch(node.getNode(), v);
-                if (v.isLinked()) {
-                    this.setIcon(IconFactory.linkedFolderIcon());
-                }
-            }
-
-<<<<<<< HEAD
             checkExploration(node.getNode().parent(), this);
             setBackgroundNonSelectionColor(BISQUE_COLOR);
-
-            return this;
-        }
+                return this;
+            }
 
         private Component getTreeCellRendererComponent(JTree tree,
                 GUIOneStepChildTreeNode node,
@@ -1145,39 +840,23 @@
                 int row,
                 boolean hasFocus) {
             super.getTreeCellRendererComponent(tree, node, selected, expanded, leaf, row, hasFocus);
-=======
-                tree_cell.setToolTipText(tooltipText);
-            }
-
-            if (node.getNodeInfo().getNotes() != null) {
-                tree_cell.setBackgroundNonSelectionColor(ORANGE_COLOR);
-            } else if (node.getNodeInfo().getActiveStatement() != null) {
-                tree_cell.setBackgroundNonSelectionColor(LIGHT_BLUE_COLOR);
->>>>>>> a0b43c84
-
-            setForeground(GRAY_COLOR);
-            setIcon(IconFactory.oneStepSimplifier(16));
+                setForeground(GRAY_COLOR);
+                setIcon(IconFactory.oneStepSimplifier(16));
             setText(node.toString());
 
             checkExploration(node.getNode(), this);
-
-            return this;
-        }
+                return this;
+            }
 
         @Override
-        public Component getTreeCellRendererComponent(JTree tree,
-                Object value,
-                boolean selected,
-                boolean expanded,
-                boolean leaf,
-                int row,
-                boolean hasFocus) {
+        public Component getTreeCellRendererComponent(JTree tree, Object value, boolean sel,
+                                                      boolean expanded, boolean leaf, int row,
+                                                      boolean hasFocus) {
             if (proof == null) {
                 // print dummy tree;
                 return super.getTreeCellRendererComponent(tree, value, selected,
                         expanded, leaf, row, hasFocus);
             }
-<<<<<<< HEAD
 
             if (value instanceof GUIBranchNode) {
                 return getTreeCellRendererComponent(tree, (GUIBranchNode) value,
@@ -1187,14 +866,12 @@
                         selected, expanded, leaf, row, hasFocus);
             } else {
                 // now GUIProofTreeNode / GUIOneStepSimpTreeNode
-
-                Node node = ((GUIAbstractTreeNode)value).getNode();
-
-                String nodeText = node.serialNr()+":"+node.name();
+                Node node = ((GUIAbstractTreeNode) value).getNode();
+                String nodeText = node.serialNr() + ":" + node.name();
                 boolean isBranch = false;
                 {
-                    final Node child = ((GUIAbstractTreeNode)value).findChild( node );
-                    if (child != null && child.getNodeInfo().getBranchLabel () != null ) {
+                    final Node child = ((GUIAbstractTreeNode) value).findChild(node);
+                    if (child != null && child.getNodeInfo().getBranchLabel() != null) {
                         isBranch = true;
                         nodeText += ": " + child.getNodeInfo().getBranchLabel();
                     }
@@ -1203,6 +880,7 @@
                 DefaultTreeCellRenderer renderer =
                         (DefaultTreeCellRenderer) super.getTreeCellRendererComponent(
                                 tree, nodeText, selected, expanded, leaf, row, hasFocus);
+
 
                 if (node.leaf()) {
                     renderLeaf(node, renderer);
@@ -1219,26 +897,13 @@
 
                 renderer.setFont(tree.getFont());
                 renderer.setText(nodeText);
-
                 return renderer;
             }
-=======
-            if (sel) tree_cell.setBackground(DARK_BLUE_COLOR);
-
-            tree_cell.setFont(tree.getFont());
-            tree_cell.setText(nodeText);
-
-            return tree_cell;
->>>>>>> a0b43c84
         }
     }
 
     class ProofTreePopupMenu extends JPopupMenu
-<<<<<<< HEAD
-    implements ActionListener, ItemListener {
-=======
             implements ActionListener, ItemListener {
->>>>>>> a0b43c84
 
         private static final int ICON_SIZE = 16;
         private static final long serialVersionUID = -8905927848074190941L;
@@ -1285,7 +950,18 @@
             search.setAccelerator(searchKeyStroke);
         }
 
-<<<<<<< HEAD
+        private void create() {
+            // rule application / strategy runs
+            this.add(runStrategy);
+            runStrategy.addActionListener(this);
+            runStrategy.setEnabled(false);
+            if (proof != null) runStrategy.setEnabled(true);
+
+            ProofMacroMenu macroMenu = new ProofMacroMenu(mediator, null);
+            if (!macroMenu.isEmpty()) {
+                this.add(macroMenu);
+            }
+
             if(branch != path){
                 delayedCut.addActionListener(this);
                 delayedCut.setEnabled(false);
@@ -1299,29 +975,6 @@
             if (Main.isExperimentalMode()) {
                 this.add(delayedCut);
             }
-        this.add(prune);
-        prune.setIcon(IconFactory.pruneLogo(ICON_SIZE));
-        prune.setEnabled(false);
-        if (proof != null) {
-            // disable pruning for goals and disable it for closed subtrees if the command line
-            // option "--no-pruning-closed" is set (saves memory)
-            if (!proof.isGoal(invokedNode)
-                && !proof.isClosedGoal(invokedNode)
-                && (proof.getSubtreeGoals(invokedNode).size() > 0
-                    || (!GeneralSettings.noPruningClosed
-=======
-        private void create() {
-            // rule application / strategy runs
-            this.add(runStrategy);
-            runStrategy.addActionListener(this);
-            runStrategy.setEnabled(false);
-            if (proof != null) runStrategy.setEnabled(true);
-
-            ProofMacroMenu macroMenu = new ProofMacroMenu(mediator, null);
-            if (!macroMenu.isEmpty()) {
-                this.add(macroMenu);
-            }
-
             this.add(prune);
             prune.setIcon(IconFactory.pruneLogo(ICON_SIZE));
             prune.setEnabled(false);
@@ -1332,7 +985,6 @@
                         && !proof.isClosedGoal(invokedNode)
                         && (proof.getSubtreeGoals(invokedNode).size() > 0
                         || (!GeneralSettings.noPruningClosed
->>>>>>> a0b43c84
                         && proof.getClosedSubtreeGoals(invokedNode).size() > 0))) {
                     prune.addActionListener(this);
                     prune.setEnabled(true);
@@ -1355,16 +1007,6 @@
 
             // modifying the node
             this.add(new JSeparator());
-<<<<<<< HEAD
-	    this.add(prevSibling);
-	    prevSibling.addActionListener(this);
-	    this.add(nextSibling);
-	    nextSibling.addActionListener(this);
-
-	    this.add(new JSeparator());
-        for (ProofTreeViewFilter filter: ProofTreeViewFilter.ALL) {
-            if (filter.addToProofTreeView()) {
-=======
             this.add(notes);
             notes.setIcon(IconFactory.editFile(ICON_SIZE));
             notes.addActionListener(this);
@@ -1394,23 +1036,14 @@
 
             this.add(new JSeparator());
             for (ProofTreeViewFilter filter : ProofTreeViewFilter.ALL) {
->>>>>>> a0b43c84
+            if (filter.addToProofTreeView()) {
                 final JCheckBoxMenuItem m = new JCheckBoxMenuItem(filter.name());
                 filters.put(m, filter);
                 this.add(m);
                 m.setSelected(filter.isActive());
                 m.addItemListener(this);
             }
-<<<<<<< HEAD
-        }
-	    this.add(search);
-	    search.addActionListener(this);
-	    this.add(new JSeparator());
-	    // disable goals
-	    this.add(new SetGoalsBelowEnableStatus(false));
-	    // enable goals
-	    this.add(new SetGoalsBelowEnableStatus(true));
-=======
+        }
             this.add(search);
             search.addActionListener(this);
             this.add(new JSeparator());
@@ -1418,7 +1051,6 @@
             this.add(new SetGoalsBelowEnableStatus(false));
             // enable goals
             this.add(new SetGoalsBelowEnableStatus(true));
->>>>>>> a0b43c84
 
 //	    if (branch != path) {
 //                this.add(new JSeparator());
@@ -1432,59 +1064,12 @@
 //	        more.add(change);
 //	    }
 
-<<<<<<< HEAD
-        this.add(new JSeparator());
-        this.add(subtreeStatistics);
-        subtreeStatistics.addActionListener(this);
-	}
-
-	@Override
-    public void actionPerformed(ActionEvent e) {
-		if (e.getSource() == delayedCut) {
-			delegateModel.setAttentive(false);
-			if(mediator().processDelayedCut(invokedNode)){
-				delegateModel.updateTree ( null );
-			}
-			delegateModel.setAttentive(true);
-			makeNodeVisible(mediator.getSelectedNode());
-		}else
-			if (e.getSource() == prune) {
-				delegateModel.setAttentive(false);
-				mediator().setBack(invokedNode);
-				delegateModel.updateTree ( null );
-				delegateModel.setAttentive(true);
-				makeNodeVisible(mediator.getSelectedNode());
-			} else if (e.getSource() == runStrategy) {
-				runStrategyOnNode();
-			} else if (e.getSource() == expandAll) {
-				ExpansionState.expandAll(delegateView);
-			} else if (e.getSource() == expandAllBelow) {
-				ExpansionState.expandAll(delegateView, branch);
-			} else if (e.getSource() == expandGoals) {
-				for (final Goal g : proof.openGoals()) {
-					makeNodeExpanded ( g.node () );
-				}
-				collapseClosedNodes ();
-				// do not show selected node if it is not on the path to an
-				// open goal, but do expand root
-				// makeNodeVisible(mediator.getSelectedNode());
-				delegateView.expandRow(0);
-			} else if (e.getSource() == expandGoalsBelow) {
-				expandGoalsBelow();
-			} else if (e.getSource() == collapseAll) {
-				ExpansionState.collapseAll(delegateView);
-				delegateView.expandRow(0);
-			} else if (e.getSource() == collapseOtherBranches) {
-				collapseOthers(branch);
-			} else if (e.getSource() == collapseBelow) {
-				collapseBelow();
-			} else if (e.getSource() == subtreeStatistics) {
-=======
             this.add(new JSeparator());
             this.add(subtreeStatistics);
             subtreeStatistics.addActionListener(this);
         }
 
+	@Override
         public void actionPerformed(ActionEvent e) {
             if (e.getSource() == delayedCut) {
                 delegateModel.setAttentive(false);
@@ -1524,7 +1109,6 @@
             } else if (e.getSource() == collapseBelow) {
                 collapseBelow();
             } else if (e.getSource() == subtreeStatistics) {
->>>>>>> a0b43c84
                 showSubtreeStatistics();
             } else if (e.getSource() == prevSibling) {
                 Object node = branch.getLastPathComponent();
@@ -1656,24 +1240,6 @@
                 // No functionality is allowed in this method body!
                 r.getUI().getProofControl().startAutoMode(r.getSelectedProof(), ImmutableSLList.<Goal>nil().prepend(invokedGoal));
             }
-<<<<<<< HEAD
-	}
-
-    private void showSubtreeStatistics() {
-        final Proof proof = mediator().getSelectedProof();
-        if (proof == null) {
-            MainWindow.getInstance().notify(new GeneralInformationEvent(
-                    "No statistics available.",
-                    "If you wish to see the statistics "
-                            + "for a proof you have to load one first"));
-        } else {
-            int openGoals = 0;
-
-            Iterator<Node> leavesIt = invokedNode.leavesIterator();
-            while (leavesIt.hasNext()) {
-                if (proof.getGoal(leavesIt.next()) != null) {
-                    openGoals++;
-=======
         }
 
         private void showSubtreeStatistics() {
@@ -1691,7 +1257,6 @@
                     if (proof.getGoal(leavesIt.next()) != null) {
                         openGoals++;
                     }
->>>>>>> a0b43c84
                 }
 
                 String stats;
@@ -1711,23 +1276,50 @@
                 JOptionPane.showMessageDialog(MainWindow.getInstance(), stats,
                         "Proof Statistics", JOptionPane.INFORMATION_MESSAGE);
             }
-<<<<<<< HEAD
-
-            String stats;
-            if (openGoals > 0)
-                stats = openGoals + " open goal"
-                        + (openGoals > 1 ? "s." : ".");
-            else
-                stats = "Closed.";
-            stats += "\n\n";
-
-            for (Pair<String, String> x : invokedNode.statistics().getSummary()) {
-                if ("".equals(x.second))
-                    stats += "\n";
-                stats += x.first + ": " + x.second + "\n";
-            }
-=======
-        }
+        }
+
+	/**
+     * Action for enabling/disabling all goals below "node".
+     *
+     * @author mulbrich
+     */
+	private final class SetGoalsBelowEnableStatus extends DisableGoal {
+        public SetGoalsBelowEnableStatus(boolean enableGoals) {
+            this.enableGoals = enableGoals;
+
+            String action = enableGoals ? "Automatic" : "Interactive";
+            putValue(NAME, "Set All Goals Below to " + action);
+            if (enableGoals) {
+                putValue(SHORT_DESCRIPTION, "Include this node and all goals in the subtree in automatic rule application");
+                putValue(SMALL_ICON, KEY_HOLE_PULL_DOWN_MENU);
+            } else {
+                putValue(SHORT_DESCRIPTION, "Exclude this node and all goals in the subtree from automatic rule application");
+                putValue(SMALL_ICON, KEY_HOLE_DISABLED_PULL_DOWN_MENU);
+            }
+        }
+
+        /*
+         * return all subgoals of the current node.
+         */
+        @Override
+        public Iterable<Goal> getGoalList() {
+            return proof.getSubtreeGoals(invokedNode);
+        }
+
+        /*
+         * In addition to marking setting goals, update the tree model
+         * so that the label sizes are recalculated
+         */
+        @Override
+        public void actionPerformed(ActionEvent e) {
+            super.actionPerformed(e);
+            for (final Goal goal : getGoalList()) {
+                delegateModel.updateTree(goal.node());
+            }
+            // trigger repainting the tree after the completion of this event.
+            delegateView.repaint();
+        }
+    }
 
         @Override
         public void itemStateChanged(ItemEvent e) {
@@ -1746,7 +1338,6 @@
                         item.setEnabled(!selected);
                     }
                 }
->>>>>>> a0b43c84
 
                 if (branch == path) {
                     if (delegateModel.getRoot() instanceof GUIBranchNode) {
@@ -1799,53 +1390,5 @@
             }
         }
 
-        /**
-         * Action for enabling/disabling all goals below "node".
-         *
-         * @author mulbrich
-         */
-        private final class SetGoalsBelowEnableStatus extends DisableGoal {
-
-            /**
-             *
-             */
-            private static final long serialVersionUID = 7264466584742639608L;
-
-            public SetGoalsBelowEnableStatus(boolean enableGoals) {
-                this.enableGoals = enableGoals;
-
-                String action = enableGoals ? "Automatic" : "Interactive";
-                putValue(NAME, "Set All Goals Below to " + action);
-                if (enableGoals) {
-                    putValue(SHORT_DESCRIPTION, "Include this node and all goals in the subtree in automatic rule application");
-                    putValue(SMALL_ICON, KEY_HOLE_PULL_DOWN_MENU);
-                } else {
-                    putValue(SHORT_DESCRIPTION, "Exclude this node and all goals in the subtree from automatic rule application");
-                    putValue(SMALL_ICON, KEY_HOLE_DISABLED_PULL_DOWN_MENU);
-                }
-            }
-
-            /*
-             * return all subgoals of the current node.
-             */
-            @Override
-            public Iterable<Goal> getGoalList() {
-                return proof.getSubtreeGoals(invokedNode);
-            }
-
-            /*
-             * In addition to marking setting goals, update the tree model
-             * so that the label sizes are recalculated
-             */
-            @Override
-            public void actionPerformed(ActionEvent e) {
-                super.actionPerformed(e);
-                for (final Goal goal : getGoalList()) {
-                    delegateModel.updateTree(goal.node());
-                }
-                // trigger repainting the tree after the completion of this event.
-                delegateView.repaint();
-            }
-        }
     }
 }