--- conflicted
+++ resolved
@@ -72,28 +72,16 @@
         chkPrettyPrint = addCheckBox("Pretty print terms", "", false, emptyValidator());
         chkUseUnicode = addCheckBox("Use unicode", "", false, emptyValidator());
         chkSyntaxHighlightning =
-<<<<<<< HEAD
-                addCheckBox("Use syntax highlightning", "", false, emptyValidator());
+                addCheckBox("Use syntax highlighting", "", false, emptyValidator());
         chkHidePackagePrefix = addCheckBox("Hide package prefix", "", false, emptyValidator());
         chkConfirmExit = addCheckBox("Confirm program exit", "", false, emptyValidator());
         spAutoSaveProof =
                 addNumberField("Auto save proof", 0, 10000000, 1000, "", emptyValidator());
-        chkMinimizeInteraction = addCheckBox("Minimise Interactions", "", false, emptyValidator());
+        chkMinimizeInteraction = addCheckBox("Minimise interactions", "", false, emptyValidator());
         chkEnsureSourceConsistency =
                 addCheckBox("Ensure source consistency", "", true, emptyValidator());
-        chkRightClickMacros = addCheckBox("Right click for Macros", "", false, emptyValidator());
-=======
-            addCheckBox("Use syntax highlighting", "", false, emptyValidator());
-        chkHidePackagePrefix = addCheckBox("Hide package prefix", "", false, emptyValidator());
-        chkConfirmExit = addCheckBox("Confirm program exit", "", false, emptyValidator());
-        spAutoSaveProof =
-            addNumberField("Auto save proof", 0, 10000000, 1000, "", emptyValidator());
-        chkMinimizeInteraction = addCheckBox("Minimise interactions", "", false, emptyValidator());
-        chkEnsureSourceConsistency =
-            addCheckBox("Ensure source consistency", "", true, emptyValidator());
         chkRightClickMacros =
-            addCheckBox("Right click for proof macros", "", false, emptyValidator());
->>>>>>> 40fc2fc2
+                addCheckBox("Right click for proof macros", "", false, emptyValidator());
     }
 
 
