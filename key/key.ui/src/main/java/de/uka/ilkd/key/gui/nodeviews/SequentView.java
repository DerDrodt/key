--- conflicted
+++ resolved
@@ -567,7 +567,6 @@
         }
     }
 
-<<<<<<< HEAD
     Range getUserSelectionHighlightRange() {
         return userSelectionHighlightRange;
     }
@@ -587,22 +586,6 @@
         try {
             userSelectionHighlightPis = pis;
             userSelectionHighlightRange = new Range(range.start() + 1, range.end() + 1);
-=======
-    /**
-     * Highlights the term at the specified position as the user's selection.
-     *
-     * @param pis the term to select.
-     *
-     * @see #setUserSelectionHighlight(Point)
-     * @see #removeUserSelectionHighlight()
-     * @see #isInUserSelectionHighlight(Point)
-     */
-    protected void setUserSelectionHighlight(PosInSequent pis) {
-        removeUserSelectionHighlight();
-
-        try {
-            userSelectionHighlightRange = new Range(pis.getBounds().start(), pis.getBounds().end());
->>>>>>> 51c49662
             userSelectionHighlight = getHighlighter().addHighlight(
                     userSelectionHighlightRange.start(), userSelectionHighlightRange.end(),
                     new DefaultHighlightPainter(PERMANENT_HIGHLIGHT_COLOR));
@@ -613,33 +596,17 @@
         }
     }
 
-<<<<<<< HEAD
-    void setUserSelectionHighlight(Point point) {
+    protected void setUserSelectionHighlight(Point point) {
         removeUserSelectionHighlight();
 
         try {
             userSelectionHighlightPis = getPosInSequent(point);
-=======
-    /**
-     * Highlights the term at the specified point as the user's selection.
-     *
-     * @param point the point to select.
-     *
-     * @see #setUserSelectionHighlight(PosInSequent)
-     * @see #removeUserSelectionHighlight()
-     * @see #isInUserSelectionHighlight(Point)
-     */
-    protected void setUserSelectionHighlight(Point point) {
-        removeUserSelectionHighlight();
-
-        try {
->>>>>>> 51c49662
             userSelectionHighlightRange = getHighlightRange(point);
             userSelectionHighlight = getHighlighter().addHighlight(
                     userSelectionHighlightRange.start(), userSelectionHighlightRange.end(),
                     new DefaultHighlightPainter(PERMANENT_HIGHLIGHT_COLOR));
 
-            sequentViewInputListener.highlightOriginInSourceView(getPosInSequent(point));
+            sequentViewInputListener.highlightOriginInSourceView(userSelectionHighlightPis);
         } catch (BadLocationException e) {
             Debug.out("Error while setting permanent highlight", e);
         }
@@ -680,6 +647,31 @@
                                 userSelectionHighlightRange,
                                 getHighlightRange(point));
     }
+
+    /**
+     * Highlights the term at the specified position as the user's selection.
+     *
+     * @param pis the term to select.
+     *
+     * @see #setUserSelectionHighlight(Point)
+     * @see #removeUserSelectionHighlight()
+     * @see #isInUserSelectionHighlight(Point)
+     */
+    protected void setUserSelectionHighlight(PosInSequent pis) {
+        removeUserSelectionHighlight();
+
+        try {
+            userSelectionHighlightRange = new Range(pis.getBounds().start(), pis.getBounds().end());
+            userSelectionHighlight = getHighlighter().addHighlight(
+                    userSelectionHighlightRange.start(), userSelectionHighlightRange.end(),
+                    new DefaultHighlightPainter(PERMANENT_HIGHLIGHT_COLOR));
+
+            sequentViewInputListener.highlightOriginInSourceView(pis);
+        } catch (BadLocationException e) {
+            Debug.out("Error while setting permanent highlight", e);
+        }
+    }
+
 
     public void highlight(Point p) {
         setCurrentHighlight(defaultHighlight);
