// This file is part of KeY - Integrated Deductive Software Design
//
// Copyright (C) 2001-2011 Universitaet Karlsruhe (TH), Germany
//                         Universitaet Koblenz-Landau, Germany
//                         Chalmers University of Technology, Sweden
// Copyright (C) 2011-2014 Karlsruhe Institute of Technology, Germany
//                         Technical University Darmstadt, Germany
//                         Chalmers University of Technology, Sweden
//
// The KeY system is protected by the GNU General
// Public License. See LICENSE.TXT for details.
//

package de.uka.ilkd.key.gui.actions;

<<<<<<< HEAD
import de.uka.ilkd.key.gui.fonticons.IconFactory;
import de.uka.ilkd.key.gui.MainWindow;
import de.uka.ilkd.key.settings.ProofIndependentSettings;
import de.uka.ilkd.key.settings.ProofSettings;

import java.awt.event.ActionEvent;
=======
import de.uka.ilkd.key.gui.MainWindow;
import de.uka.ilkd.key.gui.fonticons.IconFactory;
import de.uka.ilkd.key.gui.smt.OptionContentNode;
import de.uka.ilkd.key.settings.ProofIndependentSettings;
import de.uka.ilkd.key.settings.ProofSettings;

import javax.swing.*;
import javax.swing.tree.DefaultMutableTreeNode;
import javax.swing.tree.TreeModel;
import javax.swing.tree.TreePath;
import java.awt.*;
import java.awt.event.ActionEvent;
import java.awt.event.KeyEvent;
>>>>>>> 21269390

/**
 * for debugging - opens a window with the settings from current Proof and the
 * default settings
 */
public class ShowActiveSettingsAction extends MainWindowAction {

    /**
     *
     */
    private static final long serialVersionUID = -3038735283059371442L;

    public ShowActiveSettingsAction(MainWindow mainWindow) {
        super(mainWindow);
        setName("Show All Active Settings");
        setIcon(IconFactory.properties(16));
    }

    @Override
    public void actionPerformed(ActionEvent e) {
        ProofSettings settings = (getMediator().getSelectedProof() == null) ?
                ProofSettings.DEFAULT_SETTINGS :
                getMediator().getSelectedProof().getSettings();
        SettingsTreeModel model = new SettingsTreeModel(settings, ProofIndependentSettings.DEFAULT_INSTANCE);
<<<<<<< HEAD
    /*	SettingsDialog dialog = new SettingsDialog(model, model.getStartComponent(), new ActionListener() {
        @Override
        public void actionPerformed(ActionEvent event) {
                switch(event.getID()){
                case SettingsDialog.APPLY_BUTTON:

                        break;

                case SettingsDialog.CANCEL_BUTTON:
                        ((JDialog)event.getSource()).dispose();
                        break;

                case SettingsDialog.OKAY_BUTTON:


                        ((JDialog)event.getSource()).dispose();

                        break;
                }

        }
    }, new JLabel(""),false);
	dialog.setTitle("All Active Settings");
    dialog.setLocationRelativeTo(null);
    dialog.setVisible(true);
    */
=======
        ViewSettingsDialog dialog = new ViewSettingsDialog(model, model.getStartComponent());
        dialog.setTitle("All Active Settings");
        dialog.setLocationRelativeTo(null);
        dialog.setVisible(true);
    }

    /**
     * The old (cleaned up) SettingsDialog.
     */
    private class ViewSettingsDialog extends JDialog {
        private JTree optionTree;
        private JSplitPane splitPane;
        private JPanel optionPanel;

        public ViewSettingsDialog(TreeModel model, JComponent startComponent) {
            this.getContentPane().setLayout(new BoxLayout(getContentPane(), BoxLayout.Y_AXIS));
            Box box = Box.createHorizontalBox();
            box.add(getSplitPane());
            this.getContentPane().add(box);
            this.getContentPane().add(Box.createVerticalStrut(5));
            box = Box.createHorizontalBox();
            box.add(Box.createHorizontalStrut(5));
            JButton btnOkay = new JButton("Ok");
            btnOkay.addActionListener(e -> dispose());
            setDefaultCloseOperation(DISPOSE_ON_CLOSE);
            box.add(btnOkay);
            box.add(Box.createHorizontalStrut(5));
            this.getContentPane().add(box);
            this.getOptionTree().setModel(model);
            getSplitPane().setRightComponent(startComponent);

            this.getOptionTree().getParent().setMinimumSize(getOptionTree().getPreferredSize());
            this.getContentPane().setPreferredSize(computePreferredSize(model));
            this.setLocationByPlatform(true);
            this.setDefaultCloseOperation(DISPOSE_ON_CLOSE);
            setIconImage(IconFactory.keyLogo());
            this.pack();



            getRootPane().registerKeyboardAction((e) -> dispose(),
                    KeyStroke.getKeyStroke(KeyEvent.VK_ESCAPE, 0),
                    JComponent.WHEN_IN_FOCUSED_WINDOW);
            getRootPane().setDefaultButton(btnOkay);
        }

        private Dimension computePreferredSize(TreeModel model) {
            DefaultMutableTreeNode node = (DefaultMutableTreeNode) model.getRoot();
            Dimension dim = computePreferredSize(node);
            dim.width = dim.width + getOptionTree().getPreferredSize().width + 100;
            dim.height = Math.min(dim.height, 400);
            return dim;
        }

        private Dimension computePreferredSize(DefaultMutableTreeNode node) {

            Dimension dim = node instanceof OptionContentNode
                    ? new Dimension(((OptionContentNode) node).getComponent().getPreferredSize())
                    : new Dimension(0, 0);

            for (int i = 0; i < node.getChildCount(); i++) {
                Dimension dimChild = computePreferredSize((DefaultMutableTreeNode) node.getChildAt(i));
                dim.width = Math.max(dimChild.width, dim.width);
                dim.height = Math.max(dimChild.height, dim.height);

            }
            return dim;
        }


        private JTree getOptionTree() {
            if (optionTree == null) {
                optionTree = new JTree();
                optionTree.addTreeSelectionListener(e -> {
                    TreePath path = e.getNewLeadSelectionPath();

                    if (path != null) {
                        Object node = path.getLastPathComponent();
                        if (node != null && node instanceof OptionContentNode) {
                            getSplitPane().setRightComponent(((OptionContentNode) node).getComponent());

                        }
                    }
                });
            }
            return optionTree;
        }

        private JSplitPane getSplitPane() {
            if (splitPane == null) {

                splitPane = new JSplitPane();
                splitPane.setAlignmentX(LEFT_ALIGNMENT);
                splitPane.setLeftComponent(new JScrollPane(getOptionTree()));
                splitPane.setRightComponent(getOptionPanel());
                //splitPane.setResizeWeight(0.2);
            }
            return splitPane;

        }

        private JPanel getOptionPanel() {
            if (optionPanel == null) {
                optionPanel = new JPanel();
            }
            return optionPanel;
        }
>>>>>>> 21269390
    }
}<|MERGE_RESOLUTION|>--- conflicted
+++ resolved
@@ -13,14 +13,6 @@
 
 package de.uka.ilkd.key.gui.actions;
 
-<<<<<<< HEAD
-import de.uka.ilkd.key.gui.fonticons.IconFactory;
-import de.uka.ilkd.key.gui.MainWindow;
-import de.uka.ilkd.key.settings.ProofIndependentSettings;
-import de.uka.ilkd.key.settings.ProofSettings;
-
-import java.awt.event.ActionEvent;
-=======
 import de.uka.ilkd.key.gui.MainWindow;
 import de.uka.ilkd.key.gui.fonticons.IconFactory;
 import de.uka.ilkd.key.gui.smt.OptionContentNode;
@@ -34,7 +26,6 @@
 import java.awt.*;
 import java.awt.event.ActionEvent;
 import java.awt.event.KeyEvent;
->>>>>>> 21269390
 
 /**
  * for debugging - opens a window with the settings from current Proof and the
@@ -59,34 +50,6 @@
                 ProofSettings.DEFAULT_SETTINGS :
                 getMediator().getSelectedProof().getSettings();
         SettingsTreeModel model = new SettingsTreeModel(settings, ProofIndependentSettings.DEFAULT_INSTANCE);
-<<<<<<< HEAD
-    /*	SettingsDialog dialog = new SettingsDialog(model, model.getStartComponent(), new ActionListener() {
-        @Override
-        public void actionPerformed(ActionEvent event) {
-                switch(event.getID()){
-                case SettingsDialog.APPLY_BUTTON:
-
-                        break;
-
-                case SettingsDialog.CANCEL_BUTTON:
-                        ((JDialog)event.getSource()).dispose();
-                        break;
-
-                case SettingsDialog.OKAY_BUTTON:
-
-
-                        ((JDialog)event.getSource()).dispose();
-
-                        break;
-                }
-
-        }
-    }, new JLabel(""),false);
-	dialog.setTitle("All Active Settings");
-    dialog.setLocationRelativeTo(null);
-    dialog.setVisible(true);
-    */
-=======
         ViewSettingsDialog dialog = new ViewSettingsDialog(model, model.getStartComponent());
         dialog.setTitle("All Active Settings");
         dialog.setLocationRelativeTo(null);
@@ -194,6 +157,5 @@
             }
             return optionPanel;
         }
->>>>>>> 21269390
     }
 }