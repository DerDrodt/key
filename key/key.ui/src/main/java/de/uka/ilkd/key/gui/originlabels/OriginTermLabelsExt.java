package de.uka.ilkd.key.gui.originlabels;

import java.util.Collections;
import java.util.LinkedList;
import java.util.List;

import javax.swing.Action;

import de.uka.ilkd.key.core.KeYMediator;
import de.uka.ilkd.key.gui.MainWindow;
import de.uka.ilkd.key.gui.extension.api.ContextMenuKind;
import de.uka.ilkd.key.gui.extension.api.DefaultContextMenuKind;
import de.uka.ilkd.key.gui.extension.api.KeYGuiExtension;
import de.uka.ilkd.key.logic.PosInOccurrence;
import de.uka.ilkd.key.logic.label.OriginTermLabel;
import de.uka.ilkd.key.logic.label.OriginTermLabel.Origin;
import de.uka.ilkd.key.pp.PosInSequent;

/**
 * Extension adapter for {@link OriginTermLabel}s and {@link OriginTermLabelWindow}s.
 *
 * @author lanzinger
 */
@KeYGuiExtension.Info(name = "OriginLabels UI",
        optional = true,
<<<<<<< HEAD
        description = "UI support for origin labels" +
                "Developer: Florian Lanzinger <uiekn@student.kit.edu>",
=======
        description = "UI support for origin labels",
>>>>>>> fa6fcbf2
        experimental = false)
public class OriginTermLabelsExt
        implements KeYGuiExtension,
        KeYGuiExtension.ContextMenu,
        KeYGuiExtension.Tooltip,
        KeYGuiExtension.MainMenu,
        KeYGuiExtension.TermInfo {

    /** @see ToggleTermOriginTrackingAction */
    private ToggleTermOriginTrackingAction toggleTrackingAction;

    /** @see ToggleOriginHighlightAction */
    private ToggleOriginHighlightAction toggleSourceViewHighlightAction;

    private ToggleTermOriginTrackingAction getToggleTrackingAction(MainWindow mainWindow) {
        if (toggleTrackingAction == null) {
            toggleTrackingAction = new ToggleTermOriginTrackingAction(mainWindow);
        }

        return toggleTrackingAction;
    }

    private ToggleOriginHighlightAction getToggleSourceViewHighlightAction(MainWindow mainWindow) {
        if (toggleSourceViewHighlightAction == null) {
            toggleSourceViewHighlightAction = new ToggleOriginHighlightAction(mainWindow);
        }

        return toggleSourceViewHighlightAction;
    }

    @Override
    public List<Action> getMainMenuActions(MainWindow mainWindow) {
        List<Action> result = new LinkedList<>();
        result.add(getToggleTrackingAction(mainWindow));
        result.add(getToggleSourceViewHighlightAction(mainWindow));
        return result;
    }

    @Override
    public List<Action> getContextActions(
            KeYMediator mediator,
            ContextMenuKind kind,
            Object underlyingObject) {
        if (kind == DefaultContextMenuKind.SEQUENT_VIEW) {
            return Collections.singletonList(new ShowOriginAction((PosInSequent) underlyingObject));
        } else if (kind == DefaultContextMenuKind.PROOF_TREE) {

        }
        return Collections.emptyList();
    }

    @Override
    public List<String> getTermInfoStrings(MainWindow mainWindow, PosInSequent pos) {
        Origin origin = OriginTermLabel.getOrigin(pos);

        List<String> result = new LinkedList<>();

        if (origin != null) {
            result.add("Origin: " + origin);
        }

        return result;
    }

    @Override
    public List<String> getTooltipStrings(MainWindow mainWindow, PosInSequent pos) {
        if (pos == null || pos.isSequent()) {
            return Collections.emptyList();
        }

        Origin origin = OriginTermLabel.getOrigin(pos);

        String result = "";

        if (origin != null) {
            result += "<b>Origin:</b> " + origin + "<br>";
        }

        PosInOccurrence pio = pos.getPosInOccurrence();

        OriginTermLabel label = pio == null ? null : (OriginTermLabel) pio
                .subTerm().getLabel(OriginTermLabel.NAME);

        if (label != null && !label.getSubtermOrigins().isEmpty()) {
            result += "<b>Origin of (former) sub-terms:</b><br>" +
                    label.getSubtermOrigins().stream()
                    .map(o -> "" + o + "<br>").reduce("", String::concat);
        }

        List<String> resultList = new LinkedList<>();
        resultList.add(result);
        return resultList;
    }
}<|MERGE_RESOLUTION|>--- conflicted
+++ resolved
@@ -23,12 +23,7 @@
  */
 @KeYGuiExtension.Info(name = "OriginLabels UI",
         optional = true,
-<<<<<<< HEAD
-        description = "UI support for origin labels" +
-                "Developer: Florian Lanzinger <uiekn@student.kit.edu>",
-=======
         description = "UI support for origin labels",
->>>>>>> fa6fcbf2
         experimental = false)
 public class OriginTermLabelsExt
         implements KeYGuiExtension,
