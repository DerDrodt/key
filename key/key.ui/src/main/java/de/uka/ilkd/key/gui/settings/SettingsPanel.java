--- conflicted
+++ resolved
@@ -20,19 +20,13 @@
 import net.miginfocom.layout.CC;
 import net.miginfocom.layout.LC;
 import net.miginfocom.swing.MigLayout;
-import org.jetbrains.annotations.Nullable;
 
 import javax.swing.*;
 import javax.swing.event.DocumentEvent;
 import javax.swing.event.DocumentListener;
 import java.awt.*;
-<<<<<<< HEAD
 import java.util.List;
 import java.util.Arrays;
-=======
-import java.util.Arrays;
-import java.util.List;
->>>>>>> 1a846965
 
 /**
  * Extension of {@link SimpleSettingsPanel} which uses {@link MigLayout} to
@@ -190,7 +184,7 @@
      */
     protected <T> JComboBox<T> addComboBox(String title,
                                            String info, int selectionIndex,
-                                           @Nullable Validator<T> validator, T... items) {
+                                           Validator<T> validator, T... items) {
         JComboBox<T> comboBox = new JComboBox<>(items);
         comboBox.setSelectedIndex(selectionIndex);
         comboBox.addActionListener(e -> {
