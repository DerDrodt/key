// This file is part of KeY - Integrated Deductive Software Design
//
// Copyright (C) 2001-2011 Universitaet Karlsruhe (TH), Germany
//                         Universitaet Koblenz-Landau, Germany
//                         Chalmers University of Technology, Sweden
// Copyright (C) 2011-2014 Karlsruhe Institute of Technology, Germany
//                         Technical University Darmstadt, Germany
//                         Chalmers University of Technology, Sweden
//
// The KeY system is protected by the GNU General
// Public License. See LICENSE.TXT for details.
//

package de.uka.ilkd.key.gui.nodeviews;

import java.awt.event.ActionEvent;
<<<<<<< HEAD
import java.util.ArrayList;
import java.util.Collection;
import java.util.Collections;
import java.util.Comparator;
import java.util.Iterator;
import java.util.LinkedHashMap;
import java.util.LinkedHashSet;
import java.util.LinkedList;
import java.util.List;
import java.util.Map;
import java.util.Set;
=======
import java.awt.event.ActionListener;
import java.util.*;
>>>>>>> 9a9c3a24

import javax.swing.JFrame;
import javax.swing.JLabel;
import javax.swing.JMenu;
import javax.swing.JMenuItem;
import javax.swing.JOptionPane;

import org.key_project.util.collection.ImmutableList;
import org.key_project.util.collection.ImmutableSLList;

import de.uka.ilkd.key.core.KeYMediator;
import de.uka.ilkd.key.core.Main;
import de.uka.ilkd.key.gui.MainWindow;
import de.uka.ilkd.key.gui.ProofMacroMenu;
import de.uka.ilkd.key.gui.join.JoinMenuItem;
import de.uka.ilkd.key.gui.mergerule.MergeRuleMenuItem;
import de.uka.ilkd.key.gui.smt.SMTMenuItem;
import de.uka.ilkd.key.gui.smt.SolverListener;
import de.uka.ilkd.key.java.ProgramElement;
import de.uka.ilkd.key.logic.JavaBlock;
<<<<<<< HEAD
import de.uka.ilkd.key.logic.Name;
=======
import de.uka.ilkd.key.logic.NameCreationInfo;
>>>>>>> 9a9c3a24
import de.uka.ilkd.key.logic.PosInOccurrence;
import de.uka.ilkd.key.logic.Term;
import de.uka.ilkd.key.logic.op.FormulaSV;
import de.uka.ilkd.key.logic.op.ProgramVariable;
import de.uka.ilkd.key.logic.op.SchemaVariable;
import de.uka.ilkd.key.pp.AbbrevException;
import de.uka.ilkd.key.pp.AbbrevMap;
import de.uka.ilkd.key.pp.PosInSequent;
import de.uka.ilkd.key.proof.Goal;
import de.uka.ilkd.key.proof.join.JoinIsApplicable;
import de.uka.ilkd.key.proof.join.ProspectivePartner;
import de.uka.ilkd.key.rule.BlockContractExternalRule;
import de.uka.ilkd.key.rule.BlockContractInternalRule;
import de.uka.ilkd.key.rule.BuiltInRule;
import de.uka.ilkd.key.rule.FindTaclet;
import de.uka.ilkd.key.rule.LoopContractExternalRule;
import de.uka.ilkd.key.rule.LoopContractInternalRule;
import de.uka.ilkd.key.rule.LoopScopeInvariantRule;
import de.uka.ilkd.key.rule.RewriteTaclet;
import de.uka.ilkd.key.rule.RuleSet;
import de.uka.ilkd.key.rule.Taclet;
import de.uka.ilkd.key.rule.TacletApp;
import de.uka.ilkd.key.rule.TacletSchemaVariableCollector;
import de.uka.ilkd.key.rule.UseOperationContractRule;
import de.uka.ilkd.key.rule.WhileInvariantRule;
import de.uka.ilkd.key.rule.merge.MergeRule;
import de.uka.ilkd.key.rule.tacletbuilder.RewriteTacletGoalTemplate;
import de.uka.ilkd.key.rule.tacletbuilder.TacletGoalTemplate;
import de.uka.ilkd.key.settings.ProofIndependentSettings;
import de.uka.ilkd.key.settings.SMTSettings;
import de.uka.ilkd.key.smt.SMTProblem;
import de.uka.ilkd.key.smt.SolverLauncher;
import de.uka.ilkd.key.smt.SolverTypeCollection;

/**
 * The menu shown by a {@link CurrentGoalViewListener} when the user clicks on a
 * {@link CurrentGoalView}.
 *
 * Shows all {@link Taclet}s that are applicable at a selected position.
 */
public final class TacletMenu extends SequentViewMenu<CurrentGoalView> {

    private static final String CREATE_ABBREVIATION = "Create abbreviation";
    private static final String ENABLE_ABBREVIATION = "Enable abbreviation";
    private static final String DISABLE_ABBREVIATION = "Disable abbreviation";
    private static final String CHANGE_ABBREVIATION = "Change abbreviation";
    private static final String MORE_RULES = "More rules";
    private static final String APPLY_CONTRACT = "Apply Contract";
    private static final String CHOOSE_AND_APPLY_CONTRACT = "Choose and Apply Contract";
    private static final String ENTER_LOOP_SPECIFICATION = "Enter Loop Specification";
    private static final String APPLY_RULE = "Apply Rule";
    private static final String NO_RULES_APPLICABLE = "No rules applicable.";
<<<<<<< HEAD

    private static final Set<Name> CLUTTER_RULESETS = new LinkedHashSet<Name>();
    private static final Set<Name> CLUTTER_RULES = new LinkedHashSet<Name>();

    static {
        CLUTTER_RULESETS.add(new Name("notHumanReadable"));
        CLUTTER_RULESETS.add(new Name("obsolete"));
        CLUTTER_RULESETS.add(new Name("pullOutQuantifierAll"));
        CLUTTER_RULESETS.add(new Name("pullOutQuantifierEx"));
    }

    static {
        CLUTTER_RULES.add(new Name("cut_direct_r"));
        CLUTTER_RULES.add(new Name("cut_direct_l"));
        CLUTTER_RULES.add(new Name("case_distinction_r"));
        CLUTTER_RULES.add(new Name("case_distinction_l"));
        CLUTTER_RULES.add(new Name("local_cut"));
        CLUTTER_RULES.add(new Name("commute_and_2"));
        CLUTTER_RULES.add(new Name("commute_or_2"));
        CLUTTER_RULES.add(new Name("boxToDiamond"));
        CLUTTER_RULES.add(new Name("pullOut"));
        CLUTTER_RULES.add(new Name("typeStatic"));
        CLUTTER_RULES.add(new Name("less_is_total"));
        CLUTTER_RULES.add(new Name("less_zero_is_total"));
        CLUTTER_RULES.add(new Name("applyEqReverse"));

        // the following are used for drag'n'drop interactions
        CLUTTER_RULES.add(new Name("eqTermCut"));
        CLUTTER_RULES.add(new Name("instAll"));
        CLUTTER_RULES.add(new Name("instEx"));
    }
=======

    private static final Set<String> CLUTTER_RULESETS =
            ProofIndependentSettings.DEFAULT_INSTANCE.getViewSettings().getClutterRuleSets();

    private static final Set<String> CLUTTER_RULES =
            ProofIndependentSettings.DEFAULT_INSTANCE.getViewSettings().getClutterRules();

    public static final int RULES_PER_MENU = 15; //reduce for debugging.
>>>>>>> 9a9c3a24

    private KeYMediator mediator;
    private TacletAppComparator comp = new TacletAppComparator();

    /**
     * Creates an empty menu.
     */
    TacletMenu() {
    }

    /**
     * Creates a new menu that displays all applicable actions and rules at the
     * given position
     *
     * @param sequentView the SequentView that is the parent of this menu
     * @param findList    with all applicable FindTaclets
     * @param rewriteList with all applicable RewriteTaclets
     * @param noFindList  with all applicable noFindTaclets
     * @param builtInList with all applicable BuiltInRules
     * @param pos         the PosInSequent
     */
    TacletMenu(CurrentGoalView sequentView, ImmutableList<TacletApp> findList,
            ImmutableList<TacletApp> rewriteList, ImmutableList<TacletApp> noFindList,
            ImmutableList<BuiltInRule> builtInList, PosInSequent pos) {
        super(sequentView, pos);
        this.mediator = sequentView.getMediator();

        // delete RewriteTaclet from findList because they will be in
        // the rewrite list and concatenate both lists
        createMenu(removeRewrites(findList).prepend(rewriteList), noFindList, builtInList,
                new MenuControl());
    }

    /**
     * removes RewriteTaclet from list
     *
     * @param list from where the RewriteTaclet are removed
     * @return list without RewriteTaclets
     */
    public static ImmutableList<TacletApp> removeRewrites(ImmutableList<TacletApp> list) {
        ImmutableList<TacletApp> result = ImmutableSLList.<TacletApp>nil();
        Iterator<TacletApp> it = list.iterator();

        while (it.hasNext()) {
            TacletApp tacletApp = it.next();
            Taclet taclet = tacletApp.taclet();
            result = (taclet instanceof RewriteTaclet ? result : result.prepend(tacletApp));
        }
        return result;
    }

    /**
     * Creates the menu by adding all sub-menus and items.
     *
     * @param control the action listener.
     */
    private void createMenu(ImmutableList<TacletApp> find, ImmutableList<TacletApp> noFind,
            ImmutableList<BuiltInRule> builtInList, MenuControl control) {
        addActionListener(control);

        ImmutableList<TacletApp> toAdd = sort(find, comp);
        boolean rulesAvailable = find.size() > 0;

        if (getPos() != null && getPos().isSequent()) {
            rulesAvailable |= noFind.size() > 0;
            toAdd = toAdd.prepend(noFind);
        }

        if (rulesAvailable) {
            addToMenu(toAdd, control);
        } else {
            add(new JLabel(NO_RULES_APPLICABLE));
        }

        createBuiltInRuleMenu(builtInList, control);
        createDelayedCutJoinMenu(control);
        createMergeRuleMenu();

        if (getPos() != null && getPos().isSequent()) {
            createSMTMenu(control);
        }
        createFocussedAutoModeMenu(control);
        addMacroMenu();

        addSeparator();
        addExtensionMenu();

        addSeparator();
        addClipboardItem(control);

        if (getPos() != null) {
            PosInOccurrence occ = getPos().getPosInOccurrence();
            if (occ != null && occ.posInTerm() != null) {
                Term t = occ.subTerm();
                createAbbrevSection(t, control);

                if (t.op() instanceof ProgramVariable) {
                    ProgramVariable var = (ProgramVariable) t.op();
                    if (var.getProgramElementName().getCreationInfo() != null) {
                        createNameCreationInfoSection(control);
                    }
                }
            }
        }
    }

    private void createBuiltInRuleMenu(ImmutableList<BuiltInRule> builtInList,
            MenuControl control) {

        if (!builtInList.isEmpty()) {
            addSeparator();
            Iterator<BuiltInRule> it = builtInList.iterator();
            while (it.hasNext()) {
                addBuiltInRuleItem(it.next(), control);
            }
        }
    }

    private void addMacroMenu() {
        ProofMacroMenu menu = new ProofMacroMenu(mediator, getPos().getPosInOccurrence());
        if (!menu.isEmpty()) {
//            addSeparator();
            add(menu);
        }
    }

    private void createSMTMenu(MenuControl control) {
        Collection<SolverTypeCollection> solverUnions = ProofIndependentSettings.DEFAULT_INSTANCE
                .getSMTSettings().getSolverUnions();
        if (!solverUnions.isEmpty()) {
            addSeparator();
        }
        for (SolverTypeCollection union : solverUnions) {
            if (union.isUsable()) {
                JMenuItem item = new SMTMenuItem(union);
                item.addActionListener(control);
                add(item);
            }
        }

    }

    private void createDelayedCutJoinMenu(MenuControl control) {
        if (Main.isExperimentalMode()) {
            List<ProspectivePartner> partner = JoinIsApplicable.INSTANCE
                    .isApplicable(mediator.getSelectedGoal(), getPos().getPosInOccurrence());
            if (!partner.isEmpty()) {
                JMenuItem item = new JoinMenuItem(partner, mediator.getSelectedProof(), mediator);
                add(item);
            }
        }
    }

    /**
     * Creates the menu item for the "defocusing" merge rule which links partner
     * nodes to merge nodes.
     */
    private void createMergeRuleMenu() {
        if (MergeRule.isOfAdmissibleForm(mediator.getSelectedGoal(), getPos().getPosInOccurrence(),
                true)) {
            JMenuItem item = new MergeRuleMenuItem(mediator.getSelectedGoal(),
                    getPos().getPosInOccurrence(), mediator);
            add(item);
        }
    }

    /**
     * adds an item for built in rules (e.g. Run Simplify or Update Simplifier)
     */
    private void addBuiltInRuleItem(BuiltInRule builtInRule, MenuControl control) {
        JMenuItem item;
        if (builtInRule == WhileInvariantRule.INSTANCE
                || builtInRule == LoopScopeInvariantRule.INSTANCE) {
            // we add two items in this case: one for auto one for interactive
            item = new MenuItemForTwoModeRules(builtInRule.displayName(), APPLY_RULE,
                    "Applies a known and complete loop specification immediately.",
                    ENTER_LOOP_SPECIFICATION,
                    "Allows to modify an existing or to enter a new loop specification.",
                    builtInRule);
            item.addActionListener(control);
            add(item);
        } else if (builtInRule == BlockContractInternalRule.INSTANCE) {
            // we add two items in this case: one for auto one for interactive
            item = new MenuItemForTwoModeRules(builtInRule.displayName(), APPLY_RULE,
                    "Applies a known and complete block specification immediately.",
                    CHOOSE_AND_APPLY_CONTRACT, "Asks to select the contract to be applied.",
                    builtInRule);
            item.addActionListener(control);
            add(item);
        } else if (builtInRule == BlockContractExternalRule.INSTANCE) {
            // we add two items in this case: one for auto one for interactive
            item = new MenuItemForTwoModeRules(builtInRule.displayName(), APPLY_RULE,
                    "All available contracts of the block are combined and applied.",
                    CHOOSE_AND_APPLY_CONTRACT, "Asks to select the contract to be applied.",
                    builtInRule);
            item.addActionListener(control);
            add(item);
        } else if (builtInRule == LoopContractInternalRule.INSTANCE) {
            // we add two items in this case: one for auto one for interactive
            item = new MenuItemForTwoModeRules(builtInRule.displayName(), APPLY_RULE,
                    "Applies a known and complete loop block specification immediately.",
                    CHOOSE_AND_APPLY_CONTRACT, "Asks to select the contract to be applied.",
                    builtInRule);
            item.addActionListener(control);
            add(item);
        } else if (builtInRule == LoopContractExternalRule.INSTANCE) {
            // we add two items in this case: one for auto one for interactive
            item = new MenuItemForTwoModeRules(builtInRule.displayName(), APPLY_RULE,
                    "All available contracts of the loop block are combined and applied.",
                    CHOOSE_AND_APPLY_CONTRACT, "Asks to select the contract to be applied.",
                    builtInRule);
            item.addActionListener(control);
            add(item);
        } else if (builtInRule == UseOperationContractRule.INSTANCE) {
            item = new MenuItemForTwoModeRules(builtInRule.displayName(), APPLY_CONTRACT,
                    "All available contracts of the method are combined and applied.",
                    CHOOSE_AND_APPLY_CONTRACT, "Asks to select the contract to be applied.",
                    builtInRule);
            item.addActionListener(control);
            add(item);
        } else if (builtInRule == MergeRule.INSTANCE) {
            // (DS) MergeRule has a special menu item, and thus is not added here.
        } else {
            item = new DefaultBuiltInRuleMenuItem(builtInRule);
            item.addActionListener(control);
            add(item);
        }
    }

    private void createFocussedAutoModeMenu(MenuControl control) {
        addSeparator();
        JMenuItem item = new FocussedRuleApplicationMenuItem();
        item.addActionListener(control);
        add(item);
    }

    /**
     * This method is also used by the KeYIDE has to be static and public.
     */
    public static ImmutableList<TacletApp> sort(ImmutableList<TacletApp> finds,
            TacletAppComparator comp) {
        ImmutableList<TacletApp> result = ImmutableSLList.<TacletApp>nil();

        List<TacletApp> list = new ArrayList<TacletApp>(finds.size());

        for (final TacletApp app : finds) {
            list.add(app);
        }

        Collections.sort(list, comp);

        for (final TacletApp app : list) {
            result = result.prepend(app);
        }

        return result;
    }

    private void createAbbrevSection(Term t, MenuControl control) {
        AbbrevMap scm = mediator.getNotationInfo().getAbbrevMap();
        JMenuItem sc = null;
        if (scm.containsTerm(t)) {
            sc = new JMenuItem(CHANGE_ABBREVIATION);
            sc.addActionListener(control);
            add(sc);
            if (scm.isEnabled(t)) {
                sc = new JMenuItem(DISABLE_ABBREVIATION);
            } else {
                sc = new JMenuItem(ENABLE_ABBREVIATION);
            }
        } else {
            sc = new JMenuItem(CREATE_ABBREVIATION);
        }
        sc.addActionListener(control);
        add(sc);
    }

    /**
     * adds a TacletMenuItem for each taclet in the list and sets the given
     * MenuControl as the ActionListener
     *
     * @param taclets {@link ImmutableList<Taclet>} with the Taclets the items represent
     * @param control the ActionListener
     */
<<<<<<< HEAD
    private void createMenuItems(ImmutableList<TacletApp> taclets, MenuControl control) {
=======
    private void addToMenu(ImmutableList<TacletApp> taclets, MenuControl control) {
>>>>>>> 9a9c3a24

        final InsertHiddenTacletMenuItem insHiddenItem = new InsertHiddenTacletMenuItem(
                MainWindow.getInstance(), mediator.getNotationInfo(), mediator.getServices());

        final InsertionTacletBrowserMenuItem insSystemInvItem =
<<<<<<< HEAD
                new InsertSystemInvariantTacletMenuItem(
                        MainWindow.getInstance(),
                        mediator.getNotationInfo(),
                        mediator.getServices());
=======
                new InsertSystemInvariantTacletMenuItem(MainWindow.getInstance(),
                        mediator.getNotationInfo(), mediator.getServices());

        List<TacletApp> normalTaclets = new ArrayList<>();
        List<TacletApp> rareTaclets = new ArrayList<>();
>>>>>>> 9a9c3a24

        for (TacletApp app : taclets) {
            Taclet taclet = app.taclet();

            if (insHiddenItem.isResponsible(taclet)) {
                insHiddenItem.add(app);
                continue;
            }

            if (insSystemInvItem.isResponsible(taclet)) {
                insSystemInvItem.add(app);
                continue;
            }
            if (!mediator.getFilterForInteractiveProving().filter(taclet)) {
                continue;
            }

            if (isRareRule(taclet)) {
                rareTaclets.add(app);
            } else {
                normalTaclets.add(app);
            }
        }
        int remainingTacletSize = normalTaclets.size();
        normalTaclets.addAll(rareTaclets);

        JMenu target = this;
        for (TacletApp app : normalTaclets) {
            if(remainingTacletSize == 0){
                JMenu newTarget = new JMenu(MORE_RULES);
                target.add(newTarget);
                target = newTarget;
                remainingTacletSize = RULES_PER_MENU;
            }
            target.add(createMenuItem(app, control));
            remainingTacletSize --;
        }

        //add globally
        if (insHiddenItem.getAppSize() > 0) {
            add(insHiddenItem);
            insHiddenItem.addActionListener(control);
        }

        //add globally
        if (insSystemInvItem.getAppSize() > 0) {
            add(insSystemInvItem);
            insSystemInvItem.addActionListener(control);
        }

        //JMenu more = new JMenu(MORE_RULES);

        /*for (final TacletApp app : taclets) {
            final Taclet taclet = app.taclet();
            if (!mediator.getFilterForInteractiveProving().filter(taclet)) {
                continue;
            }

            if (!insHiddenItem.isResponsible(taclet) && !insSystemInvItem.isResponsible(taclet)) {
                final DefaultTacletMenuItem item = new DefaultTacletMenuItem(this, app,
                        mediator.getNotationInfo(), mediator.getServices());
                item.addActionListener(control);
                boolean rareRule = false;
                for (RuleSet rs : taclet.getRuleSets()) {
                    if (CLUTTER_RULESETS.contains(rs.name())) {
                        rareRule = true;
                    }
                }
                if (CLUTTER_RULES.contains(taclet.name())) {
                    rareRule = true;
                }

                if (rareRule) {
                    more.add(item);
                } else {
                    add(item);
                }
            }
        }
        */

        /*if (more.getItemCount() > 0) {
            add(more);
        }*/
    }

    private boolean isRareRule(Taclet taclet) {
        if (CLUTTER_RULES.contains(taclet.name().toString())) {
            return true;
        }
        return taclet.getRuleSets().stream()
                .anyMatch(it -> CLUTTER_RULESETS.contains(it.name().toString()));
    }

    private Component createMenuItem(TacletApp app, MenuControl control) {
        final DefaultTacletMenuItem item =
                new DefaultTacletMenuItem(this, app,
                        mediator.getNotationInfo(), mediator.getServices());
        item.addActionListener(control);
        return item;
    }

    /**
     * makes submenus invisible
     */
    void invisible() {
        for (int i = 0; i < getMenuComponentCount(); i++) {
            if (getMenuComponent(i) instanceof JMenu) {
                ((JMenu) getMenuComponent(i)).getPopupMenu().setVisible(false);
            }
        }
    }

    /**
     * ActionListener
     */
    class MenuControl extends SequentViewMenu<CurrentGoalView>.MenuControl {

        private boolean validAbbreviation(String s) {
            if (s == null || s.length() == 0) {
                return false;
            }
            for (int i = 0; i < s.length(); i++) {
                if (!((s.charAt(i) <= '9' && s.charAt(i) >= '0')
                        || (s.charAt(i) <= 'z' && s.charAt(i) >= 'a')
                        || (s.charAt(i) <= 'Z' && s.charAt(i) >= 'A') || s.charAt(i) == '_')) {
                    return false;
                }
            }
            return true;
        }

        @Override
        public void actionPerformed(ActionEvent e) {
            if (e.getSource() instanceof TacletMenuItem) {
                ((CurrentGoalView) (getPopupMenu().getInvoker()))
                        .selectedTaclet(((TacletMenuItem) e.getSource()).connectedTo(), getPos());
            } else if (e.getSource() instanceof SMTMenuItem) {
                final SMTMenuItem item = (SMTMenuItem) e.getSource();
                final SolverTypeCollection solverUnion = item.getSolverUnion();
                final Goal goal = mediator.getSelectedGoal();
                assert goal != null;

<<<<<<< HEAD
                Thread thread = new Thread(new Runnable() {
                    @Override
                    public void run() {

                        SMTSettings settings = new SMTSettings(
                                goal.proof().getSettings().getSMTSettings(),
                                ProofIndependentSettings.DEFAULT_INSTANCE.getSMTSettings(),
                                goal.proof());
                        SolverLauncher launcher = new SolverLauncher(settings);
                        launcher.addListener(new SolverListener(settings, goal.proof()));
                        Collection<SMTProblem> list = new LinkedList<SMTProblem>();
                        list.add(new SMTProblem(goal));
                        launcher.launch(solverUnion.getTypes(), list, goal.proof().getServices());
=======
                Thread thread = new Thread(() -> {
                    SMTSettings settings = new SMTSettings(goal.proof().getSettings().getSMTSettings(),
                            ProofIndependentSettings.DEFAULT_INSTANCE.getSMTSettings(), goal.proof());
                    SolverLauncher launcher = new SolverLauncher(settings);
                    launcher.addListener(new SolverListener(settings, goal.proof()));
                    Collection<SMTProblem> list = new LinkedList<SMTProblem>();
                    list.add(new SMTProblem(goal));
                    launcher.launch(solverUnion.getTypes(),
                            list,
                            goal.proof().getServices());

>>>>>>> 9a9c3a24

                }, "SMTRunner");
                thread.start();
            } else if (e.getSource() instanceof BuiltInRuleMenuItem) {

                final BuiltInRuleMenuItem birmi = (BuiltInRuleMenuItem) e.getSource();
                // This method delegates the request only to the UserInterfaceControl which
                // implements the functionality.
                // No functionality is allowed in this method body!
                mediator.getUI().getProofControl().selectedBuiltInRule(mediator.getSelectedGoal(),
                        birmi.connectedTo(), getPos().getPosInOccurrence(),
                        birmi.forcedApplication());

            } else if (e.getSource() instanceof FocussedRuleApplicationMenuItem) {
                mediator.getUI().getProofControl().startFocussedAutoMode(
                        getPos().getPosInOccurrence(), mediator.getSelectedGoal());
            } else {
                PosInOccurrence occ = getPos().getPosInOccurrence();

                switch (((JMenuItem) e.getSource()).getText()) {
                case DISABLE_ABBREVIATION:
                    if (occ != null && occ.posInTerm() != null) {
                        mediator.getNotationInfo().getAbbrevMap().setEnabled(occ.subTerm(), false);
                        getSequentView().printSequent();
                    }

                    break;

                case ENABLE_ABBREVIATION:
                    if (occ != null && occ.posInTerm() != null) {
                        mediator.getNotationInfo().getAbbrevMap().setEnabled(occ.subTerm(), true);
                        getSequentView().printSequent();
                    }

                    break;

                case CREATE_ABBREVIATION:
                    if (occ != null && occ.posInTerm() != null) {
                        // trim string, otherwise window gets too large (bug #1430)
                        final String oldTerm = occ.subTerm().toString();
                        final String term = oldTerm.length() > 200 ? oldTerm.substring(0, 200)
                                : oldTerm;
                        String abbreviation = (String) JOptionPane.showInputDialog(new JFrame(),
                                "Enter abbreviation for term: \n" + term, "New Abbreviation",
                                JOptionPane.QUESTION_MESSAGE, null, null, "");

                        try {
                            if (abbreviation != null) {
<<<<<<< HEAD
                                if (!validabbreviation(abbreviation)) {
                                    JOptionPane.showMessageDialog(
                                            new JFrame(),
                                            "Only letters, numbers and '_'"
                                                    + "are allowed for Abbreviations",
                                            "Sorry", JOptionPane.INFORMATION_MESSAGE);
=======
                                if (!validAbbreviation(abbreviation)) {
                                    JOptionPane.showMessageDialog(new JFrame(),
                                            "Only letters, numbers and '_' are allowed for Abbreviations",
                                            "Sorry",
                                            JOptionPane.INFORMATION_MESSAGE);
>>>>>>> 9a9c3a24
                                } else {
                                    mediator.getNotationInfo().getAbbrevMap().put(occ.subTerm(),
                                            abbreviation, true);
                                    getSequentView().printSequent();
                                }
                            }
                        } catch (AbbrevException sce) {
                            JOptionPane.showMessageDialog(new JFrame(), sce.getMessage(), "Sorry",
                                    JOptionPane.INFORMATION_MESSAGE);
                        }
                    }

                    break;

                case CHANGE_ABBREVIATION:
                    if (occ != null && occ.posInTerm() != null) {
                        String abbreviation = (String) JOptionPane.showInputDialog(new JFrame(),
                                "Enter abbreviation for term: \n" + occ.subTerm().toString(),
                                "Change Abbreviation", JOptionPane.QUESTION_MESSAGE, null, null,
                                mediator.getNotationInfo().getAbbrevMap().getAbbrev(occ.subTerm())
                                        .substring(1));
                        try {
                            if (abbreviation != null) {
                                if (!validAbbreviation(abbreviation)) {
                                    JOptionPane.showMessageDialog(new JFrame(),
                                            "Only letters, numbers and '_'"
                                                    + "are allowed for Abbreviations",
                                            "Sorry", JOptionPane.INFORMATION_MESSAGE);
                                } else {
                                    mediator.getNotationInfo().getAbbrevMap()
                                            .changeAbbrev(occ.subTerm(), abbreviation);
                                    getSequentView().printSequent();
                                }
                            }
                        } catch (AbbrevException sce) {
                            JOptionPane.showMessageDialog(new JFrame(), sce.getMessage(), "Sorry",
                                    JOptionPane.INFORMATION_MESSAGE);
                        }
                    }

                    break;

                default:
                    super.actionPerformed(e);
                }
            }
        }
    }

    static class FocussedRuleApplicationMenuItem extends JMenuItem {
        private static final String APPLY_RULES_AUTOMATICALLY_HERE =
                "Apply rules automatically here";
        /**
         *
         */
        private static final long serialVersionUID = -6486650015103963268L;

        public FocussedRuleApplicationMenuItem() {
            super(APPLY_RULES_AUTOMATICALLY_HERE);
            setToolTipText("<html>Initiates and restricts automatic rule applications on the "
                    + "highlighted formula, term or sequent.<br> "
                    + "'Shift + left mouse click' on the highlighted "
                    + "entity does the same.</html>");
        }

    }

    public static class TacletAppComparator implements Comparator<TacletApp> {

        private int countFormulaSV(TacletSchemaVariableCollector c) {
            int formulaSV = 0;
            Iterator<SchemaVariable> it = c.varIterator();
            while (it.hasNext()) {
                SchemaVariable sv = it.next();
                if (sv instanceof FormulaSV) {
                    formulaSV++;
                }
            }

            return formulaSV;
        }

        /**
         * this is a rough estimation about the goal complexity. The complexity depends
         * on the depth of the term to be replaced. If no such term exists we add a
         * constant (may be refined in future)
         */
        private int measureGoalComplexity(ImmutableList<TacletGoalTemplate> l) {
            int result = 0;
            Iterator<TacletGoalTemplate> it = l.iterator();
            while (it.hasNext()) {
                TacletGoalTemplate gt = it.next();
                if (gt instanceof RewriteTacletGoalTemplate) {
                    if (((RewriteTacletGoalTemplate) gt).replaceWith() != null) {
                        result += ((RewriteTacletGoalTemplate) gt).replaceWith().depth();
                    }
                }
                if (!gt.sequent().isEmpty()) {
                    result += 10;
                }
            }
            return result;
        }

        /**
         * rough approximation of the program complexity
         */
        public int programComplexity(JavaBlock b) {
            if (b.isEmpty()) {
                return 0;
            }
            return new de.uka.ilkd.key.java.visitor.JavaASTWalker(b.program()) {
                private int counter = 0;

                @Override
                protected void doAction(ProgramElement pe) {
                    counter++;
                }

                public int getCounter() {
                    counter = 0;
                    start();
                    return counter;
                }
            }.getCounter();
        }

        @Override
        public int compare(TacletApp o1, TacletApp o2) {
            LinkedHashMap<String, Integer> map1 = score(o1);
            LinkedHashMap<String, Integer> map2 = score(o2);
            Iterator<Map.Entry<String, Integer>> it1 = map1.entrySet().iterator();
            Iterator<Map.Entry<String, Integer>> it2 = map2.entrySet().iterator();
            while (it1.hasNext() && it2.hasNext()) {
                String s1 = it1.next().getKey();
                String s2 = it2.next().getKey();
                if (!s1.equals(s2)) {
                    throw new IllegalStateException(
                            "A decision should have been made on a higher level ( " + s1 + "<->"
                                    + s2 + ")");
                }
                int v1 = map1.get(s1);
                int v2 = map2.get(s2);
                // the order will be reversed when the list is sorted
                if (v1 < v2) {
                    return 1;
                }
                if (v1 > v2) {
                    return -1;
                }
            }
            return 0;
        }

        /*
         * A score is a list of named values (comparable lexicographically). Smaller
         * value means the taclet should be higher on the list offered to the user. Two
         * scores need not contain the same named criteria, but the scoring scheme must
         * force a decision before the first divergence point.
         */
        public LinkedHashMap<String, Integer> score(TacletApp o1) {
            LinkedHashMap<String, Integer> map = new LinkedHashMap<String, Integer>();

            final Taclet taclet1 = o1.taclet();

            map.put("closing", taclet1.goalTemplates().size() == 0 ? -1 : 1);

            boolean calc = false;
            for (RuleSet rs : taclet1.getRuleSets()) {
                String s = rs.name().toString();
                if (s.equals("simplify_literals") || s.equals("concrete") || s.equals("update_elim")
                        || s.equals("replace_known_left") || s.equals("replace_known_right")) {
                    calc = true;
                }
            }
            map.put("calc", calc ? -1 : 1);

            int formulaSV1 = 0;
            int cmpVar1 = 0;

            if (taclet1 instanceof FindTaclet) {
                map.put("has_find", -1);

                final Term find1 = ((FindTaclet) taclet1).find();
                int findComplexity1 = find1.depth();
                findComplexity1 += programComplexity(find1.javaBlock());
                map.put("find_complexity", -findComplexity1);

                // depth are equal. Number of schemavariables decides
                TacletSchemaVariableCollector coll1 = new TacletSchemaVariableCollector();
                find1.execPostOrder(coll1);
                formulaSV1 = countFormulaSV(coll1);
                cmpVar1 += -coll1.size();
                map.put("num_sv", -cmpVar1);

            } else {
                map.put("has_find", 1);
            }

            cmpVar1 = cmpVar1 - formulaSV1;
            map.put("sans_formula_sv", -cmpVar1);

            map.put("if_seq", taclet1.ifSequent().isEmpty() ? 1 : -1);

            map.put("num_goals", taclet1.goalTemplates().size());

            map.put("goal_compl", measureGoalComplexity(taclet1.goalTemplates()));

            return map;
        }
    }
}<|MERGE_RESOLUTION|>--- conflicted
+++ resolved
@@ -13,23 +13,18 @@
 
 package de.uka.ilkd.key.gui.nodeviews;
 
+import java.awt.Component;
 import java.awt.event.ActionEvent;
-<<<<<<< HEAD
 import java.util.ArrayList;
 import java.util.Collection;
 import java.util.Collections;
 import java.util.Comparator;
 import java.util.Iterator;
 import java.util.LinkedHashMap;
-import java.util.LinkedHashSet;
 import java.util.LinkedList;
 import java.util.List;
 import java.util.Map;
 import java.util.Set;
-=======
-import java.awt.event.ActionListener;
-import java.util.*;
->>>>>>> 9a9c3a24
 
 import javax.swing.JFrame;
 import javax.swing.JLabel;
@@ -50,11 +45,6 @@
 import de.uka.ilkd.key.gui.smt.SolverListener;
 import de.uka.ilkd.key.java.ProgramElement;
 import de.uka.ilkd.key.logic.JavaBlock;
-<<<<<<< HEAD
-import de.uka.ilkd.key.logic.Name;
-=======
-import de.uka.ilkd.key.logic.NameCreationInfo;
->>>>>>> 9a9c3a24
 import de.uka.ilkd.key.logic.PosInOccurrence;
 import de.uka.ilkd.key.logic.Term;
 import de.uka.ilkd.key.logic.op.FormulaSV;
@@ -107,39 +97,6 @@
     private static final String ENTER_LOOP_SPECIFICATION = "Enter Loop Specification";
     private static final String APPLY_RULE = "Apply Rule";
     private static final String NO_RULES_APPLICABLE = "No rules applicable.";
-<<<<<<< HEAD
-
-    private static final Set<Name> CLUTTER_RULESETS = new LinkedHashSet<Name>();
-    private static final Set<Name> CLUTTER_RULES = new LinkedHashSet<Name>();
-
-    static {
-        CLUTTER_RULESETS.add(new Name("notHumanReadable"));
-        CLUTTER_RULESETS.add(new Name("obsolete"));
-        CLUTTER_RULESETS.add(new Name("pullOutQuantifierAll"));
-        CLUTTER_RULESETS.add(new Name("pullOutQuantifierEx"));
-    }
-
-    static {
-        CLUTTER_RULES.add(new Name("cut_direct_r"));
-        CLUTTER_RULES.add(new Name("cut_direct_l"));
-        CLUTTER_RULES.add(new Name("case_distinction_r"));
-        CLUTTER_RULES.add(new Name("case_distinction_l"));
-        CLUTTER_RULES.add(new Name("local_cut"));
-        CLUTTER_RULES.add(new Name("commute_and_2"));
-        CLUTTER_RULES.add(new Name("commute_or_2"));
-        CLUTTER_RULES.add(new Name("boxToDiamond"));
-        CLUTTER_RULES.add(new Name("pullOut"));
-        CLUTTER_RULES.add(new Name("typeStatic"));
-        CLUTTER_RULES.add(new Name("less_is_total"));
-        CLUTTER_RULES.add(new Name("less_zero_is_total"));
-        CLUTTER_RULES.add(new Name("applyEqReverse"));
-
-        // the following are used for drag'n'drop interactions
-        CLUTTER_RULES.add(new Name("eqTermCut"));
-        CLUTTER_RULES.add(new Name("instAll"));
-        CLUTTER_RULES.add(new Name("instEx"));
-    }
-=======
 
     private static final Set<String> CLUTTER_RULESETS =
             ProofIndependentSettings.DEFAULT_INSTANCE.getViewSettings().getClutterRuleSets();
@@ -148,7 +105,6 @@
             ProofIndependentSettings.DEFAULT_INSTANCE.getViewSettings().getClutterRules();
 
     public static final int RULES_PER_MENU = 15; //reduce for debugging.
->>>>>>> 9a9c3a24
 
     private KeYMediator mediator;
     private TacletAppComparator comp = new TacletAppComparator();
@@ -433,28 +389,17 @@
      * @param taclets {@link ImmutableList<Taclet>} with the Taclets the items represent
      * @param control the ActionListener
      */
-<<<<<<< HEAD
-    private void createMenuItems(ImmutableList<TacletApp> taclets, MenuControl control) {
-=======
     private void addToMenu(ImmutableList<TacletApp> taclets, MenuControl control) {
->>>>>>> 9a9c3a24
 
         final InsertHiddenTacletMenuItem insHiddenItem = new InsertHiddenTacletMenuItem(
                 MainWindow.getInstance(), mediator.getNotationInfo(), mediator.getServices());
 
         final InsertionTacletBrowserMenuItem insSystemInvItem =
-<<<<<<< HEAD
-                new InsertSystemInvariantTacletMenuItem(
-                        MainWindow.getInstance(),
-                        mediator.getNotationInfo(),
-                        mediator.getServices());
-=======
                 new InsertSystemInvariantTacletMenuItem(MainWindow.getInstance(),
                         mediator.getNotationInfo(), mediator.getServices());
 
         List<TacletApp> normalTaclets = new ArrayList<>();
         List<TacletApp> rareTaclets = new ArrayList<>();
->>>>>>> 9a9c3a24
 
         for (TacletApp app : taclets) {
             Taclet taclet = app.taclet();
@@ -598,21 +543,6 @@
                 final Goal goal = mediator.getSelectedGoal();
                 assert goal != null;
 
-<<<<<<< HEAD
-                Thread thread = new Thread(new Runnable() {
-                    @Override
-                    public void run() {
-
-                        SMTSettings settings = new SMTSettings(
-                                goal.proof().getSettings().getSMTSettings(),
-                                ProofIndependentSettings.DEFAULT_INSTANCE.getSMTSettings(),
-                                goal.proof());
-                        SolverLauncher launcher = new SolverLauncher(settings);
-                        launcher.addListener(new SolverListener(settings, goal.proof()));
-                        Collection<SMTProblem> list = new LinkedList<SMTProblem>();
-                        list.add(new SMTProblem(goal));
-                        launcher.launch(solverUnion.getTypes(), list, goal.proof().getServices());
-=======
                 Thread thread = new Thread(() -> {
                     SMTSettings settings = new SMTSettings(goal.proof().getSettings().getSMTSettings(),
                             ProofIndependentSettings.DEFAULT_INSTANCE.getSMTSettings(), goal.proof());
@@ -623,9 +553,6 @@
                     launcher.launch(solverUnion.getTypes(),
                             list,
                             goal.proof().getServices());
-
->>>>>>> 9a9c3a24
-
                 }, "SMTRunner");
                 thread.start();
             } else if (e.getSource() instanceof BuiltInRuleMenuItem) {
@@ -673,20 +600,11 @@
 
                         try {
                             if (abbreviation != null) {
-<<<<<<< HEAD
-                                if (!validabbreviation(abbreviation)) {
-                                    JOptionPane.showMessageDialog(
-                                            new JFrame(),
-                                            "Only letters, numbers and '_'"
-                                                    + "are allowed for Abbreviations",
-                                            "Sorry", JOptionPane.INFORMATION_MESSAGE);
-=======
                                 if (!validAbbreviation(abbreviation)) {
                                     JOptionPane.showMessageDialog(new JFrame(),
                                             "Only letters, numbers and '_' are allowed for Abbreviations",
                                             "Sorry",
                                             JOptionPane.INFORMATION_MESSAGE);
->>>>>>> 9a9c3a24
                                 } else {
                                     mediator.getNotationInfo().getAbbrevMap().put(occ.subTerm(),
                                             abbreviation, true);
