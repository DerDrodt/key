--- conflicted
+++ resolved
@@ -32,13 +32,9 @@
 import javax.swing.text.BadLocationException;
 
 import de.uka.ilkd.key.gui.MainWindow;
-<<<<<<< HEAD
-import de.uka.ilkd.key.gui.ext.KeYGuiExtensionFacade;
+import de.uka.ilkd.key.gui.extension.impl.KeYGuiExtensionFacade;
 import de.uka.ilkd.key.gui.sourceview.SourceView;
 import de.uka.ilkd.key.gui.sourceview.SourceView.Highlight;
-=======
-import de.uka.ilkd.key.gui.extension.impl.KeYGuiExtensionFacade;
->>>>>>> 3f3d4ff6
 import de.uka.ilkd.key.logic.PosInOccurrence;
 import de.uka.ilkd.key.logic.Sequent;
 import de.uka.ilkd.key.logic.Term;
@@ -298,7 +294,7 @@
 
                     StringJoiner extensionStr = new StringJoiner(", ", ", ", "");
                     extensionStr.setEmptyValue("");
-                    KeYGuiExtensionFacade.getStatusBarStrings(sequentView.getMainWindow(), mousePos)
+                    KeYGuiExtensionFacade.getTermInfoStrings(sequentView.getMainWindow(), mousePos)
                         .forEach(extensionStr::add);
                     info += extensionStr;
                 }
