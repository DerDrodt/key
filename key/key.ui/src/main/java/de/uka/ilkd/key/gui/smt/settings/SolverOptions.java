package de.uka.ilkd.key.gui.smt.settings;

import de.uka.ilkd.key.gui.MainWindow;
import de.uka.ilkd.key.gui.settings.SettingsManager;
import de.uka.ilkd.key.gui.settings.SettingsPanel;
import de.uka.ilkd.key.gui.settings.SettingsProvider;
import de.uka.ilkd.key.settings.ProofIndependentSMTSettings;
import de.uka.ilkd.key.smt.st.SolverType;

import javax.swing.*;

import static de.uka.ilkd.key.gui.smt.settings.SMTSettingsProvider.BUNDLE;

/**
 * @author Alexander Weigl
 * @version 1 (08.04.19)
 */
class SolverOptions extends SettingsPanel implements SettingsProvider {
    private static final String INFO_SOLVER_NAME = "infoSolverName";
    private static final String INFO_SOLVER_PARAMETERS = "infoSolverParameters";
    private static final String INFO_SOLVER_COMMAND = "infoSolverCommand";
    private static final String INFO_SOLVER_SUPPORT = "infoSolverSupport";
    private static final String[] solverSupportText = {
            BUNDLE.getString("SOLVER_SUPPORTED"),
            BUNDLE.getString("SOLVER_MAY_SUPPORTED"),
            BUNDLE.getString("SOLVER_UNSUPPORTED")};
    private static final String INFO_SOLVER_TIMEOUT = "SOLVER_TIMEOUT";

    private static final int SOLVER_SUPPORTED = 0;

    private static final int SOLVER_NOT_SUPPOTED = 1;
    private static final int SOLVER_SUPPORT_NOT_CHECKED = 2;
    private final SolverType solverType;
    private final JTextField solverCommand;
    private final JTextField solverParameters;
    private final JTextField solverSupported;
    private final JTextField solverName;
    private final JTextField solverInstalled;
    private final JSpinner solverTimeout;

    public SolverOptions(SolverType solverType) {
        this.setName(solverType.getName());
        this.solverType = solverType;
        setHeaderText("SMT Solver: " + getDescription());

        solverName = createSolverName();
        solverInstalled = createSolverInstalled();
        solverCommand = createSolverCommand();
        solverTimeout = createSolverTimeout();
        solverParameters = createSolverParameters();
        solverSupported = createSolverSupported();
        createDefaultButton();
        createCheckSupportButton();
    }


    protected JButton createDefaultButton() {
        JButton toDefaultButton = new JButton("Set parameters to default");
        toDefaultButton.addActionListener(arg0 -> solverParameters.setText(solverType.getDefaultSolverParameters()));
        addRowWithHelp(null, new JLabel(), toDefaultButton);
        return toDefaultButton;
    }

    private String createSupportedVersionText() {
        String[] versions = solverType.getSupportedVersions();
        StringBuilder result = new StringBuilder(versions.length > 1 ? "The following versions are supported: " :
                "The following version is supported: ");
        for (int i = 0; i < versions.length; i++) {
            result.append(versions[i]);
            result.append(i < versions.length - 1 ? ", " : "");
        }
        return result.toString();
    }

    private String getSolverSupportText() {
        if (solverType.supportHasBeenChecked()) {
            return solverType.isSupportedVersion()
                    ? solverSupportText[SOLVER_SUPPORTED]
                    : solverSupportText[SOLVER_NOT_SUPPOTED];
        } else {
            return solverSupportText[SOLVER_SUPPORT_NOT_CHECKED];
        }
    }

    protected JTextField createSolverSupported() {

        JTextField txt = addTextField("Support", getSolverSupportText(),
                BUNDLE.getString(INFO_SOLVER_SUPPORT) + createSupportedVersionText(), null);
        txt.setEditable(false);
        return txt;
    }

    private JSpinner createSolverTimeout() {
        return addNumberField("Timeout", -1, Integer.MAX_VALUE, 1,
                BUNDLE.getString(INFO_SOLVER_TIMEOUT), null);
    }


    protected JButton createCheckSupportButton() {
        JButton checkForSupportButton = new JButton("Check for support");
        checkForSupportButton.setEnabled(solverType.isInstalled(false));
        checkForSupportButton.addActionListener(arg0 -> {
            solverType.checkForSupport();
            solverSupported.setText(getSolverSupportText());
        });
        addRowWithHelp(null, new JLabel(), checkForSupportButton);
        return checkForSupportButton;
    }

    protected JTextField createSolverParameters() {
        return addTextField("Parameters", solverType.getSolverParameters(), BUNDLE.getString(INFO_SOLVER_PARAMETERS),
                e -> {});
    }

    public JTextField createSolverCommand() {
        return addTextField("Command",
                solverType.getSolverCommand(),
                BUNDLE.getString(INFO_SOLVER_COMMAND), e -> {});
    }


    protected JTextField createSolverInstalled() {
        final boolean installed = solverType.isInstalled(true);
        String info = installed ? "yes" : "no";
        if (installed) {
            final String versionString;
            try {
                versionString = solverType.getRawVersion();
                info = info + (versionString.startsWith("version") ? " (" : " (version ") + versionString + ")";
            } catch (RuntimeException re) {
                // this case occurs for instance, if there user can see e.g. z3 but has not the permission
                // to execute the solver
                info = "(version: unknown) solver is installed, but trying to access it resulted in an error " +
                        (re.getCause() != null ? re.getCause().getLocalizedMessage() : re.getLocalizedMessage());
            }
        }
        JTextField txt = addTextField("Installed", info, "", null);
        txt.setEditable(false);
        return txt;
    }

    protected JTextField createSolverName() {
        JTextField txt = addTextField("Name", solverType.getName(), BUNDLE.getString(INFO_SOLVER_NAME), null);
        txt.setEditable(false);
        return txt;
    }

    @Override
    public String getDescription() {
        return solverType.getName();
    }

    @Override
    public JComponent getPanel(MainWindow window) {
        setSmtSettings(SettingsManager.getSmtPiSettings().clone());
        return this;
    }

    private void setSmtSettings(ProofIndependentSMTSettings clone) {
        final var solverData = clone.getSolverData(solverType);
        if (solverData != null) {
            solverCommand.setText(solverData.getSolverCommand());
            solverParameters.setText(solverData.getSolverParameters());
            solverTimeout.setValue(solverData.getTimeout());
            solverName.setText(solverType.getName());
        }else{
            throw new IllegalStateException("Could not find solver data for type: " + solverType);
        }

        final boolean installed = solverType.isInstalled(true);
        String info = installed ? "yes" : "no";
        if (installed) {
            final String versionString = solverType.getRawVersion();
            info = info + (versionString.startsWith("version") ? " (" : " (version ") + versionString + ")";
        }
        solverInstalled.setText(info);
    }

    @Override
    public void applySettings(MainWindow window) {
<<<<<<< HEAD
        var settings = SettingsManager.getSmtPiSettings();
        final var solverData = settings.getSolverData(solverType);
        if (solverData != null) {
            String command = solverCommand.getText();
            String params = solverParameters.getText();
            long timeout = (long) solverTimeout.getValue();

            solverData.setTimeout(timeout);
            solverData.setSolverCommand(command);
            solverData.setSolverParameters(params);

            solverType.setSolverCommand(command);
            solverType.setSolverParameters(params);

            setSmtSettings(SettingsManager.getSmtPiSettings().clone()); // refresh gui
        }else{
            throw new IllegalStateException("Could not find solver data for type: " + solverType);
        }
=======
        String command = solverCommand.getText();
        String params = solverParameters.getText();
        solverType.setSolverCommand(command);
        solverType.setSolverParameters(params);
        SettingsManager.getSmtPiSettings().setCommand(solverType, command);
        SettingsManager.getSmtPiSettings().setParameters(solverType, params);
        window.updateSMTSelectMenu();
        setSmtSettings(SettingsManager.getSmtPiSettings().clone()); // refresh gui
>>>>>>> 5d6e8032
    }
}<|MERGE_RESOLUTION|>--- conflicted
+++ resolved
@@ -178,7 +178,6 @@
 
     @Override
     public void applySettings(MainWindow window) {
-<<<<<<< HEAD
         var settings = SettingsManager.getSmtPiSettings();
         final var solverData = settings.getSolverData(solverType);
         if (solverData != null) {
@@ -192,20 +191,13 @@
 
             solverType.setSolverCommand(command);
             solverType.setSolverParameters(params);
+        SettingsManager.getSmtPiSettings().setCommand(solverType, command);
+        SettingsManager.getSmtPiSettings().setParameters(solverType, params);
+        window.updateSMTSelectMenu();
 
             setSmtSettings(SettingsManager.getSmtPiSettings().clone()); // refresh gui
         }else{
             throw new IllegalStateException("Could not find solver data for type: " + solverType);
         }
-=======
-        String command = solverCommand.getText();
-        String params = solverParameters.getText();
-        solverType.setSolverCommand(command);
-        solverType.setSolverParameters(params);
-        SettingsManager.getSmtPiSettings().setCommand(solverType, command);
-        SettingsManager.getSmtPiSettings().setParameters(solverType, params);
-        window.updateSMTSelectMenu();
-        setSmtSettings(SettingsManager.getSmtPiSettings().clone()); // refresh gui
->>>>>>> 5d6e8032
     }
 }