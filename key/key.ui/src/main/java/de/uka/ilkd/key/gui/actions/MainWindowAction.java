// This file is part of KeY - Integrated Deductive Software Design
//
// Copyright (C) 2001-2011 Universitaet Karlsruhe (TH), Germany
//                         Universitaet Koblenz-Landau, Germany
//                         Chalmers University of Technology, Sweden
// Copyright (C) 2011-2014 Karlsruhe Institute of Technology, Germany
//                         Technical University Darmstadt, Germany
//                         Chalmers University of Technology, Sweden
//
// The KeY system is protected by the GNU General
// Public License. See LICENSE.TXT for details.
//
package de.uka.ilkd.key.gui.actions;

import de.uka.ilkd.key.core.KeYMediator;
import de.uka.ilkd.key.gui.MainWindow;
import de.uka.ilkd.key.gui.keyshortcuts.KeyStrokeManager;

import javax.swing.*;

public abstract class MainWindowAction extends KeyAction {
    /**
     *
     */
    private static final long serialVersionUID = -6611537258325987383L;

    protected final MainWindow mainWindow;

    protected MainWindowAction(MainWindow mainWindow) {
        assert mainWindow != null;
        this.mainWindow = mainWindow;
<<<<<<< HEAD
        putValue(ACCELERATOR_KEY, KeyStrokeManager.lookupAndOverride(this, getClass().getName()));
=======
        putValue(ACCELERATOR_KEY, KeyStrokeManager.get(this, getClass().getName()));
>>>>>>> 21269390
    }

    protected void setAcceleratorLetter(int letter) {
        setAcceleratorKey(KeyStroke.getKeyStroke(letter, SHORTCUT_KEY_MASK));
    }

    protected void setAcceleratorKey(KeyStroke keyStroke) {
        putValue(ACCELERATOR_KEY, keyStroke);
    }

    protected KeYMediator getMediator() {
        return mainWindow.getMediator();
    }
}<|MERGE_RESOLUTION|>--- conflicted
+++ resolved
@@ -29,11 +29,7 @@
     protected MainWindowAction(MainWindow mainWindow) {
         assert mainWindow != null;
         this.mainWindow = mainWindow;
-<<<<<<< HEAD
-        putValue(ACCELERATOR_KEY, KeyStrokeManager.lookupAndOverride(this, getClass().getName()));
-=======
         putValue(ACCELERATOR_KEY, KeyStrokeManager.get(this, getClass().getName()));
->>>>>>> 21269390
     }
 
     protected void setAcceleratorLetter(int letter) {
