package de.uka.ilkd.key.gui;

import java.io.File;
import java.io.IOException;
import java.util.*;
import java.util.stream.Collectors;

import javax.swing.*;

import org.key_project.util.collection.ImmutableSet;

import de.uka.ilkd.key.control.AbstractProofControl;
import de.uka.ilkd.key.control.KeYEnvironment;
import de.uka.ilkd.key.control.TermLabelVisibilityManager;
import de.uka.ilkd.key.control.UserInterfaceControl;
import de.uka.ilkd.key.control.instantiation_model.TacletInstantiationModel;
import de.uka.ilkd.key.core.KeYMediator;
import de.uka.ilkd.key.gui.mergerule.MergeRuleCompletion;
import de.uka.ilkd.key.gui.notification.events.GeneralFailureEvent;
import de.uka.ilkd.key.gui.notification.events.NotificationEvent;
import de.uka.ilkd.key.macros.ProofMacro;
import de.uka.ilkd.key.macros.ProofMacroFinishedInfo;
import de.uka.ilkd.key.parser.Location;
import de.uka.ilkd.key.proof.Goal;
import de.uka.ilkd.key.proof.Proof;
import de.uka.ilkd.key.proof.ProofAggregate;
import de.uka.ilkd.key.proof.event.ProofDisposedEvent;
import de.uka.ilkd.key.proof.init.IPersistablePO.LoadedPOContainer;
import de.uka.ilkd.key.proof.init.InitConfig;
import de.uka.ilkd.key.proof.init.KeYUserProblemFile;
import de.uka.ilkd.key.proof.init.Profile;
import de.uka.ilkd.key.proof.init.ProofInputException;
import de.uka.ilkd.key.proof.init.ProofOblInput;
import de.uka.ilkd.key.proof.io.AbstractProblemLoader;
import de.uka.ilkd.key.proof.io.AbstractProblemLoader.ReplayResult;
import de.uka.ilkd.key.proof.io.GZipProofSaver;
import de.uka.ilkd.key.proof.io.ProblemLoader;
import de.uka.ilkd.key.proof.io.ProblemLoaderException;
import de.uka.ilkd.key.proof.io.ProofBundleSaver;
import de.uka.ilkd.key.proof.io.ProofSaver;
import de.uka.ilkd.key.prover.ProverCore;
import de.uka.ilkd.key.prover.TaskFinishedInfo;
import de.uka.ilkd.key.prover.TaskStartedInfo;
import de.uka.ilkd.key.prover.impl.ApplyStrategyInfo;
import de.uka.ilkd.key.rule.IBuiltInRuleApp;
import de.uka.ilkd.key.speclang.PositionedString;
import de.uka.ilkd.key.strategy.StrategyProperties;
import de.uka.ilkd.key.ui.AbstractMediatorUserInterfaceControl;
import de.uka.ilkd.key.ui.MediatorProofControl;
import de.uka.ilkd.key.util.KeYConstants;
import de.uka.ilkd.key.util.MiscTools;
import de.uka.ilkd.key.util.Pair;
import de.uka.ilkd.key.util.ThreadUtilities;

/**
 * Implementation of {@link UserInterfaceControl} which controls the {@link MainWindow} with the
 * typical user interface of KeY.
 *
 * @author Mattias Ulbrich
 */
public class WindowUserInterfaceControl extends AbstractMediatorUserInterfaceControl {
    private final MainWindow mainWindow;

    private final LinkedList<InteractiveRuleApplicationCompletion> completions =
        new LinkedList<InteractiveRuleApplicationCompletion>();

    public WindowUserInterfaceControl(MainWindow mainWindow) {
        this.mainWindow = mainWindow;
        completions.add(new FunctionalOperationContractCompletion());
        completions.add(new DependencyContractCompletion());
        completions.add(new LoopInvariantRuleCompletion());
        completions.add(new BlockContractInternalCompletion(mainWindow));
        completions.add(new BlockContractExternalCompletion(mainWindow));
        completions.add(MergeRuleCompletion.INSTANCE);
    }

    @Override
    protected MediatorProofControl createProofControl() {
        return new MediatorProofControl(this) {
            /**
             * {@inheritDoc}
             */
            @Override
            public boolean isAutoModeSupported(Proof proof) {
                return super.isAutoModeSupported(proof)
                        && mainWindow.getProofList().containsProof(proof);
            }
        };
    }

    /**
     * loads the problem or proof from the given file
     *
     * @param file the File with the problem description or the proof
     * @param classPath the class path entries to use.
     * @param bootClassPath the boot class path to use.
     */
    public void loadProblem(File file, List<File> classPath, File bootClassPath,
            List<File> includes) {
        mainWindow.addRecentFile(file.getAbsolutePath());
        ProblemLoader problemLoader =
            getProblemLoader(file, classPath, bootClassPath, includes, getMediator());
        problemLoader.runAsynchronously();
    }

    @Override
    public void loadProblem(File file) {
        loadProblem(file, null, null, null);
    }

    @Override
    public void loadProofFromBundle(File proofBundle, File proofFilename) {
        mainWindow.addRecentFile(proofBundle.getAbsolutePath());
        ProblemLoader problemLoader =
            getProblemLoader(proofBundle, null, null, null, getMediator());
        problemLoader.setProofPath(proofFilename);
        problemLoader.runAsynchronously();
    }

    @Override
    public void progressStarted(Object sender) {
        mainWindow.getMediator().stopInterface(true);
    }

    @Override
    public void progressStopped(Object sender) {
        mainWindow.getMediator().startInterface(true);
    }

    @Override
    public void reportException(Object sender, ProofOblInput input, Exception e) {
        reportStatus(sender, input.name() + " failed");
    }

    @Override
    public void reportStatus(Object sender, String status, int progress) {
        mainWindow.setStatusLine(status, progress);
    }

    @Override
    public void reportStatus(Object sender, String status) {
        mainWindow.setStatusLine(status);
    }

    @Override
    public void resetStatus(Object sender) {
        mainWindow.setStandardStatusLine();
    }

    @Override
    public void taskFinished(TaskFinishedInfo info) {
        super.taskFinished(info);
        if (info != null && info.getSource() instanceof ProverCore) {
            if (!isAtLeastOneMacroRunning()) {
                resetStatus(this);
            }
            ApplyStrategyInfo result = (ApplyStrategyInfo) info.getResult();

            Proof proof = info.getProof();
            if (proof != null && !proof.closed()
                    && mainWindow.getMediator().getSelectedProof() == proof) {
                Goal g = result.nonCloseableGoal();
                if (g == null) {
                    g = proof.openGoals().head();
                }
                mainWindow.getMediator().goalChosen(g);
                if (inStopAtFirstUncloseableGoalMode(info.getProof())) {
                    // iff Stop on non-closeable Goal is selected a little
                    // popup is generated and proof is stopped
                    AutoDismissDialog dialog = new AutoDismissDialog(
                        "Couldn't close Goal Nr. " + g.node().serialNr() + " automatically");
                    dialog.show();
                }
            }
            mainWindow.displayResults(info.toString());
        } else if (info != null && info.getSource() instanceof ProofMacro) {
            if (!isAtLeastOneMacroRunning()) {
                resetStatus(this);
                assert info instanceof ProofMacroFinishedInfo;
                Proof proof = info.getProof();
                if (proof != null && !proof.closed()
                        && mainWindow.getMediator().getSelectedProof() == proof) {
                    Goal g = proof.openGoals().head();
                    mainWindow.getMediator().goalChosen(g);
                    if (inStopAtFirstUncloseableGoalMode(info.getProof())) {
                        // iff Stop on non-closeable Goal is selected a little
                        // popup is generated and proof is stopped
                        AutoDismissDialog dialog = new AutoDismissDialog(
                            "Couldn't close Goal Nr. " + g.node().serialNr() + " automatically");
                        dialog.show();
                    }
                }
            }
        } else if (info != null && info.getSource() instanceof ProblemLoader) {
            resetStatus(this);
            Throwable result = (Throwable) info.getResult();
            if (info.getResult() != null) {
                IssueDialog.showExceptionDialog(mainWindow, result);
            } else if (getMediator().getUI().isSaveOnly()) {
                mainWindow.displayResults("Finished Saving!");
            } else {
                KeYMediator mediator = mainWindow.getMediator();
                mediator.getNotationInfo().refresh(mediator.getServices());
                ProblemLoader problemLoader = (ProblemLoader) info.getSource();
                if (problemLoader.hasProofScript()) {
                    Pair<String, Location> scriptAndLoc;
                    try {
                        scriptAndLoc = problemLoader.readProofScript();
                        ProofScriptWorker psw = new ProofScriptWorker(mainWindow.getMediator(),
                            scriptAndLoc.first, scriptAndLoc.second);
                        psw.init();
                        psw.execute();
                    } catch (ProofInputException e) {
                        // TODO
                        e.printStackTrace();
                    }
                } else if (macroChosen()) {
                    applyMacro();
                }
            }
        } else {
            resetStatus(this);
            if (info != null && !info.toString().isEmpty()) {
                mainWindow.displayResults(info.toString());
            }
        }
        // this seems to be a good place to free some memory
        Runtime.getRuntime().gc();
    }

    protected boolean inStopAtFirstUncloseableGoalMode(Proof proof) {
        return proof.getSettings().getStrategySettings().getActiveStrategyProperties()
                .getProperty(StrategyProperties.STOPMODE_OPTIONS_KEY)
                .equals(StrategyProperties.STOPMODE_NONCLOSE);
    }

    @Override
    public void taskProgress(int position) {
        super.taskProgress(position);
        mainWindow.getStatusLine().setProgress(position);

    }

    @Override
    public void taskStarted(TaskStartedInfo info) {
        super.taskStarted(info);
        mainWindow.setStatusLine(info.getMessage(), info.getSize());
    }

    @Override
    public void setMaximum(int maximum) {
        mainWindow.getStatusLine().setProgressBarMaximum(maximum);
    }

    @Override
    public void setProgress(int progress) {
        mainWindow.getStatusLine().setProgress(progress);
    }

    @Override
    public void notifyAutoModeBeingStarted() {
        mainWindow.setCursor(new java.awt.Cursor(java.awt.Cursor.WAIT_CURSOR));
        super.notifyAutoModeBeingStarted();
    }

    @Override
    public void notifyAutomodeStopped() {
        mainWindow.setCursor(new java.awt.Cursor(java.awt.Cursor.DEFAULT_CURSOR));
        super.notifyAutomodeStopped();
    }

    @Override
    public void completeAndApplyTacletMatch(TacletInstantiationModel[] models, Goal goal) {
        new TacletMatchCompletionDialog(mainWindow, models, goal, mainWindow.getMediator());
    }

    @Override
    public boolean confirmTaskRemoval(String string) {
        int answer = JOptionPane.showConfirmDialog(MainWindow.getInstance(), string,
            "Abandon Proof", JOptionPane.YES_NO_OPTION);
        return answer == JOptionPane.YES_OPTION;
    }

    @Override
    public void openExamples() {
        mainWindow.openExamples();
    }

    @Override
    public IBuiltInRuleApp completeBuiltInRuleApp(IBuiltInRuleApp app, Goal goal, boolean forced) {
        if (mainWindow.getMediator().isInAutoMode()) {
            return AbstractProofControl.completeBuiltInRuleAppByDefault(app, goal, forced);
        }
        IBuiltInRuleApp result = app;
        for (InteractiveRuleApplicationCompletion compl : completions) {
            if (compl.canComplete(app)) {
                result = compl.complete(app, goal, forced);
                break;
            }
        }
        return (result != null && result.complete()) ? result : null;
    }

    /**
     * {@inheritDoc}
     */
    @Override
    public KeYMediator getMediator() {
        return mainWindow.getMediator();
    }


    /**
     * {@inheritDoc}
     */
    @Override
    public AbstractProblemLoader load(Profile profile, File file, List<File> classPath,
            File bootClassPath, List<File> includes, Properties poPropertiesToForce,
            boolean forceNewProfileOfNewProofs) throws ProblemLoaderException {
        if (file != null) {
            mainWindow.getRecentFiles().addRecentFile(file.getAbsolutePath());
        }
        try {
            getMediator().stopInterface(true);
            return super.load(profile, file, classPath, bootClassPath, includes,
                poPropertiesToForce, forceNewProfileOfNewProofs);
        } finally {
            getMediator().startInterface(true);
        }
    }

    /**
     * Save proof in file. If autoSave is on, this will potentially overwrite already existing proof
     * files with the same name. Otherwise the save dialog pops up. For loaded proofs both are
     * turned off by default, i.e. only manual saving is possible, and the save dialog never pops up
     * automatically (except for hitting the "Save ..." or "Save current proof" button).
     *
     * @param proof the proof to be saved
     * @param fileExtension the respective file extension
     * @return the saved proof as a file
     */
    public File saveProof(Proof proof, String fileExtension) {
        final MainWindow mainWindow = MainWindow.getInstance();
        final KeYFileChooser fc = KeYFileChooser.getFileChooser("Choose filename to save proof");
        fc.setFileFilter(KeYFileChooser.DEFAULT_FILTER);

        Pair<File, String> f = fileName(proof, fileExtension);
        final int result = fc.showSaveDialog(mainWindow, f.first, f.second);
        File file = null;
        if (result == JFileChooser.APPROVE_OPTION) { // saved
            file = fc.getSelectedFile();
            final String filename = file.getAbsolutePath();
            ProofSaver saver;
            if (fc.useCompression()) {
                saver = new GZipProofSaver(proof, filename, KeYConstants.INTERNAL_VERSION);
            } else {
                saver = new ProofSaver(proof, filename, KeYConstants.INTERNAL_VERSION);
            }
            String errorMsg;
            try {
                errorMsg = saver.save();
            } catch (IOException e) {
                errorMsg = e.toString();
            }
            if (errorMsg != null) {
                mainWindow.notify(
                    new GeneralFailureEvent("Saving Proof failed.\n Error: " + errorMsg));
            } else {
                proof.setProofFile(file);
            }
        }
        return file;
    }

    /**
     * Saves the proof as a bundle, i.e., as a zip archive containing all dependencies (Java
     * sources, classpath and bootclasspath if present, other included key files, e.g., user-defined
     * taclets).
     *
     * @param proof the proof to save
     */
    public void saveProofBundle(Proof proof) {
        final MainWindow mainWindow = MainWindow.getInstance();
        final KeYFileChooser fileChooser =
            KeYFileChooser.getFileChooser("Choose filename to save proof");
        fileChooser.setFileFilter(KeYFileChooser.PROOF_BUNDLE_FILTER);

        Pair<File, String> f = fileName(proof, ".zproof");
        final int result = fileChooser.showSaveDialog(mainWindow, f.first, f.second);
        if (result == JFileChooser.APPROVE_OPTION) {
            File file = fileChooser.getSelectedFile();
            ProofSaver saver = new ProofBundleSaver(proof, file);

            String errorMsg;
            try {
                errorMsg = saver.save();
            } catch (IOException e) {
                errorMsg = e.toString();
            }
            if (errorMsg != null) {
                mainWindow.notify(
                    new GeneralFailureEvent("Saving Proof failed.\n Error: " + errorMsg));
            } else {
                proof.setProofFile(file);
            }
        }
    }

    protected static Pair<File, String> fileName(Proof proof, String fileExtension) {
        // TODO: why do we use GUI components here?
        final KeYFileChooser jFC = KeYFileChooser.getFileChooser("Choose filename to save proof");

        File selectedFile = null;
        if (proof != null) {
            selectedFile = proof.getProofFile();
        }
        // Suggest default file name if required
        final String defaultName;
        if (selectedFile == null) {
            // Remove space
            var name = proof.name().toString();
            var prefix = "Taclet: ";
            if (name.startsWith(prefix)) {
                name = "Taclet:" + name.substring(prefix.length());
            }
            defaultName = MiscTools.toValidFileName(name) + fileExtension;
            selectedFile = new File(jFC.getCurrentDirectory(), defaultName);
        } else if (selectedFile.getName().endsWith(".proof") && fileExtension.equals(".proof")) {
            defaultName = selectedFile.getName();
        } else {
            String proofName = proof.name().toString();
            if (proofName.endsWith(".key")) {
                proofName = proofName.substring(0, proofName.lastIndexOf(".key"));
            } else if (proofName.endsWith(".proof")) {
                proofName = proofName.substring(0, proofName.lastIndexOf(".proof"));
            }
            defaultName = MiscTools.toValidFileName(proofName) + fileExtension;
            selectedFile = new File(selectedFile.getParentFile(), defaultName);
        }
        return new Pair<>(selectedFile, defaultName);
    }

    /**
     * {@inheritDoc}
     */
    @Override
    public void proofDisposing(final ProofDisposedEvent e) {
        super.proofDisposing(e);
        // Remove proof from user interface
        ThreadUtilities.invokeAndWait(() -> mainWindow.getProofList().removeProof(e.getSource()));
    }

    @Override
    public boolean selectProofObligation(InitConfig initConfig) {
        return ProofManagementDialog.showInstance(initConfig);
    }

    @Override
    public void registerProofAggregate(ProofAggregate pa) {
        super.registerProofAggregate(pa);
        mainWindow.addProblem(pa);
        mainWindow.setStandardStatusLine();
    }

    @Override
    public void loadingStarted(AbstractProblemLoader loader) {
        getMediator().stopInterface(true);
        super.loadingStarted(loader);
    }

    @Override
    public void loadingFinished(AbstractProblemLoader loader, LoadedPOContainer poContainer,
            ProofAggregate proofList, ReplayResult result) throws ProblemLoaderException {
        super.loadingFinished(loader, poContainer, proofList, result);
        if (proofList != null) {
            getMediator().setProof(loader.getProof());
            if (result != null) {
                if ("".equals(result.getStatus())) {
                    this.resetStatus(this);
                } else {
                    this.reportStatus(this, result.getStatus());
                }
                getMediator().getSelectionModel().setSelectedNode(result.getNode());
                if (result.hasErrors()) {
                    throw new ProblemLoaderException(loader,
                        "Proof could only be loaded partially.\n" + "In summary "
                            + result.getErrorList().size()
                            + " not loadable rule application(s) have been detected.\n"
                            + "The first one:\n" + result.getErrorList().get(0).getMessage(),
                        result.getErrorList().get(0));
                }
            } else {
                // should never happen as replay always returns a result object
                // TODO (DS): Why is it then there? If this happens, we will get\\
                // a NullPointerException just a line below...
                getMediator().getSelectionModel().setSelectedNode(loader.getProof().root());
            }
        }
        getMediator().resetNrGoalsClosedByHeuristics();
        if (poContainer != null && poContainer.getProofOblInput() instanceof KeYUserProblemFile) {
            ((KeYUserProblemFile) poContainer.getProofOblInput()).close();
        }
    }



    /**
     * Loads the given location and returns all required references as {@link KeYEnvironment} with
     * KeY's {@link MainWindow}.
     *
     * @param location The location to load.
     * @param classPaths The class path entries to use.
     * @param bootClassPath The boot class path to use.
     * @param includes Optional includes to consider.
     * @param makeMainWindowVisible Make KeY's {@link MainWindow} visible if it is not already
     *        visible?
     * @return The {@link KeYEnvironment} which contains all references to the loaded location.
     * @throws ProblemLoaderException Occurred Exception
     */
    // public static KeYEnvironment<WindowUserInterfaceControl> loadInMainWindow(File location,
    // List<File> classPaths,
    // File bootClassPath,
    // List<File> includes,
    // boolean makeMainWindowVisible) throws ProblemLoaderException {
    // return loadInMainWindow(null, location, classPaths, bootClassPath, includes, false,
    // makeMainWindowVisible);
    // }

    /**
     * Loads the given location and returns all required references as {@link KeYEnvironment} with
     * KeY's {@link MainWindow}.
     *
     * @param profile The {@link Profile} to use.
     * @param location The location to load.
     * @param classPaths The class path entries to use.
     * @param bootClassPath The boot class path to use.
     * @param includes Optional includes to consider.
     * @param makeMainWindowVisible Make KeY's {@link MainWindow} visible if it is not already
     *        visible?
     * @param forceNewProfileOfNewProofs {@code} true {@link #profileOfNewProofs} will be used as
     *        {@link Profile} of new proofs, {@code false} {@link Profile} specified by problem file
     *        will be used for new proofs.
     * @return The {@link KeYEnvironment} which contains all references to the loaded location.
     * @throws ProblemLoaderException Occurred Exception
     */
    public static KeYEnvironment<WindowUserInterfaceControl> loadInMainWindow(Profile profile,
            File location, List<File> classPaths, File bootClassPath, List<File> includes,
            boolean forceNewProfileOfNewProofs, boolean makeMainWindowVisible)
            throws ProblemLoaderException {
        MainWindow main = MainWindow.getInstance();
        if (makeMainWindowVisible && !main.isVisible()) {
            main.setVisible(true);
        }
        AbstractProblemLoader loader = main.getUserInterface().load(profile, location, classPaths,
            bootClassPath, includes, null, forceNewProfileOfNewProofs);
        InitConfig initConfig = loader.getInitConfig();
        return new KeYEnvironment<WindowUserInterfaceControl>(main.getUserInterface(), initConfig,
            loader.getProof(), loader.getProofScript(), loader.getResult());
    }

    @Override
    public void notify(NotificationEvent event) {
        mainWindow.notify(event);
    }

    @Override
    public void reportWarnings(ImmutableSet<PositionedString> warnings) {
        IssueDialog.showWarningsIfNecessary(mainWindow, warnings);
    }

<<<<<<< HEAD
   /**
    * {@inheritDoc}
    */
   @Override
   public TermLabelVisibilityManager getTermLabelVisibilityManager() {
      return mainWindow.getVisibleTermLabels();
   }

    @Override
    public void showIssueDialog(Collection<PositionedString> issues) {
        final var set = issues.stream()
                .map(it->new IssueDialog.PositionedIssueString(
                        it.text, it.fileName,it.pos, ""))
                .collect(Collectors.toSet());
        var dialog = new IssueDialog(mainWindow, "Issues", set, true,null);
        dialog.setVisible(true);
=======
    /**
     * {@inheritDoc}
     */
    @Override
    public TermLabelVisibilityManager getTermLabelVisibilityManager() {
        return mainWindow.getVisibleTermLabels();
>>>>>>> 167ae095
    }
}<|MERGE_RESOLUTION|>--- conflicted
+++ resolved
@@ -568,7 +568,6 @@
         IssueDialog.showWarningsIfNecessary(mainWindow, warnings);
     }
 
-<<<<<<< HEAD
    /**
     * {@inheritDoc}
     */
@@ -585,13 +584,5 @@
                 .collect(Collectors.toSet());
         var dialog = new IssueDialog(mainWindow, "Issues", set, true,null);
         dialog.setVisible(true);
-=======
-    /**
-     * {@inheritDoc}
-     */
-    @Override
-    public TermLabelVisibilityManager getTermLabelVisibilityManager() {
-        return mainWindow.getVisibleTermLabels();
->>>>>>> 167ae095
     }
 }