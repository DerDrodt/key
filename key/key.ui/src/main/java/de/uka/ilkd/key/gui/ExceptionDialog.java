--- conflicted
+++ resolved
@@ -175,14 +175,8 @@
                         append(line).
                         append(StringUtil.NEW_LINE).
                         append(pointLine);
-<<<<<<< HEAD
-            } catch (Exception e) {
-                System.err.println("Creating an error line did not work for " + location);
-                e.printStackTrace();
-=======
             } catch (IOException e) {
                 LOGGER.error("Creating an error line did not work for {}", location, e);
->>>>>>> c66e4ad7
             }
         }
 
