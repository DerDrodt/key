// This file is part of KeY - Integrated Deductive Software Design
//
// Copyright (C) 2001-2011 Universitaet Karlsruhe (TH), Germany
//                         Universitaet Koblenz-Landau, Germany
//                         Chalmers University of Technology, Sweden
// Copyright (C) 2011-2014 Karlsruhe Institute of Technology, Germany
//                         Technical University Darmstadt, Germany
//                         Chalmers University of Technology, Sweden
//
// The KeY system is protected by the GNU General
// Public License. See LICENSE.TXT for details.
//

package de.uka.ilkd.key.gui;

import de.uka.ilkd.key.gui.actions.EditSourceFileAction;
import de.uka.ilkd.key.gui.actions.SendFeedbackAction;
import de.uka.ilkd.key.parser.Location;
import de.uka.ilkd.key.proof.SVInstantiationExceptionWithPosition;
import de.uka.ilkd.key.util.ExceptionTools;
import org.key_project.util.java.StringUtil;

import javax.swing.*;
import javax.swing.border.TitledBorder;
import java.awt.*;
import java.awt.event.ActionEvent;
import java.awt.event.ActionListener;
import java.awt.event.ItemEvent;
import java.awt.event.ItemListener;
import java.io.PrintWriter;
import java.io.StringWriter;
import java.nio.charset.Charset;
import java.nio.file.Files;
import java.nio.file.Paths;
import java.util.List;

/**
 * Dialog to display error messages.
 *
 * @author refactored by mattias
 */
public class ExceptionDialog extends JDialog {

    public final static Font MESSAGE_FONT = new Font(Font.MONOSPACED, Font.PLAIN, 12);

    private static final long serialVersionUID = -4532724315711726522L;
    private JScrollPane stScroll;
    private JTextArea stTextArea;

    private Location location;
    private Throwable exception;

    public static void showDialog(Window parent, Throwable exception) {
        ExceptionDialog dlg = new ExceptionDialog(parent, exception);
        if(parent!=null) {
            dlg.setLocationRelativeTo(parent);
<<<<<<< HEAD
        }
            dlg.setVisible(true);
            dlg.dispose();
=======
>>>>>>> 0b82c32e
        }
        dlg.setVisible(true);
        dlg.dispose();
    }

    private ExceptionDialog(Window parent, Throwable exception) {
        super(parent, "Parser Messages", Dialog.ModalityType.DOCUMENT_MODAL);
        this.exception = exception;
        this.location = ExceptionTools.getLocation(exception);
        init();
    }

    private JPanel createButtonPanel() {
        ActionListener closeListener = new ActionListener() {
            @Override
            public void actionPerformed(ActionEvent e) {
                setVisible(false);
            }
        };

        ItemListener detailsBoxListener = new ItemListener() {
            @Override
            public void itemStateChanged(ItemEvent e) {
                Container contentPane = getContentPane();
                if (e.getStateChange() == ItemEvent.SELECTED){
                    contentPane.add(stScroll, new GridBagConstraints(0, 3, 1, 1, 1., 10.,
                            GridBagConstraints.CENTER, GridBagConstraints.BOTH, new Insets(
                                    0, 0, 0, 0), 0, 0));
                } else {
                    contentPane.remove(stScroll);
                }
                pack();
                // setLocationRelativeTo(null);
                contentPane.repaint();
            }
        };

        JButton reloadButton = new JButton("Reload");
        reloadButton.setAction(MainWindow.getInstance().getOpenMostRecentFileAction());
        reloadButton.addActionListener(closeListener);

        JButton closeButton = new JButton("Close");
        closeButton.addActionListener(closeListener);
        getRootPane().setDefaultButton(closeButton);

        JCheckBox detailsBox  = new JCheckBox("Show Details");
        detailsBox.setSelected(false);
        detailsBox.addItemListener(detailsBoxListener);

        JPanel bPanel = new JPanel();
//        bPanel.add(reloadButton); // XXX useful for debugging

        JButton sendFeedbackButton = new JButton(new SendFeedbackAction(this, exception));
           bPanel.add(sendFeedbackButton);

        JButton editSourceFileButton = new JButton("Edit Source File");
        EditSourceFileAction action = new EditSourceFileAction(this, exception);
        editSourceFileButton.addActionListener(action);
        if(!action.isValidLocation(location)) {
            editSourceFileButton.setEnabled(false);
        }
        bPanel.add(editSourceFileButton);
        
        bPanel.add(closeButton);
        bPanel.add(detailsBox);

        return bPanel;
    }

    private JScrollPane createStacktraceTextAreaScroll() {
        JScrollPane scroll = new JScrollPane(stTextArea);
        scroll.setBorder(new TitledBorder("Stack Trace"));
        scroll.setPreferredSize(new Dimension(500, 300));
        return scroll;
    }

    private JTextArea createStacktraceTextArea() {
        JTextArea result = new JTextArea();
        result.setEditable(false);
        result.setTabSize(4);
        result.setFont(MESSAGE_FONT);
        return result;
    }

    private void setStackTraceText() {
        StringWriter sw = new StringWriter();
        // sw.append("(").append(exc.getClass().toString()).append(")\n");
        PrintWriter pw = new PrintWriter(sw);
        exception.printStackTrace(pw);
        stTextArea.setText(sw.toString());
    }

    private JScrollPane createExcTextAreaScroll() {
        JTextArea exTextArea = createStacktraceTextArea();
        Dimension textPaneDim = new Dimension(500, 200);
        exTextArea.setColumns(120);
        exTextArea.setLineWrap(true);
        exTextArea.setWrapStyleWord(true);

        String orgMsg = exception.getMessage();
        if(orgMsg == null){
            orgMsg = "";
        }
        StringBuilder message = new StringBuilder(orgMsg);

        Location loc = location;
        if(loc != null && loc.getFilename() != null && !"".equals(loc.getFilename())
                && !"no file".equals(loc.getFilename())) {
            try {
                List<String> lines = Files.readAllLines(
                        Paths.get(loc.getFilename()), Charset.defaultCharset());
                String line = lines.get(loc.getLine() - 1);
                String pointLine = StringUtil.createLine(" ", loc.getColumn() - 1) + "^";
                message.append(StringUtil.NEW_LINE).
                    append(StringUtil.NEW_LINE).
                    append(line).
                    append(StringUtil.NEW_LINE).
                    append(pointLine);
            } catch (Exception e) {
                System.err.println("Creating an error line did not work for " + loc);
                e.printStackTrace();
            }
        }

        exTextArea.setText(message.toString());
        exTextArea.setTabSize(2);

        // ensures that the dialog shows the error messaged scrolled to its start
        exTextArea.setCaretPosition(0);

        JScrollPane scroll = new JScrollPane(exTextArea);
        scroll.setBorder(new TitledBorder(exception.getClass().getName()));
        scroll.setPreferredSize(textPaneDim);

        return scroll;
    }

    // returns null if no location can be extracted.
    private JPanel createLocationPanel() {
	Location loc = location;

	if (loc == null) {
	    return null;
	}

	JPanel lPanel = new JPanel();
	JTextField fTextField, lTextField, cTextField;
	fTextField = new JTextField();
	lTextField = new JTextField();
	cTextField = new JTextField();
	fTextField.setEditable(false);
	lTextField.setEditable(false);
	cTextField.setEditable(false);


	if ( !( loc.getFilename()==null || "".equals(loc.getFilename()))) {
	    fTextField.setText("File: " + loc.getFilename());
	    lPanel.add(fTextField);
	}

	if (exception instanceof SVInstantiationExceptionWithPosition) {
	    lTextField.setText("Row: " + loc.getLine());
	} else {
	    lTextField.setText("Line: " + loc.getLine());
	}

	lPanel.add(lTextField);

	cTextField.setText("Column: " + loc.getColumn());
	lPanel.add(cTextField);

	return lPanel;
    }

    private void init() {

        Container cp = getContentPane();
        cp.setLayout(new GridBagLayout());

        cp.add(createExcTextAreaScroll(),
                    new GridBagConstraints(0, 0, 1, 1, 1., 1e-10,
                    GridBagConstraints.CENTER, GridBagConstraints.BOTH, new Insets(
                            0, 0, 0, 0), 0, 0));

        JPanel locationPanel = createLocationPanel();

        if(locationPanel != null) {
            cp.add(locationPanel, new GridBagConstraints(0, 1, 1, 1, 1., 0.,
                    GridBagConstraints.CENTER, GridBagConstraints.BOTH, new Insets(
                            0, 0, 0, 0), 0, 0));
        }

        JPanel buttonPanel = createButtonPanel();
        cp.add(buttonPanel, new GridBagConstraints(0, 2, 1, 1, 1., 0.,
                GridBagConstraints.CENTER, GridBagConstraints.BOTH, new Insets(
                        0, 0, 0, 0), 0, 0));

        // not displayed, only created;
        stTextArea = createStacktraceTextArea();
        stScroll = createStacktraceTextAreaScroll();
        setStackTraceText();

        setDefaultCloseOperation(DISPOSE_ON_CLOSE);
        pack();
        setLocationRelativeTo(null);
    }

// in earlier versions, KeY supported several exceptions.

//    private JScrollPane createJListScroll(final List<Throwable> exceptions) {
//         Vector<String> excMessages = new Vector<String>();
//         int i = 1;
//         for (Throwable throwable : exceptions) {
//            Location location = ExceptionTools.getLocation(throwable);
//            if(location != null) {
//                excMessages.add(i + ") Location: " +  location + "\n" + throwable.getMessage());
//            } else {
//                excMessages.add(i + ") " + throwable.getMessage());
//            }
//            i ++;
//         }
//
//         final JList list = new JList(excMessages);
//         list.setCellRenderer(new TextAreaRenderer());
//         list.setSelectionMode(ListSelectionModel.SINGLE_SELECTION);
//         list.setSelectedIndex(0);
//
//         JScrollPane elistScroll =
//             new JScrollPane(ScrollPaneConstants.VERTICAL_SCROLLBAR_AS_NEEDED,
//                     ScrollPaneConstants.HORIZONTAL_SCROLLBAR_AS_NEEDED);
//         elistScroll.getViewport().setView(list);
//         elistScroll.setBorder(new TitledBorder("Exceptions/Errors"));
//         elistScroll.setPreferredSize(new Dimension(500, 300));
//         ListSelectionListener listListener = new ListSelectionListener() {
//             public void valueChanged(ListSelectionEvent e) {
//                 Throwable exc = exceptions.get(list.getSelectedIndex());
//                 setStackTraceText(exc);
//             }
//         };
//
//         list.addListSelectionListener(listListener);
//         return elistScroll;
//
//    }
//
//    private static class TextAreaRenderer
//      extends JTextArea implements ListCellRenderer<String> {
//        /**
//         *
//         */
//        private static final long serialVersionUID = -1151786934514170956L;
//
//        public TextAreaRenderer()
//        {
//            setLineWrap(true);
//	    setWrapStyleWord(true);
//	    // setRows(10);
//        }
//
//        public Component getListCellRendererComponent(JList<? extends String> list, String value,
//            int index, boolean isSelected, boolean cellHasFocus)
//        {
//            // if (index==0) setFont(getFont().deriveFont(Font.BOLD, 12)); else
//	    setFont(getFont().deriveFont(Font.PLAIN, 12));
//            setText(value.toString());
//            setBackground(isSelected ? list.getSelectionBackground() : null);
//            setForeground(isSelected ? list.getSelectionForeground() : null);
//            return this;
//        }
//    }

}<|MERGE_RESOLUTION|>--- conflicted
+++ resolved
@@ -54,12 +54,6 @@
         ExceptionDialog dlg = new ExceptionDialog(parent, exception);
         if(parent!=null) {
             dlg.setLocationRelativeTo(parent);
-<<<<<<< HEAD
-        }
-            dlg.setVisible(true);
-            dlg.dispose();
-=======
->>>>>>> 0b82c32e
         }
         dlg.setVisible(true);
         dlg.dispose();
