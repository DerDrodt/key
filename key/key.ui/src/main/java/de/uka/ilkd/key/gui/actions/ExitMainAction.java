--- conflicted
+++ resolved
@@ -69,11 +69,11 @@
            exitMainWithoutInteraction();
        }
    }
-
-
+   
+   
     /**
      * makes all GUI settings persistence; this method is also called by the Eclipse
-     * integration to store the settings
+     * integration to store the settings   
      */
     public void saveSettings() {
        mainWindow.savePreferences(mainWindow);
@@ -98,10 +98,7 @@
         System.out.println("Have a nice day.");
         saveSettings();
         if (exitSystem) {
-<<<<<<< HEAD
            //weigl: change to 0, so no error is shown in gradle run
-=======
->>>>>>> 3f1ea475
            System.exit(0);
         }
         else {
