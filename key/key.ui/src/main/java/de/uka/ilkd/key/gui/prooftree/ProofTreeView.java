// This file is part of KeY - Integrated Deductive Software Design
//
// Copyright (C) 2001-2011 Universitaet Karlsruhe (TH), Germany
//                         Universitaet Koblenz-Landau, Germany
//                         Chalmers University of Technology, Sweden
// Copyright (C) 2011-2014 Karlsruhe Institute of Technology, Germany
//                         Technical University Darmstadt, Germany
//                         Chalmers University of Technology, Sweden
//
// The KeY system is protected by the GNU General
// Public License. See LICENSE.TXT for details.
//

package de.uka.ilkd.key.gui.prooftree;

<<<<<<< HEAD
=======
import java.awt.BorderLayout;
import java.awt.Color;
import java.awt.Component;
import java.awt.Font;
import java.awt.Toolkit;
import java.awt.event.ActionEvent;
import java.awt.event.ActionListener;
import java.awt.event.InputEvent;
import java.awt.event.KeyEvent;
import java.awt.event.MouseAdapter;
import java.awt.event.MouseEvent;
import java.awt.event.MouseListener;
import java.util.*;

import javax.swing.Icon;
import javax.swing.JComponent;
import javax.swing.JPanel;
import javax.swing.JPopupMenu;
import javax.swing.JScrollPane;
import javax.swing.JTree;
import javax.swing.KeyStroke;
import javax.swing.ToolTipManager;
import javax.swing.UIManager;
import javax.swing.event.TreeSelectionEvent;
import javax.swing.event.TreeSelectionListener;
import javax.swing.plaf.TreeUI;
import javax.swing.plaf.basic.BasicTreeUI;
import javax.swing.plaf.metal.MetalTreeUI;
import javax.swing.tree.DefaultMutableTreeNode;
import javax.swing.tree.DefaultTreeCellRenderer;
import javax.swing.tree.DefaultTreeModel;
import javax.swing.tree.TreeCellRenderer;
import javax.swing.tree.TreeNode;
import javax.swing.tree.TreePath;
import javax.swing.tree.TreeSelectionModel;

import org.key_project.util.collection.ImmutableList;
import org.key_project.util.collection.ImmutableSLList;

>>>>>>> eee2d444
import de.uka.ilkd.key.control.AutoModeListener;
import de.uka.ilkd.key.core.KeYMediator;
import de.uka.ilkd.key.core.KeYSelectionEvent;
import de.uka.ilkd.key.core.KeYSelectionListener;
import de.uka.ilkd.key.gui.GUIListener;
import de.uka.ilkd.key.gui.MainWindowTabbedPane;
import de.uka.ilkd.key.gui.NodeInfoVisualizer;
import de.uka.ilkd.key.gui.NodeInfoVisualizerListener;
import de.uka.ilkd.key.gui.colors.ColorSettings;
import de.uka.ilkd.key.gui.configuration.Config;
import de.uka.ilkd.key.gui.configuration.ConfigChangeEvent;
import de.uka.ilkd.key.gui.configuration.ConfigChangeListener;
import de.uka.ilkd.key.gui.extension.api.KeYGuiExtension;
import de.uka.ilkd.key.gui.extension.api.TabPanel;
import de.uka.ilkd.key.gui.extension.impl.KeYGuiExtensionFacade;
import de.uka.ilkd.key.gui.fonticons.IconFactory;
import de.uka.ilkd.key.gui.nodeviews.TacletInfoToggle;
import de.uka.ilkd.key.proof.*;
import de.uka.ilkd.key.util.Debug;
import org.key_project.util.collection.ImmutableList;
import org.key_project.util.collection.ImmutableSLList;

import javax.swing.*;
import javax.swing.event.TreeSelectionEvent;
import javax.swing.event.TreeSelectionListener;
import javax.swing.plaf.TreeUI;
import javax.swing.plaf.basic.BasicTreeUI;
import javax.swing.plaf.metal.MetalTreeUI;
import javax.swing.tree.*;
import java.awt.*;
import java.awt.event.*;
import java.util.List;
import java.util.*;

public class ProofTreeView extends JPanel implements TabPanel {

    public static final ColorSettings.ColorProperty GRAY_COLOR =
            ColorSettings.define("[proofTree]gray", "", Color.DARK_GRAY);
    public static final ColorSettings.ColorProperty BISQUE_COLOR =
            ColorSettings.define("[proofTree]bisque", "", new Color(240, 228, 196));
    public static final ColorSettings.ColorProperty LIGHT_BLUE_COLOR =
            ColorSettings.define("[proofTree]lightBlue", "", new Color(230, 254, 255));
    public static final ColorSettings.ColorProperty DARK_BLUE_COLOR =
            ColorSettings.define("[proofTree]darkBlue", "", new Color(31, 77, 153));
    public static final ColorSettings.ColorProperty DARK_GREEN_COLOR =
            ColorSettings.define("[proofTree]darkGreen", "", new Color(0, 128, 51));
    public static final ColorSettings.ColorProperty DARK_RED_COLOR =
            ColorSettings.define("[proofTree]darkRed", "", new Color(191, 0, 0));
    public static final ColorSettings.ColorProperty PINK_COLOR =
            ColorSettings.define("[proofTree]pink", "", new Color(255, 0, 240));
    public static final ColorSettings.ColorProperty ORANGE_COLOR =
            ColorSettings.define("[proofTree]orange", "", new Color(255, 140, 0));

    /**
     * KeYStroke for the search panel: STRG+SHIFT+F
     */
    public final static KeyStroke searchKeyStroke = KeyStroke.getKeyStroke(KeyEvent.VK_F,
            java.awt.event.InputEvent.CTRL_DOWN_MASK
                    | java.awt.event.InputEvent.SHIFT_DOWN_MASK
                    | Toolkit.getDefaultToolkit().getMenuShortcutKeyMask());

    private static final long serialVersionUID = 3732875161168302809L;
    // Taclet info can be shown for inner nodes.
    public final TacletInfoToggle tacletInfoToggle = new TacletInfoToggle();

    private ProofTreePopupFactory proofTreePopupFactory = new ProofTreePopupFactory();


    /**
     * The JTree that is used for actual display and interaction
     */
    final JTree delegateView;

    /**
     * the model that is displayed by the delegateView
     */
    GUIProofTreeModel delegateModel;

    /**
     * the mediator is stored here
     */
    private KeYMediator mediator;
    private WeakHashMap<Proof, GUIProofTreeModel> models = new WeakHashMap<Proof, GUIProofTreeModel>(20);
    /**
     * the proof this view shows
     */
    private Proof proof;
    /**
     * the expansion state of the proof tree
     */
    private ProofTreeExpansionState expansionState;
    /**
     * listener
     */
    private GUIProofTreeProofListener proofListener;
    private GUITreeSelectionListener treeSelectionListener;
    private GUIProofTreeGUIListener guiListener;

    /**
     * Updates relevant nodes in the proof tree whenever a {@link NodeInfoVisualizer}
     * is opened or closed.
     */
    private NodeInfoVisualizerListener nodeInfoVisListener = new NodeInfoVisualizerListener() {

        @Override
        public void visualizerUnregistered(NodeInfoVisualizer vis) {
            if (vis.getNode().proof() != null
                    && !vis.getNode().proof().isDisposed()
                    && vis.getNode().proof() == proof) {
                delegateModel.updateTree(vis.getNode());
            }
        }

        @Override
        public void visualizerRegistered(NodeInfoVisualizer vis) {
            delegateModel.updateTree(vis.getNode());
        }
    };

    private ConfigChangeListener configChangeListener = new ConfigChangeListener() {
        @Override
        public void configChanged(ConfigChangeEvent e) {
            setProofTreeFont();
        }
    };
    /**
     * Roots of subtrees containing all nodes to which rules have been
     * applied; this is used when auto mode is active
     */
    private ImmutableList<Node> modifiedSubtrees = null;
    private HashSet<Node> modifiedSubtreesCache = null;
    /**
     * the search dialog
     */
    private ProofTreeSearchBar proofTreeSearchPanel;
    private int iconHeight = 12;

    /**
     * creates a new proof tree
     */
    public ProofTreeView(KeYMediator m) {
        this();
        setMediator(m);
    }

    /**
     * creates a new proof tree
     */
    public ProofTreeView() {
        proofListener = new GUIProofTreeProofListener();
        guiListener = new GUIProofTreeGUIListener();
        delegateView = new JTree(
                new DefaultMutableTreeNode("No proof loaded")) {
            private static final long serialVersionUID = 6555955929759162324L;

            @Override
            public void setFont(Font font) {
                iconHeight = font.getSize();
                super.setFont(font);
            }

            @Override
            public void updateUI() {
                super.updateUI();
                /* we want plus/minus signs to expand/collapse tree nodes */
                final TreeUI ui = getUI();
                if (ui instanceof BasicTreeUI) {
                    final BasicTreeUI treeUI = (BasicTreeUI) ui;
                    treeUI.setExpandedIcon(IconFactory.expandedIcon(iconHeight));
                    treeUI.setCollapsedIcon(IconFactory.collapsedIcon(iconHeight));
                }
                if (ui instanceof CacheLessMetalTreeUI) {
                    ((CacheLessMetalTreeUI) ui).clearDrawingCache();
                }
            }
        };
        iconHeight = delegateView.getFontMetrics(delegateView.getFont()).getHeight();
        delegateView.setUI(new CacheLessMetalTreeUI());

        delegateView.getInputMap(JComponent.WHEN_FOCUSED).getParent()
                .remove(KeyStroke.getKeyStroke(KeyEvent.VK_UP, InputEvent.CTRL_MASK));
        delegateView.getInputMap(JComponent.WHEN_FOCUSED).getParent()
                .remove(KeyStroke.getKeyStroke(KeyEvent.VK_DOWN, InputEvent.CTRL_MASK));

        delegateView.setInvokesStopCellEditing(true);
        delegateView.getSelectionModel()
                .setSelectionMode(TreeSelectionModel.SINGLE_TREE_SELECTION);
        treeSelectionListener = new GUITreeSelectionListener();
        delegateView.addTreeSelectionListener(treeSelectionListener);
        delegateView.setScrollsOnExpand(true);
        ToolTipManager.sharedInstance().registerComponent(delegateView);

        MouseListener ml = new MouseAdapter() {
            @Override
            public void mousePressed(MouseEvent e) {
                if (e.isPopupTrigger()) {
                    TreePath selPath = delegateView.getPathForLocation
                            (e.getX(), e.getY());
                    if (selPath != null && (selPath.getLastPathComponent()
                            instanceof GUIProofTreeNode ||
                            selPath.getLastPathComponent() instanceof
                                    GUIBranchNode)) {
                        delegateView.setSelectionPath(selPath);
                        JPopupMenu popup = proofTreePopupFactory.create(
                                ProofTreeView.this, selPath);
                        popup.show(e.getComponent(), e.getX(), e.getY());
                    }
                }
            }

            @Override
            public void mouseReleased(MouseEvent e) {
                mousePressed(e);
            }
        };

        delegateView.addMouseListener(ml);

        NodeInfoVisualizer.addListener(nodeInfoVisListener);
        Config.DEFAULT.addConfigChangeListener(configChangeListener);

        setProofTreeFont();

        // this only has an effect if the row height is set to a constant (see setProofTreeFont())
        delegateView.setLargeModel(true);

        setLayout(new BorderLayout());

        JPanel bottomPanel = new JPanel();
        bottomPanel.setLayout(new BorderLayout());
        bottomPanel.add(tacletInfoToggle, BorderLayout.NORTH);
        proofTreeSearchPanel = new ProofTreeSearchBar(this);
        bottomPanel.add(proofTreeSearchPanel, BorderLayout.SOUTH);

        add(new JScrollPane(delegateView), BorderLayout.CENTER);
        add(bottomPanel, BorderLayout.SOUTH);

        layoutKeYComponent();

        final ActionListener keyboardAction = (ActionEvent e) ->
                showSearchPanel();

        registerKeyboardAction(keyboardAction,
                searchKeyStroke,
                JComponent.WHEN_ANCESTOR_OF_FOCUSED_COMPONENT);

        KeYGuiExtensionFacade.installKeyboardShortcuts(mediator, this,
                KeYGuiExtension.KeyboardShortcuts.PROOF_TREE_VIEW);
    }

    @Override
    protected void finalize() throws Throwable {
        super.finalize();
        Config.DEFAULT.removeConfigChangeListener(configChangeListener);
        NodeInfoVisualizer.removeListener(nodeInfoVisListener);
    }

    private void setProofTreeFont() {
        Font myFont = UIManager.getFont(Config.KEY_FONT_PROOF_TREE);

        /* We set a constant row height for all rows. This increases the performance of JTree,
         * since this way it does have to not calculate the height of each individual row by its
         * content. This is a reasonable optimization since variable row heights are not needed in
         * our case. The greatest benefit is observable when collapsing large branches. */
        int rowHeight = delegateView.getFontMetrics(delegateView.getFont()).getHeight();

        if (myFont != null) {
            rowHeight = delegateView.getFontMetrics(myFont).getHeight();
            // set row height before changing the font (since the latter repaints the component)
            delegateView.setRowHeight(rowHeight);

            delegateView.setFont(myFont);
        } else {
            Debug.out("KEY-PROOF_TREE_FONT not available, " +
                    "use standard font.");
            delegateView.setRowHeight(rowHeight);
        }
    }

    private final ProofRenderer renderer = new ProofRenderer();

    public ProofRenderer getRenderer() {
        return renderer;
    }

    /**
     * layout the component
     */
    protected void layoutKeYComponent() {
        delegateView.setBackground(Color.white);
        delegateView.setCellRenderer(renderer);
        delegateView.putClientProperty("JTree.lineStyle", "Angled");
        delegateView.setVisible(true);
    }

    /**
     * returns the mediator to communicate with the model
     *
     * @return the mediator to communicate with the model
     */
    public KeYMediator getMediator() {
        return mediator;
    }

    /**
     * sets the mediator to communicate with the model
     */
    private void setMediator(KeYMediator m) {
        assert m != null;
        if (mediator != null) {
            unregister();
        }
        mediator = m;
        register();

        Proof selProof = mediator.getSelectedProof();
        if (selProof != null) {
            setProof(selProof);
        }
    }

    private void register() {
        mediator.addKeYSelectionListener(proofListener);
        // This method delegates the request only to the UserInterfaceControl which implements the functionality.
        // No functionality is allowed in this method body!
        mediator.getUI().getProofControl().addAutoModeListener(proofListener);
        mediator.addGUIListener(guiListener);
    }

    private void unregister() {
        mediator.removeKeYSelectionListener(proofListener);
        // This method delegates the request only to the UserInterfaceControl which implements the functionality.
        // No functionality is allowed in this method body!
        mediator.getUI().getProofControl().removeAutoModeListener(proofListener);
        mediator.removeGUIListener(guiListener);
    }

    public boolean selectAbove() {
        return selectRelative(+1);
    }
    public boolean selectBelow() {
        return selectRelative(-1);
    }

    private boolean selectRelative(int i) {
        TreePath path = delegateView.getSelectionPath();
        int row = delegateView.getRowForPath(path);
        TreePath newPath = delegateView.getPathForRow(row-i);
        if (newPath != null) {
            delegateView.setSelectionPath(newPath);
            return true;
        }
        return false;
    }


    // This method is probably responsible for #1509.
    // It deregisters the component from mediator and other services.
    // This is bad since the docking framework may detach and reattach
    // components during the runtime.
//    @Override
//    public void removeNotify() {
//        unregister();
//        try {
//            delegateModel.unregister();
//        } catch (NullPointerException e) {
//            Debug.out("Exception thrown by class ProofTreeView at unregister()");
//        }
//        super.removeNotify();
//    }

    /**
     * sets up the proof tree view if a proof has been loaded
     *
     * @param p the Proof that has been loaded
     */
    private void setProof(Proof p) {
        if (delegateModel != null) {
            expansionState.disconnect();
            delegateModel.setExpansionState(expansionState.copyState());
            delegateModel.storeSelection(delegateView.getSelectionPath());
            delegateModel.unregister();
            delegateModel.removeTreeModelListener(proofTreeSearchPanel);
        }

        if (proof != null && !proof.isDisposed()) {
            proof.removeRuleAppListener(proofListener);
        }
        proof = p;
        if (proof != null) {
            proof.addRuleAppListener(proofListener);
        }

        if (proof != null) {
            delegateModel = models.get(p);
            if (delegateModel == null) {
                delegateModel = new GUIProofTreeModel(p);
                models.put(p, delegateModel);
            }
            delegateModel.addTreeModelListener(proofTreeSearchPanel);
            delegateModel.register();
            delegateView.setModel(delegateModel);
            expansionState = new ProofTreeExpansionState(delegateView,
                                                         delegateModel.getExpansionState());
            delegateView.expandRow(0);
            delegateView.setSelectionPath(delegateModel.getSelection());
            delegateView.scrollPathToVisible(delegateModel.getSelection());
        } else {
            delegateModel = null;
            delegateView.setModel(new DefaultTreeModel(new DefaultMutableTreeNode("No proof loaded.")));
            expansionState = null;
        }
        proofTreeSearchPanel.reset();
    }

    public void removeProofs(Proof[] ps) {
        for (final Proof p : ps) {
            models.remove(p);
            mediator.getCurrentlyOpenedProofs().removeElement(p);
        }
    }

    /**
     * moves the scope of the tree view to the given node so that it
     * is visible
     */
    public void makeNodeVisible(Node n) {
        if (n == null) {
            return;
        }

        final GUIAbstractTreeNode node = delegateModel.getProofTreeNode(n);
        if (node == null) {
            return;
        }

        TreeNode[] obs = node.getPath();
        TreePath tp = new TreePath(obs);
        treeSelectionListener.ignoreChange = true;
        delegateView.getSelectionModel().setSelectionPath(tp);
        delegateView.scrollPathToVisible(tp);
        delegateView.validate();
        treeSelectionListener.ignoreChange = false;
    }

    protected void makeNodeExpanded(Node n) {
        GUIAbstractTreeNode node = delegateModel.getProofTreeNode(n);
        if (node == null) {
            return;
        }
        TreeNode[] obs = node.getPath();
        TreePath tp = new TreePath(obs);
        delegateView.makeVisible(tp);
    }

    /**
     * Collapse all subtrees that are closed
     */
    protected void collapseClosedNodes() {
        collapseClosedNodesHelp(new TreePath(delegateModel.getRoot()));
    }

    private void collapseClosedNodesHelp(TreePath path) {
        if (!delegateView.isExpanded(path)) {
            return;
        }

        Object node = path.getLastPathComponent();

        if (node instanceof GUIBranchNode &&
                ((GUIBranchNode) node).getNode().isClosed()) {
            delegateView.collapsePath(path);
            return;
        }

        for (int count = delegateModel.getChildCount(node), i = 0;
             i < count;
             i++) {
            Object child = delegateModel.getChild(node, i);
            if (!delegateModel.isLeaf(child)) {
                collapseClosedNodesHelp(path.pathByAddingChild(child));
            }
        }
    }

    /**
     * Collapse all branches which are not below <tt>path</tt>
     */
    protected void collapseOthers(TreePath path) {
        collapseOthersHelp(new TreePath(delegateModel.getRoot()), path);
    }

    private void collapseOthersHelp(TreePath start, TreePath stop) {
        if (!delegateView.isExpanded(start) || start.equals(stop)) {
            return;
        }

        Object node = start.getLastPathComponent();

        if (node instanceof GUIBranchNode &&
                !start.isDescendant(stop)) {
            delegateView.collapsePath(start);
            return;
        }

        for (int count = delegateModel.getChildCount(node), i = 0;
             i < count;
             i++) {
            Object child = delegateModel.getChild(node, i);
            if (!delegateModel.isLeaf(child)) {
                collapseOthersHelp(start.pathByAddingChild(child), stop);
            }
        }
    }

    /**
     * Selects the given Branchnode in the ProofTreeView and displays the
     * first child in the main view.
     */
    void selectBranchNode(GUIBranchNode node) {
        if (node == null) {
            return;
        }
        proofListener.ignoreNodeSelectionChange = true;
        mediator.getSelectionModel().setSelectedNode(
                node.getNode());
        proofListener.ignoreNodeSelectionChange = false;
        TreePath tp = new TreePath(node.getPath());
        treeSelectionListener.ignoreChange = true;
        delegateView.getSelectionModel().setSelectionPath(tp);
        delegateView.scrollPathToVisible(tp);
        delegateView.validate();
        treeSelectionListener.ignoreChange = false;

        delegateModel.storeSelection(delegateView.getSelectionPath());

    }

    /**
     * In auto mode, add a node which has been modified in a way
     * leading to structural changes of the proof tree
     */
    private void addModifiedNode(Node p_node) {
        if (modifiedSubtrees == null) {
            return;
        }

        try {
            if (!modifiedSubtrees.isEmpty()) {
                Node n = p_node;
                while (true) {
                    if (modifiedSubtreesCache.contains(n)) {
                        return;
                    }
                    if (n.root()) {
                        break;
                    }
                    n = n.parent();
                }
            }

            modifiedSubtrees = modifiedSubtrees.prepend(p_node);
        } finally {
            modifiedSubtreesCache.add(p_node);
        }
    }

    public void showSearchPanel() {
        proofTreeSearchPanel.setVisible(true);
    }

    @Override
    public String getTitle() {
        return "Proof";
    }

    @Override
    public Icon getIcon() {
        return IconFactory.PROOF_TREE.get(MainWindowTabbedPane.TAB_ICON_SIZE);
    }

    @Override
    public JComponent getComponent() {
        return this;
    }

    public GUIProofTreeModel getDelegateModel() {
        return delegateModel;
    }
    // INNER CLASSES

    // to prevent memory leaks
    private static class CacheLessMetalTreeUI extends MetalTreeUI {

        public void clearDrawingCache() {
            drawingCache.clear();
        }
    }

    // listens to gui events
    class GUIProofTreeGUIListener implements GUIListener,
            java.io.Serializable {

        private static final long serialVersionUID = 4224100114740308297L;

        /**
         * invoked if a frame that wants modal access is opened
         */
        @Override
        public void modalDialogOpened(EventObject e) {
            delegateView.setEnabled(false);
        }

        /**
         * invoked if a frame that wants modal access is closed
         */
        @Override
        public void modalDialogClosed(EventObject e) {
            delegateView.setEnabled(true);
        }

        @Override
        public void shutDown(EventObject e) {

        }
    }

    class GUIProofTreeProofListener implements AutoModeListener,
            RuleAppListener,
            KeYSelectionListener {

        // hack to select Nodes without changing the selection of delegateView
        public boolean ignoreNodeSelectionChange = false;
        /**
         * node of the last known current goal
         */
        private Node lastGoalNode;

        /**
         * makes selected node visible of lastGoalNode
         */
        public void makeSelectedNodeVisible(Node selectedNode) {
            if (selectedNode != null) {
                if (proof != selectedNode.proof()) {
                    return;
                }
                lastGoalNode = selectedNode;
            }

            makeNodeVisible(lastGoalNode);
            delegateView.validate();
        }

        /**
         * focused node has changed
         */
        @Override
        public void selectedNodeChanged(KeYSelectionEvent e) {
            if (!ignoreNodeSelectionChange) {
                makeSelectedNodeVisible(mediator.getSelectedNode());
            }
        }

        /**
         * the selected proof has changed (e.g. a new proof has been
         * loaded)
         */
        @Override
        public void selectedProofChanged(KeYSelectionEvent e) {
            Debug.out("ProofTreeView: initialize with new proof");
            lastGoalNode = null;
            setProof(e.getSource().getSelectedProof());
            delegateView.validate();
        }

        /**
         * invoked if automatic application of rules has started
         */
        @Override
        public void autoModeStarted(ProofEvent e) {
            modifiedSubtrees = ImmutableSLList.<Node>nil();
            modifiedSubtreesCache = new LinkedHashSet<Node>();
            if (delegateModel == null) {
                Debug.out("delegateModel is null");
                return;
            }
            if (delegateModel.isAttentive()) {
                mediator.removeKeYSelectionListener(proofListener);
            }
            delegateModel.setAttentive(false);
        }

        /**
         * invoked if automatic application of rules has stopped
         */
        @Override
        public void autoModeStopped(ProofEvent e) {
            if (mediator.getSelectedProof() == null) {
                return; // no proof (yet)
            }
            delegateView.removeTreeSelectionListener(treeSelectionListener);
            if (delegateModel == null) {
                setProof(mediator.getSelectedProof());
            } else if (modifiedSubtrees != null) {
                for (final Node n : modifiedSubtrees) {
                    delegateModel.updateTree(n);
                }
            }
            if (!delegateModel.isAttentive()) {
                delegateModel.setAttentive(true);
                mediator.addKeYSelectionListener(proofListener);
            }
            makeSelectedNodeVisible(mediator.getSelectedNode());
            delegateView.addTreeSelectionListener(treeSelectionListener);
            delegateView.validate();
            modifiedSubtrees = null;
            modifiedSubtreesCache = null;
        }


        /**
         * invoked when a rule has been applied
         */
        @Override
        public void ruleApplied(ProofEvent e) {
            addModifiedNode(e.getRuleAppInfo().getOriginalNode());
        }


    }

    class GUITreeSelectionListener implements TreeSelectionListener,
            java.io.Serializable {
        /**
         *
         */
        private static final long serialVersionUID = 1417544836006726419L;
        // hack to reduce duplicated repaints
        public boolean ignoreChange = false;

        @Override
        public void valueChanged(TreeSelectionEvent e) {
            if (ignoreChange) {
                return;
            }
            if (e.getNewLeadSelectionPath() == null) {
                return;
            }
            // catching ClassCastException occurring when clicking on
            // "No proof loaded"
            if (!(e.getNewLeadSelectionPath().
                    getLastPathComponent() instanceof GUIAbstractTreeNode)) {
                return;
            }

            TreePath newTP = e.getNewLeadSelectionPath();
            delegateModel.storeSelection(newTP);


            GUIAbstractTreeNode treeNode =
                    ((GUIAbstractTreeNode) e.getNewLeadSelectionPath().
                            getLastPathComponent());
            if (treeNode instanceof GUIBranchNode) {
                selectBranchNode((GUIBranchNode) treeNode);
            } else {
                Node node = treeNode.getNode();
                Goal selected = proof.getGoal(node);
                if (selected != null) {
                    mediator.goalChosen(selected);
                } else {
                    mediator.nonGoalNodeChosen(node);
                }
            }

            // catching NullPointerException occurring when renaming root node
            if (treeNode instanceof GUIBranchNode && treeNode
                    .getNode().parent() != null) {
                delegateView.setEditable(true);
            } else {
                delegateView.setEditable(false);
            }
        }
    }


<<<<<<< HEAD

    public class ProofRenderer extends DefaultTreeCellRenderer implements TreeCellRenderer {
        private List<Styler<GUIAbstractTreeNode>> stylers = new LinkedList<>();
        private Icon keyHole20x20 = IconFactory.keyHole(iconHeight, iconHeight);
=======
        /**
         *
         */
        private static final long serialVersionUID = -4990023575036168279L;
>>>>>>> eee2d444

        public ProofRenderer() {
            stylers.add(this::checkNotes);
            stylers.add(this::closedGoal);
            stylers.add(this::oneStepSimplification);
            stylers.add(this::renderNonLeaf);
            stylers.add(this::renderLeaf);

        }

        public void add(Styler<GUIAbstractTreeNode> guiAbstractTreeNodeStyler) {
            stylers.add(0, guiAbstractTreeNodeStyler);
        }


        private void closedGoal(Style style, GUIAbstractTreeNode treeNode) {
            try {
                GUIBranchNode node = ((GUIBranchNode) treeNode);
                if (node.isClosed()) {
                    // all goals below this node are closed
                    style.setIcon(IconFactory.provedFolderIcon(iconHeight));
                } else {
                    // Find leaf goal for node and check whether this is a linked goal.

                    // DS: This marks all "folder" nodes as linked that have
                    //     at least one linked child. Check whether this is
                    //     an acceptable behavior.
                    class FindGoalVisitor implements ProofVisitor {
                        private boolean isLinked = false;

                        public boolean isLinked() {
                            return this.isLinked;
                        }

                        @Override
                        public void visit(Proof proof, Node visitedNode) {
                            Goal g;
                            if ((g = proof.getGoal(visitedNode)) != null &&
                                    g.isLinked()) {
                                this.isLinked = true;
                            }
                        }
                    }
                    FindGoalVisitor v = new FindGoalVisitor();
                    proof.breadthFirstSearch(node.getNode(), v);
                    if (v.isLinked()) {
                        style.setIcon(IconFactory.linkedFolderIcon(iconHeight));
                    }
                }
            } catch (ClassCastException e) {

            }
        }

        private void renderLeaf(Style style, GUIAbstractTreeNode node) {
            try {
                if (!node.isLeaf()) return;
                Node leaf = node.getNode();
                Goal goal = proof.getGoal(leaf);
                if (goal == null || leaf.isClosed()) {
                    style.setForeground(DARK_GREEN_COLOR.get(), true);
                    style.setIcon(IconFactory.keyHoleClosed(iconHeight));
                    ProofTreeView.this.setToolTipText("Closed Goal");
                    style.setTooltip("A closed goal");
                } else if (goal.isLinked()) {
                    style.setForeground(PINK_COLOR.get());
                    style.setIcon(IconFactory.keyHoleLinked(20, 20));
                    ProofTreeView.this.setToolTipText("Linked Goal");
                    style.setTooltip("Linked goal - no automatic rule application");
                } else if (!goal.isAutomatic()) {
                    style.setForeground(ORANGE_COLOR.get());
                    style.setIcon(IconFactory.keyHoleInteractive(20, 20));
                    ProofTreeView.this.setToolTipText("Disabled Goal");
                    style.setTooltip("Interactive goal - no automatic rule application");
                } else {
                    style.setForeground(DARK_RED_COLOR.get(), true);
                    style.setIcon(keyHole20x20);
                    ProofTreeView.this.setToolTipText("Open Goal");
                    style.setTooltip("An open goal");
                }
            } catch (ClassCastException ignored) {
            }
        }

        private void renderNonLeaf(Style style, GUIAbstractTreeNode treeNode) {
            Node node = treeNode.getNode();
            style.setForeground(Color.black);
            String tooltipText = "An inner node of the proof";
            final String notes = node.getNodeInfo().getNotes();

            if (notes != null) {
                tooltipText += ".\nNotes: " + notes;
            }

            Icon defaultIcon;
                if (NodeInfoVisualizer.hasInstances(node)) {
                    defaultIcon = IconFactory.WINDOW_ICON.get();
                } else if (notes != null) {
                defaultIcon = IconFactory.editFile(16);
            } else if (node.getNodeInfo().getInteractiveRuleApplication()) {
                defaultIcon = IconFactory.interactiveAppLogo(16);
            } else if (node.getNodeInfo().getScriptRuleApplication()) {
                defaultIcon = IconFactory.scriptAppLogo(16);
            } else {
                defaultIcon = null;
            }

            boolean isBranch = false;
            final Node child = treeNode.findChild(node);
            if (child != null && child.getNodeInfo().getBranchLabel() != null) {
                isBranch = true;
                style.setText(style.getText() + ": " + child.getNodeInfo().getBranchLabel());
            }
            if (isBranch && node.childrenCount() > 1) {
                defaultIcon = getOpenIcon();
                tooltipText = "A branch node with all children hidden";
            }
            style.setIcon(defaultIcon);
            style.setTooltip(tooltipText);
        }

        private void checkNotes(Style style, GUIAbstractTreeNode treeNode) {
            Node node = treeNode.getNode();
            if (node.getNodeInfo().getNotes() != null) {
                //style.setBackgroundNonSelectionColor(ORANGE_COLOR);
            } else {
                if (node.getNodeInfo().getActiveStatement() != null) {
                    //style.setBackgroundNonSelectionColor(LIGHT_BLUE_COLOR);
                } else {
                    //style.setBackgroundNonSelectionColor(Color.white);
                }
            }
        }


        private void oneStepSimplification(Style style, GUIAbstractTreeNode node) {
            try {
                GUIOneStepChildTreeNode n = (GUIOneStepChildTreeNode) node;
                style.setForeground(GRAY_COLOR.get());
                style.setIcon(IconFactory.oneStepSimplifier(16));
                style.setText(node.toString());
            } catch (ClassCastException ignore) {
            }
        }

        @Override
        public Component getTreeCellRendererComponent(JTree tree, Object value, boolean sel,
                                                      boolean expanded, boolean leaf, int row,
                                                      boolean hasFocus) {
            if (proof == null) {
                // print dummy tree;
                return super.getTreeCellRendererComponent(tree, value, sel,
                        expanded, leaf, row, hasFocus);
            }

            super.getTreeCellRendererComponent(tree, value, sel, expanded, leaf, row, hasFocus);

            Style style = new Style();
            style.setForeground(getForeground());
            style.setBackground(getBackground());
            style.setBorder(Color.WHITE);
            style.setFontStyle(0);
            style.setTooltip("");
            style.setIcon(null);

            stylers.forEach(it -> it.style(style, (GUIAbstractTreeNode) value));

            setForeground(style.getForeground());
            setBackground(style.getBackground());
            if (style.getBorder() != null) {
                setBorder(BorderFactory.createLineBorder(style.getBorder()));
            } else {
                //set default
                setBorder(BorderFactory.createLineBorder(Color.WHITE));
            }


            setFont(getFont().deriveFont(style.getFontStyle()));
            setToolTipText(style.getTooltip());
            setIcon(style.getIcon());

            return this;

            /*if (value instanceof GUIBranchNode) {
                return getTreeCellRendererComponent(tree, (GUIBranchNode) value,
                        selected, expanded, leaf, row, hasFocus);
            } else if (value instanceof GUIOneStepChildTreeNode) {
                return getTreeCellRendererComponent(tree, (GUIOneStepChildTreeNode) value,
                        selected, expanded, leaf, row, hasFocus);
            } else {
                // now GUIProofTreeNode / GUIOneStepSimpTreeNode
                Node node = ((GUIAbstractTreeNode) value).getNode();
                String nodeText = node.serialNr() + ":" + node.name();
                boolean isBranch = false;
                {
                    final Node child = ((GUIAbstractTreeNode) value).findChild(node);
                    if (child != null && child.getNodeInfo()
                            .getBranchLabel() != null) {
                        isBranch = true;
                        nodeText += ": " + child.getNodeInfo().getBranchLabel();
                    }
                }

                DefaultTreeCellRenderer renderer =
                        (DefaultTreeCellRenderer) super.getTreeCellRendererComponent(
                                tree, nodeText, selected, expanded, leaf, row, hasFocus);


                if (node.leaf()) {
                    renderLeaf(node, renderer);
                } else {
                    renderNonLeaf(node, renderer, isBranch);
                }

                if (selected) {
                    renderer.setBackground(DARK_BLUE_COLOR);
                }
                return renderer;

               */
        }
    }


    public ProofTreePopupFactory getProofTreePopupFactory() {
        return proofTreePopupFactory;
    }
}<|MERGE_RESOLUTION|>--- conflicted
+++ resolved
@@ -13,8 +13,6 @@
 
 package de.uka.ilkd.key.gui.prooftree;
 
-<<<<<<< HEAD
-=======
 import java.awt.BorderLayout;
 import java.awt.Color;
 import java.awt.Component;
@@ -54,7 +52,6 @@
 import org.key_project.util.collection.ImmutableList;
 import org.key_project.util.collection.ImmutableSLList;
 
->>>>>>> eee2d444
 import de.uka.ilkd.key.control.AutoModeListener;
 import de.uka.ilkd.key.core.KeYMediator;
 import de.uka.ilkd.key.core.KeYSelectionEvent;
@@ -840,17 +837,9 @@
     }
 
 
-<<<<<<< HEAD
 
     public class ProofRenderer extends DefaultTreeCellRenderer implements TreeCellRenderer {
         private List<Styler<GUIAbstractTreeNode>> stylers = new LinkedList<>();
-        private Icon keyHole20x20 = IconFactory.keyHole(iconHeight, iconHeight);
-=======
-        /**
-         *
-         */
-        private static final long serialVersionUID = -4990023575036168279L;
->>>>>>> eee2d444
 
         public ProofRenderer() {
             stylers.add(this::checkNotes);
