--- conflicted
+++ resolved
@@ -22,13 +22,7 @@
 import de.uka.ilkd.key.gui.configuration.Config;
 import de.uka.ilkd.key.gui.configuration.ConfigChangeEvent;
 import de.uka.ilkd.key.gui.configuration.ConfigChangeListener;
-import de.uka.ilkd.key.gui.extension.api.ContextMenuKind;
 import de.uka.ilkd.key.gui.extension.api.KeYGuiExtension;
-<<<<<<< HEAD
-import de.uka.ilkd.key.gui.extension.api.TabPanel;
-=======
-import de.uka.ilkd.key.gui.extension.impl.KeYGuiExtensionFacade;
->>>>>>> 26aa7487
 import de.uka.ilkd.key.gui.fonticons.KeYIcons;
 import de.uka.ilkd.key.gui.nodeviews.TacletInfoToggle;
 import de.uka.ilkd.key.gui.notification.events.GeneralInformationEvent;
@@ -49,7 +43,6 @@
 import java.awt.*;
 import java.awt.event.*;
 import java.util.*;
-import java.util.List;
 
 public class ProofTreeView extends JPanel implements TabPanel {
 
@@ -172,7 +165,8 @@
                             selPath.getLastPathComponent() instanceof
                                     GUIBranchNode)) {
                         JPopupMenu popup = new ProofTreePopupMenu(selPath);
-                        popup.show(e.getComponent(), e.getX(), e.getY());
+                        popup.show(e.getComponent(),
+                                e.getX(), e.getY());
                     }
                 }
             }
