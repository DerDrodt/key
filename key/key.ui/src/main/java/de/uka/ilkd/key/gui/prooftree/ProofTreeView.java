--- conflicted
+++ resolved
@@ -785,7 +785,7 @@
     }
 
 
-  
+
     public class ProofRenderer extends DefaultTreeCellRenderer implements TreeCellRenderer {
         private List<Styler<GUIAbstractTreeNode>> stylers = new LinkedList<>();
         private Icon keyHole20x20 = IconFactory.keyHole(iconHeight, iconHeight);
@@ -887,10 +887,11 @@
                 if (NodeInfoVisualizer.hasInstances(node)) {
                     defaultIcon = IconFactory.WINDOW_ICON.get();
                 } else if (notes != null) {
-<<<<<<< HEAD
                 defaultIcon = IconFactory.editFile(16);
             } else if (node.getNodeInfo().getInteractiveRuleApplication()) {
                 defaultIcon = IconFactory.interactiveAppLogo(16);
+            } else if (node.getNodeInfo().getScriptRuleApplication()) {
+                defaultIcon = IconFactory.scriptAppLogo(16);
             } else {
                 defaultIcon = null;
             }
@@ -916,13 +917,6 @@
             } else {
                 if (node.getNodeInfo().getActiveStatement() != null) {
                     //style.setBackgroundNonSelectionColor(LIGHT_BLUE_COLOR);
-=======
-                    defaultIcon = IconFactory.editFile(16);
-                } else if (node.getNodeInfo().getInteractiveRuleApplication()) {
-                    defaultIcon = IconFactory.interactiveAppLogo(16);
-                } else if (node.getNodeInfo().getScriptRuleApplication()) {
-                    defaultIcon = IconFactory.scriptAppLogo(16);
->>>>>>> 3c51150e
                 } else {
                     //style.setBackgroundNonSelectionColor(Color.white);
                 }
