// This file is part of KeY - Integrated Deductive Software Design
//
// Copyright (C) 2001-2011 Universitaet Karlsruhe (TH), Germany
//                         Universitaet Koblenz-Landau, Germany
//                         Chalmers University of Technology, Sweden
// Copyright (C) 2011-2014 Karlsruhe Institute of Technology, Germany
//                         Technical University Darmstadt, Germany
//                         Chalmers University of Technology, Sweden
//
// The KeY system is protected by the GNU General
// Public License. See LICENSE.TXT for details.
//

package de.uka.ilkd.key.gui.prooftree;

import de.uka.ilkd.key.control.AutoModeListener;
import de.uka.ilkd.key.core.KeYMediator;
import de.uka.ilkd.key.core.KeYSelectionEvent;
import de.uka.ilkd.key.core.KeYSelectionListener;
import de.uka.ilkd.key.core.Main;
import de.uka.ilkd.key.gui.*;
import de.uka.ilkd.key.gui.colors.ColorSettings;
import de.uka.ilkd.key.gui.configuration.Config;
import de.uka.ilkd.key.gui.configuration.ConfigChangeListener;
import de.uka.ilkd.key.gui.extension.api.ContextMenuKind;
import de.uka.ilkd.key.gui.extension.api.DefaultContextMenuKind;
import de.uka.ilkd.key.gui.extension.api.KeYGuiExtension;
import de.uka.ilkd.key.gui.extension.api.TabPanel;
import de.uka.ilkd.key.gui.extension.impl.KeYGuiExtensionFacade;
<<<<<<< HEAD
import de.uka.ilkd.key.gui.fonticons.FontAwesomeSolid;
import de.uka.ilkd.key.gui.fonticons.IconFontSwing;
import de.uka.ilkd.key.gui.fonticons.KeYIcons;
=======
import de.uka.ilkd.key.gui.fonticons.IconFactory;
>>>>>>> fa0b37b9
import de.uka.ilkd.key.gui.nodeviews.TacletInfoToggle;
import de.uka.ilkd.key.gui.notification.events.GeneralInformationEvent;
import de.uka.ilkd.key.proof.*;
import de.uka.ilkd.key.settings.GeneralSettings;
import de.uka.ilkd.key.util.Debug;
import de.uka.ilkd.key.util.Pair;
import org.key_project.util.collection.ImmutableList;
import org.key_project.util.collection.ImmutableSLList;

import javax.swing.*;
import javax.swing.event.TreeSelectionEvent;
import javax.swing.event.TreeSelectionListener;
import javax.swing.plaf.TreeUI;
import javax.swing.plaf.basic.BasicTreeUI;
import javax.swing.plaf.metal.MetalTreeUI;
import javax.swing.tree.*;
import java.awt.*;
import java.awt.event.*;
import java.util.*;
import java.util.List;

<<<<<<< HEAD
public class ProofTreeView extends JPanel implements KeYGuiExtension, KeYGuiExtension.LeftPanel {

    public static final Color GRAY_COLOR = Color.DARK_GRAY;
    public static final Color BISQUE_COLOR = new Color(240, 228, 196);
    public static final Color LIGHT_BLUE_COLOR = new Color(230, 254, 255);
    public static final Color DARK_BLUE_COLOR = new Color(31, 77, 153);
    public static final Color DARK_GREEN_COLOR = new Color(0, 128, 51);
    public static final Color DARK_RED_COLOR = new Color(191, 0, 0);
    public static final Color PINK_COLOR = new Color(255, 0, 240);
    public static final Color ORANGE_COLOR = new Color(255, 140, 0);

    public static final Color DARK_TURQOUIS_COLOR = new Color(19, 110, 128);
    public static final Color DARK_PURPLE_COLOR = new Color(112, 17, 191);
    public static final Color LIGHT_PURPLE_COLOR = new Color(165, 146, 191);
=======
public class ProofTreeView extends JPanel implements TabPanel {

    public static final ColorSettings.ColorProperty GRAY_COLOR =
            ColorSettings.define("[proofTree]gray", "", Color.DARK_GRAY);
    public static final ColorSettings.ColorProperty BISQUE_COLOR =
            ColorSettings.define("[proofTree]bisque", "", new Color(240, 228, 196));
    public static final ColorSettings.ColorProperty LIGHT_BLUE_COLOR =
            ColorSettings.define("[proofTree]lightBlue", "", new Color(230, 254, 255));
    public static final ColorSettings.ColorProperty DARK_BLUE_COLOR =
            ColorSettings.define("[proofTree]darkBlue", "", new Color(31, 77, 153));
    public static final ColorSettings.ColorProperty DARK_GREEN_COLOR =
            ColorSettings.define("[proofTree]darkGreen", "", new Color(0, 128, 51));
    public static final ColorSettings.ColorProperty DARK_RED_COLOR =
            ColorSettings.define("[proofTree]darkRed", "", new Color(191, 0, 0));
    public static final ColorSettings.ColorProperty PINK_COLOR =
            ColorSettings.define("[proofTree]pink", "", new Color(255, 0, 240));
    public static final ColorSettings.ColorProperty ORANGE_COLOR =
            ColorSettings.define("[proofTree]orange", "", new Color(255, 140, 0));
>>>>>>> fa0b37b9
    /**
     * KeYStroke for the search panel: STRG+SHIFT+F
     */
    public final static KeyStroke searchKeyStroke = KeyStroke.getKeyStroke(KeyEvent.VK_F,
            java.awt.event.InputEvent.CTRL_DOWN_MASK
                    | java.awt.event.InputEvent.SHIFT_DOWN_MASK
                    | Toolkit.getDefaultToolkit().getMenuShortcutKeyMask());
    public static final Icon PROOF_ICON = IconFontSwing.buildIcon(FontAwesomeSolid.TREE, MainWindowTabbedPane.TAB_ICON_SIZE);
    private static final long serialVersionUID = 3732875161168302809L;
    // Taclet info can be shown for inner nodes.
    public final TacletInfoToggle tacletInfoToggle = new TacletInfoToggle();

    /**
     * The JTree that is used for actual display and interaction
     */
    final JTree delegateView;

    /**
     * the model that is displayed by the delegateView
     */
    GUIProofTreeModel delegateModel;

    /**
     * the mediator is stored here
     */
    private KeYMediator mediator;
    private WeakHashMap<Proof, GUIProofTreeModel> models = new WeakHashMap<Proof, GUIProofTreeModel>(20);
    /**
     * the proof this view shows
     */
    private Proof proof;
    /**
     * the expansion state of the proof tree
     */
    private ExpansionState expansionState;
    /**
     * listener
     */
    private GUIProofTreeProofListener proofListener;
    private GUITreeSelectionListener treeSelectionListener;
    private GUIProofTreeGUIListener guiListener;
    private ConfigChangeListener configChangeListener = e -> setProofTreeFont();
    /**
     * Roots of subtrees containing all nodes to which rules have been
     * applied; this is used when auto mode is active
     */
    private ImmutableList<Node> modifiedSubtrees = null;
    private HashSet<Node> modifiedSubtreesCache = null;
    /**
     * the search dialog
     */
    private ProofTreeSearchBar proofTreeSearchPanel;
    private int iconHeight = 12;

    /**
     * creates a new proof tree
     */
    public ProofTreeView(KeYMediator m) {
        this();
        setMediator(m);
    }

    /**
     * creates a new proof tree
     */
    public ProofTreeView() {
        proofListener = new GUIProofTreeProofListener();
        guiListener = new GUIProofTreeGUIListener();
        delegateView = new JTree(
                new DefaultMutableTreeNode("No proof loaded")) {
            private static final long serialVersionUID = 6555955929759162324L;

            @Override
<<<<<<< HEAD
=======
            public void setFont(Font font) {
                iconHeight = font.getSize();
                super.setFont(font);
            }

>>>>>>> fa0b37b9
            public void updateUI() {
                super.updateUI();
                /* we want plus/minus signs to expand/collapse tree nodes */
                final TreeUI ui = getUI();
                if (ui instanceof BasicTreeUI) {
                    final BasicTreeUI treeUI = (BasicTreeUI) ui;
                    treeUI.setExpandedIcon(IconFactory.expandedIcon(iconHeight));
                    treeUI.setCollapsedIcon(IconFactory.collapsedIcon(iconHeight));
                }
                if (ui instanceof CacheLessMetalTreeUI) {
                    ((CacheLessMetalTreeUI) ui).clearDrawingCache();
                }
            }
        };
        iconHeight = delegateView.getFontMetrics(delegateView.getFont()).getHeight();
        delegateView.setUI(new CacheLessMetalTreeUI());

        delegateView.getInputMap(JComponent.WHEN_FOCUSED).getParent().remove(KeyStroke.getKeyStroke(KeyEvent.VK_UP, InputEvent.CTRL_MASK));
        delegateView.getInputMap(JComponent.WHEN_FOCUSED).getParent().remove(KeyStroke.getKeyStroke(KeyEvent.VK_DOWN, InputEvent.CTRL_MASK));

        delegateView.setInvokesStopCellEditing(true);
        delegateView.getSelectionModel().setSelectionMode
                (TreeSelectionModel.SINGLE_TREE_SELECTION);
        treeSelectionListener = new GUITreeSelectionListener();
        delegateView.addTreeSelectionListener(treeSelectionListener);
        delegateView.setScrollsOnExpand(true);
        ToolTipManager.sharedInstance().registerComponent(delegateView);

        MouseListener ml = new MouseAdapter() {
            @Override
            public void mousePressed(MouseEvent e) {
                if (e.isPopupTrigger()) {
                    TreePath selPath = delegateView.getPathForLocation
                            (e.getX(), e.getY());
                    if (selPath != null && (selPath.getLastPathComponent()
                            instanceof GUIProofTreeNode ||
                            selPath.getLastPathComponent() instanceof
                                    GUIBranchNode)) {
                        JPopupMenu popup = new ProofTreePopupMenu(selPath);
                        popup.show(e.getComponent(),
                                e.getX(), e.getY());
                    }
                }
            }

            @Override
            public void mouseReleased(MouseEvent e) {
                mousePressed(e);
            }
        };

        delegateView.addMouseListener(ml);

        Config.DEFAULT.addConfigChangeListener(configChangeListener);

        setProofTreeFont();
        delegateView.setLargeModel(true);

        setLayout(new BorderLayout());

        JPanel bottomPanel = new JPanel();
        bottomPanel.setLayout(new BorderLayout());
        bottomPanel.add(tacletInfoToggle, BorderLayout.NORTH);
        proofTreeSearchPanel = new ProofTreeSearchBar(this);
        bottomPanel.add(proofTreeSearchPanel, BorderLayout.SOUTH);

        add(new JScrollPane(delegateView), BorderLayout.CENTER);
        add(bottomPanel, BorderLayout.SOUTH);

        layoutKeYComponent();

        final ActionListener keyboardAction = new ActionListener() {
            @Override
            public void actionPerformed(ActionEvent e) {
                showSearchPanel();
            }
        };

        registerKeyboardAction(keyboardAction,
                searchKeyStroke,
                JComponent.WHEN_ANCESTOR_OF_FOCUSED_COMPONENT);

        KeYGuiExtensionFacade.installKeyboardShortcuts(mediator, this,
                KeYGuiExtension.KeyboardShortcuts.PROOF_TREE_VIEW);
    }

    @Override
    protected void finalize() throws Throwable {
        super.finalize();
        Config.DEFAULT.removeConfigChangeListener(configChangeListener);
    }

    private void setProofTreeFont() {
        Font myFont = UIManager.getFont(Config.KEY_FONT_PROOF_TREE);
        if (myFont != null) {
            delegateView.setFont(myFont);
        } else {
            Debug.out("KEY-PROOF_TREE_FONT not available, " +
                    "use standard font.");
        }
    }

    /**
     * layout the component
     */
    protected void layoutKeYComponent() {
        delegateView.setBackground(Color.white);
        ProofRenderer renderer = new ProofRenderer();
        delegateView.setCellRenderer(renderer);
        delegateView.putClientProperty("JTree.lineStyle", "Angled");
        delegateView.setVisible(true);
    }

    /**
     * returns the mediator to communicate with the model
     *
     * @return the mediator to communicate with the model
     */
    public KeYMediator getMediator() {
        return mediator;
    }

    /**
     * sets the mediator to communicate with the model
     */
    private void setMediator(KeYMediator m) {
        assert m != null;
        if (mediator != null)
            unregister();
        mediator = m;
        register();

        Proof selProof = mediator.getSelectedProof();
        if (selProof != null) {
            setProof(selProof);
        }
    }

    private void register() {
        mediator.addKeYSelectionListener(proofListener);
        // This method delegates the request only to the UserInterfaceControl which implements the functionality.
        // No functionality is allowed in this method body!
        mediator.getUI().getProofControl().addAutoModeListener(proofListener);
        mediator.addGUIListener(guiListener);
    }

    private void unregister() {
        mediator.removeKeYSelectionListener(proofListener);
        // This method delegates the request only to the UserInterfaceControl which implements the functionality.
        // No functionality is allowed in this method body!
        mediator.getUI().getProofControl().removeAutoModeListener(proofListener);
        mediator.removeGUIListener(guiListener);
    }

<<<<<<< HEAD
    @Override
=======
    public boolean selectAbove() {
        return selectRelative(+1);
    }
    public boolean selectBelow() {
        return selectRelative(-1);
    }

    private boolean selectRelative(int i) {
        TreePath path = delegateView.getSelectionPath();
        int row = delegateView.getRowForPath(path);
        TreePath newPath = delegateView.getPathForRow(row-i);
        if (newPath != null) {
            delegateView.setSelectionPath(newPath);
            return true;
        }
        return false;
    }


>>>>>>> fa0b37b9
    public void removeNotify() {
        unregister();
        try {
            delegateModel.unregister();
        } catch (NullPointerException e) {
            Debug.out("Exception thrown by class ProofTreeView at unregister()");
        }
        super.removeNotify();
    }

    /**
     * sets up the proof tree view if a proof has been loaded
     *
     * @param p the Proof that has been loaded
     */
    private void setProof(Proof p) {
        if (delegateModel != null) {
            expansionState.disconnect(delegateView);
            delegateModel.storeExpansionState(
                    expansionState.state(new LinkedHashSet<>()));
            delegateModel.storeSelection(delegateView.getSelectionPath());
            delegateModel.unregister();
            delegateModel.removeTreeModelListener(proofTreeSearchPanel);
        }

        if (proof != null && !proof.isDisposed()) {
            proof.removeRuleAppListener(proofListener);
        }
        proof = p;
        if (proof != null) {
            proof.addRuleAppListener(proofListener);
        }

        if (proof != null) {
            delegateModel = models.get(p);
            if (delegateModel == null) {
                delegateModel = new GUIProofTreeModel(p);
                models.put(p, delegateModel);
            }
            delegateModel.addTreeModelListener(proofTreeSearchPanel);
            delegateModel.register();
            delegateView.setModel(delegateModel);
            expansionState =
                    new ExpansionState(delegateView,
                            delegateModel.getExpansionState());
            delegateView.expandRow(0);
            delegateView.setSelectionPath(delegateModel.getSelection());
            delegateView.scrollPathToVisible(delegateModel.getSelection());
        } else {
            delegateModel = null;
            delegateView.setModel(new DefaultTreeModel(new DefaultMutableTreeNode("No proof loaded.")));
            expansionState = null;
        }
        proofTreeSearchPanel.reset();
    }

    public void removeProofs(Proof[] ps) {
        for (final Proof p : ps) {
            models.remove(p);
        }
    }

    /**
     * moves the scope of the tree view to the given node so that it
     * is visible
     */
    public void makeNodeVisible(Node n) {
        if (n == null) return;

        final GUIAbstractTreeNode node = delegateModel.getProofTreeNode(n);
        if (node == null) return;

        TreeNode[] obs = node.getPath();
        TreePath tp = new TreePath(obs);
        treeSelectionListener.ignoreChange = true;
        delegateView.getSelectionModel().setSelectionPath(tp);
        delegateView.scrollPathToVisible(tp);
        delegateView.validate();
        treeSelectionListener.ignoreChange = false;
    }

    protected void makeNodeExpanded(Node n) {
        GUIAbstractTreeNode node = delegateModel.getProofTreeNode(n);
        if (node == null) return;
        TreeNode[] obs = node.getPath();
        TreePath tp = new TreePath(obs);
        delegateView.makeVisible(tp);
    }

    /**
     * Collapse all subtrees that are closed
     */
    protected void collapseClosedNodes() {
        collapseClosedNodesHelp(new TreePath(delegateModel.getRoot()));
    }

    private void collapseClosedNodesHelp(TreePath path) {
        if (!delegateView.isExpanded(path))
            return;

        Object node = path.getLastPathComponent();

        if (node instanceof GUIBranchNode &&
                ((GUIBranchNode) node).getNode().isClosed()) {
            delegateView.collapsePath(path);
            return;
        }

        for (int count = delegateModel.getChildCount(node), i = 0;
             i < count;
             i++) {
            Object child = delegateModel.getChild(node, i);
            if (!delegateModel.isLeaf(child))
                collapseClosedNodesHelp(path.pathByAddingChild(child));
        }
    }

    /**
     * Collapse all branches which are not below <tt>path</tt>
     */
    protected void collapseOthers(TreePath path) {
        collapseOthersHelp(new TreePath(delegateModel.getRoot()), path);
    }

    private void collapseOthersHelp(TreePath start, TreePath stop) {
        if (!delegateView.isExpanded(start) || start.equals(stop))
            return;

        Object node = start.getLastPathComponent();

        if (node instanceof GUIBranchNode &&
                !start.isDescendant(stop)) {
            delegateView.collapsePath(start);
            return;
        }

        for (int count = delegateModel.getChildCount(node), i = 0;
             i < count;
             i++) {
            Object child = delegateModel.getChild(node, i);
            if (!delegateModel.isLeaf(child))
                collapseOthersHelp(start.pathByAddingChild(child), stop);
        }
    }

    /**
     * Selects the given Branchnode in the ProofTreeView and displays the
     * first child in the main view.
     */
    void selectBranchNode(GUIBranchNode node) {
        if (node == null) {
            return;
        }
        proofListener.ignoreNodeSelectionChange = true;
        mediator.getSelectionModel().setSelectedNode(
                node.getNode());
        proofListener.ignoreNodeSelectionChange = false;
        TreePath tp = new TreePath(node.getPath());
        treeSelectionListener.ignoreChange = true;
        delegateView.getSelectionModel().setSelectionPath(tp);
        delegateView.scrollPathToVisible(tp);
        delegateView.validate();
        treeSelectionListener.ignoreChange = false;

        delegateModel.storeSelection(delegateView.getSelectionPath());

    }

    /**
     * In auto mode, add a node which has been modified in a way
     * leading to structural changes of the proof tree
     */
    private void addModifiedNode(Node p_node) {
        if (modifiedSubtrees == null) return;

        try {
            if (!modifiedSubtrees.isEmpty()) {
                Node n = p_node;
                while (true) {
                    if (modifiedSubtreesCache.contains(n))
                        return;
                    if (n.root())
                        break;
                    n = n.parent();
                }
            }

            modifiedSubtrees = modifiedSubtrees.prepend(p_node);
        } finally {
            modifiedSubtreesCache.add(p_node);
        }
    }

    public void showSearchPanel() {
        proofTreeSearchPanel.setVisible(true);
    }

    @Override
    public String getTitle() {
        return "Proof";
    }

    @Override
    public Icon getIcon() {
        return IconFactory.PROOF_TREE.get(MainWindowTabbedPane.TAB_ICON_SIZE);
    }

    @Override
    public JComponent getComponent() {
        return this;
    }

    public GUIProofTreeModel getDelegateModel() {
        return delegateModel;
    }
    // INNER CLASSES

    // to prevent memory leaks
    private static class CacheLessMetalTreeUI extends MetalTreeUI {

        public void clearDrawingCache() {
            drawingCache.clear();
        }
    }

    // listens to gui events
    class GUIProofTreeGUIListener implements GUIListener,
            java.io.Serializable {

        private static final long serialVersionUID = 4224100114740308297L;

        /**
         * invoked if a frame that wants modal access is opened
         */
        @Override
        public void modalDialogOpened(EventObject e) {
            delegateView.setEnabled(false);
        }

        /**
         * invoked if a frame that wants modal access is closed
         */
        @Override
        public void modalDialogClosed(EventObject e) {
            delegateView.setEnabled(true);
        }

        @Override
        public void shutDown(EventObject e) {

        }
    }

    class GUIProofTreeProofListener implements AutoModeListener,
            RuleAppListener,
            KeYSelectionListener {

        // hack to select Nodes without changing the selection of delegateView
        public boolean ignoreNodeSelectionChange = false;
        /**
         * node of the last known current goal
         */
        private Node lastGoalNode;

        /**
         * makes selected node visible of lastGoalNode
         */
        public void makeSelectedNodeVisible(Node selectedNode) {
            if (selectedNode != null) {
                if (proof != selectedNode.proof()) {
                    return;
                }
                lastGoalNode = selectedNode;
            }

            makeNodeVisible(lastGoalNode);
            delegateView.validate();
        }

        /**
         * focused node has changed
         */
        public void selectedNodeChanged(KeYSelectionEvent e) {
            if (!ignoreNodeSelectionChange) {
                makeSelectedNodeVisible(mediator.getSelectedNode());
            }
        }

        /**
         * the selected proof has changed (e.g. a new proof has been
         * loaded)
         */
        @Override
        public void selectedProofChanged(KeYSelectionEvent e) {
            Debug.out("ProofTreeView: initialize with new proof");
            lastGoalNode = null;
            setProof(e.getSource().getSelectedProof());
            delegateView.validate();
        }

        /**
         * invoked if automatic application of rules has started
         */
        @Override
        public void autoModeStarted(ProofEvent e) {
            modifiedSubtrees = ImmutableSLList.<Node>nil();
            modifiedSubtreesCache = new LinkedHashSet<Node>();
            if (delegateModel == null) {
                Debug.out("delegateModel is null");
                return;
            }
            if (delegateModel.isAttentive()) {
                mediator.removeKeYSelectionListener(proofListener);
            }
            delegateModel.setAttentive(false);
        }

        /**
         * invoked if automatic application of rules has stopped
         */
        public void autoModeStopped(ProofEvent e) {
            if (mediator.getSelectedProof() == null) return; // no proof (yet)
            delegateView.removeTreeSelectionListener(treeSelectionListener);
            if (delegateModel == null) {
                setProof(mediator.getSelectedProof());
            } else if (modifiedSubtrees != null) {
                for (final Node n : modifiedSubtrees) {
                    delegateModel.updateTree(n);
                }
            }
            if (!delegateModel.isAttentive()) {
                delegateModel.setAttentive(true);
                mediator.addKeYSelectionListener(proofListener);
            }
            makeSelectedNodeVisible(mediator.getSelectedNode());
            delegateView.addTreeSelectionListener(treeSelectionListener);
            delegateView.validate();
            modifiedSubtrees = null;
            modifiedSubtreesCache = null;
        }


        /**
         * invoked when a rule has been applied
         */
        public void ruleApplied(ProofEvent e) {
            addModifiedNode(e.getRuleAppInfo().getOriginalNode());
        }


    }

    class GUITreeSelectionListener implements TreeSelectionListener,
            java.io.Serializable {
        /**
         *
         */
        private static final long serialVersionUID = 1417544836006726419L;
        // hack to reduce duplicated repaints
        public boolean ignoreChange = false;

        public void valueChanged(TreeSelectionEvent e) {
            if (ignoreChange)
                return;
            if (e.getNewLeadSelectionPath() == null) {
                return;
            }
            // catching ClassCastException occurring when clicking on
            // "No proof loaded"
            if (!(e.getNewLeadSelectionPath().
                    getLastPathComponent() instanceof GUIAbstractTreeNode)) {
                return;
            }

            TreePath newTP = e.getNewLeadSelectionPath();
            delegateModel.storeSelection(newTP);


            GUIAbstractTreeNode treeNode =
                    ((GUIAbstractTreeNode) e.getNewLeadSelectionPath().
                            getLastPathComponent());
            if (treeNode instanceof GUIBranchNode) {
                selectBranchNode((GUIBranchNode) treeNode);
            } else {
                Node node = treeNode.getNode();
                Goal selected = proof.getGoal(node);
                if (selected != null) {
                    mediator.goalChosen(selected);
                } else {
                    mediator.nonGoalNodeChosen(node);
                }
            }

            // catching NullPointerException occurring when renaming root node
            if (treeNode instanceof GUIBranchNode && treeNode
                    .getNode().parent() != null) {
                delegateView.setEditable(true);
            } else {
                delegateView.setEditable(false);
            }
        }
    }

    class ProofRenderer extends DefaultTreeCellRenderer
            implements TreeCellRenderer, java.io.Serializable {

        /**
         *
         */
        private static final long serialVersionUID = -4990023575036168279L;
        private Icon keyHole20x20 = IconFactory.keyHole(iconHeight, iconHeight);

        private void renderLeaf(Node leaf, DefaultTreeCellRenderer renderer) {
            Goal goal = proof.getGoal(leaf);
            if (goal == null || leaf.isClosed()) {
                renderer.setForeground(DARK_GREEN_COLOR);
                renderer.setIcon(IconFactory.keyHoleClosed(20, 20));
                ProofTreeView.this.setToolTipText("Closed Goal");
                renderer.setToolTipText("A closed goal");
            } else {
                if (goal.isLinked()) {
                    renderer.setForeground(PINK_COLOR);
                    renderer.setIcon(IconFactory.keyHoleLinked(20, 20));
                    ProofTreeView.this.setToolTipText("Linked Goal");
                    renderer.setToolTipText("Linked goal - no automatic rule application");
                } else if (!goal.isAutomatic()) {
                    renderer.setForeground(ORANGE_COLOR);
                    renderer.setIcon(IconFactory.keyHoleInteractive(20, 20));
                    ProofTreeView.this.setToolTipText("Disabled Goal");
                    renderer.setToolTipText("Interactive goal - no automatic rule application");
                } else {
                    renderer.setForeground(DARK_RED_COLOR);
                    renderer.setIcon(keyHole20x20);
                    ProofTreeView.this.setToolTipText("Open Goal");
                    renderer.setToolTipText("An open goal");
                }
            }
        }

<<<<<<< HEAD
        private void renderNonLeaf(Node node, DefaultTreeCellRenderer renderer, boolean isBranch) {
            renderer.setForeground(Color.black);
            String tooltipText = "An inner node of the proof";
            final String notes = node.getNodeInfo().getNotes();
=======
            if (value instanceof GUIBranchNode) {
                super.getTreeCellRendererComponent(tree, value, sel, expanded, leaf, row, hasFocus);
                setBackgroundNonSelectionColor(BISQUE_COLOR.get());
                if (((GUIBranchNode) value).isClosed()) {
                    // all goals below this node are closed
                    this.setIcon(IconFactory.provedFolderIcon(iconHeight));
                } else {
>>>>>>> fa0b37b9

            if (notes != null) {
                tooltipText += ".\nNotes: " + notes;
            }

            Icon defaultIcon;
            if (notes != null) {
                defaultIcon = IconFactory.editFile(16);
            } else if (node.getNodeInfo().getInteractiveRuleApplication()) {
                defaultIcon = IconFactory.interactiveAppLogo(16);
            } else {
                defaultIcon = null;
            }

            if (isBranch && node.childrenCount() > 1) {
                defaultIcon = getOpenIcon();
                tooltipText = "A branch node with all children hidden";
            }

            renderer.setIcon(defaultIcon);
            renderer.setToolTipText(tooltipText);
        }

        private void checkNotes(Node node, DefaultTreeCellRenderer renderer) {
            if (node.getNodeInfo().getNotes() != null) {
                renderer.setBackgroundNonSelectionColor(ORANGE_COLOR);
            } else {
                if (node.getNodeInfo().getActiveStatement() != null) {
                    renderer.setBackgroundNonSelectionColor(LIGHT_BLUE_COLOR);
                } else {
                    renderer.setBackgroundNonSelectionColor(Color.white);
                }
            }
        }

        private void checkExploration(Node node, DefaultTreeCellRenderer renderer) {
            if (node != null && node.getNodeInfo().isExploration()) {
                renderer.setBorder(BorderFactory.createLineBorder(DARK_PURPLE_COLOR, 2, true));
                renderer.setBackgroundNonSelectionColor(LIGHT_PURPLE_COLOR);
                renderer.setToolTipText("Exploration Action Performed");
            } else {
                renderer.setBorder(null);
            }
        }

<<<<<<< HEAD
        private Component getTreeCellRendererComponent(JTree tree,
                                                       GUIBranchNode node,
                                                       boolean selected,
                                                       boolean expanded,
                                                       boolean leaf,
                                                       int row,
                                                       boolean hasFocus) {
            super.getTreeCellRendererComponent(tree, node, selected, expanded, leaf, row, hasFocus);

            if (node.isClosed()) {
                // all goals below this node are closed
                this.setIcon(IconFactory.provedFolderIcon());
            } else {

                // Find leaf goal for node and check whether this is a linked goal.

                // TODO (DS): This marks all "folder" nodes as linked that have
                //            at least one linked child. Check whether this is
                //            an acceptable behavior.

                class FindGoalVisitor implements ProofVisitor {
                    private boolean isLinked = false;

                    public boolean isLinked() {
                        return this.isLinked;
=======
                    proof.breadthFirstSearch(((GUIBranchNode) value).getNode(), v);
                    if (v.isLinked()) {
                        this.setIcon(IconFactory.linkedFolderIcon(iconHeight));
>>>>>>> fa0b37b9
                    }

                    @Override
                    public void visit(Proof proof, Node visitedNode) {
                        Goal g;
                        if ((g = proof.getGoal(visitedNode)) != null &&
                                g.isLinked()) {
                            this.isLinked = true;
                        }
                    }
                }

<<<<<<< HEAD
                FindGoalVisitor v = new FindGoalVisitor();
=======
                return this;
            }

            if (value instanceof GUIOneStepChildTreeNode) {
                super.getTreeCellRendererComponent(tree, value, sel, expanded, leaf, row, hasFocus);
                setForeground(GRAY_COLOR.get());
                setIcon(IconFactory.oneStepSimplifier(iconHeight));
                setText(value.toString());
                return this;
            }
>>>>>>> fa0b37b9

                proof.breadthFirstSearch(node.getNode(), v);
                if (v.isLinked()) {
                    this.setIcon(IconFactory.linkedFolderIcon());
                }

            }

            checkExploration(node.getNode().parent(), this);
            setBackgroundNonSelectionColor(BISQUE_COLOR);
            return this;
        }

        private Component getTreeCellRendererComponent(JTree tree,
                                                       GUIOneStepChildTreeNode node,
                                                       boolean selected,
                                                       boolean expanded,
                                                       boolean leaf,
                                                       int row,
                                                       boolean hasFocus) {
            super.getTreeCellRendererComponent(tree, node, selected, expanded, leaf, row, hasFocus);
            setForeground(GRAY_COLOR);
            setIcon(IconFactory.oneStepSimplifier(16));
            setText(node.toString());

            checkExploration(node.getNode(), this);
            return this;
        }

<<<<<<< HEAD
        @Override
        public Component getTreeCellRendererComponent(JTree tree, Object value, boolean sel,
                                                      boolean expanded, boolean leaf, int row,
                                                      boolean hasFocus) {
            if (proof == null) {
                // print dummy tree;
                return super.getTreeCellRendererComponent(tree, value, selected,
                        expanded, leaf, row, hasFocus);
            }

            if (value instanceof GUIBranchNode) {
                return getTreeCellRendererComponent(tree, (GUIBranchNode) value,
                        selected, expanded, leaf, row, hasFocus);
            } else if (value instanceof GUIOneStepChildTreeNode) {
                return getTreeCellRendererComponent(tree, (GUIOneStepChildTreeNode) value,
                        selected, expanded, leaf, row, hasFocus);
=======
            if (node.leaf()) {
                Goal goal = proof.getGoal(node);
                if (goal == null || node.isClosed()) {
                    tree_cell.setForeground(DARK_GREEN_COLOR.get());
                    tree_cell.setIcon(IconFactory.keyHoleClosed(iconHeight));
                    ProofTreeView.this.setToolTipText("Closed Goal");
                    tree_cell.setToolTipText("A closed goal");
                } else {
                    if (goal.isLinked()) {
                        tree_cell.setForeground(PINK_COLOR.get());
                        tree_cell.setIcon(IconFactory.keyHoleLinked(iconHeight, iconHeight));
                        ProofTreeView.this.setToolTipText("Linked Goal");
                        tree_cell.setToolTipText("Linked goal - no automatic rule application");
                    } else if (!goal.isAutomatic()) {
                        tree_cell.setForeground(ORANGE_COLOR.get());
                        tree_cell.setIcon(IconFactory.keyHoleInteractive(iconHeight, iconHeight));
                        ProofTreeView.this.setToolTipText("Disabled Goal");
                        tree_cell.setToolTipText("Interactive goal - no automatic rule application");
                    } else {
                        tree_cell.setForeground(DARK_RED_COLOR.get());
                        tree_cell.setIcon(IconFactory.keyHole(iconHeight, iconHeight));
                        ProofTreeView.this.setToolTipText("Open Goal");
                        tree_cell.setToolTipText("An open goal");
                    }
                }
>>>>>>> fa0b37b9
            } else {
                // now GUIProofTreeNode / GUIOneStepSimpTreeNode
                Node node = ((GUIAbstractTreeNode) value).getNode();
                String nodeText = node.serialNr() + ":" + node.name();
                boolean isBranch = false;
                {
                    final Node child = ((GUIAbstractTreeNode) value).findChild(node);
                    if (child != null && child.getNodeInfo().getBranchLabel() != null) {
                        isBranch = true;
                        nodeText += ": " + child.getNodeInfo().getBranchLabel();
                    }
                }

                DefaultTreeCellRenderer renderer =
                        (DefaultTreeCellRenderer) super.getTreeCellRendererComponent(
                                tree, nodeText, selected, expanded, leaf, row, hasFocus);


                if (node.leaf()) {
                    renderLeaf(node, renderer);
                } else {
                    renderNonLeaf(node, renderer, isBranch);
                }

                checkNotes(node, renderer);
                checkExploration(node, renderer);

<<<<<<< HEAD
                if (selected) {
                    renderer.setBackground(DARK_BLUE_COLOR);
                }
=======
            if (node.getNodeInfo().getNotes() != null) {
                tree_cell.setBackgroundNonSelectionColor(ORANGE_COLOR.get());
            } else if (node.getNodeInfo().getActiveStatement() != null) {
                tree_cell.setBackgroundNonSelectionColor(LIGHT_BLUE_COLOR.get());
>>>>>>> fa0b37b9

                renderer.setFont(tree.getFont());
                renderer.setText(nodeText);
                return renderer;
            }
<<<<<<< HEAD
=======
            if (sel) tree_cell.setBackground(DARK_BLUE_COLOR.get());

            tree_cell.setFont(tree.getFont());
            tree_cell.setText(nodeText);

            return tree_cell;
>>>>>>> fa0b37b9
        }
    }

    class ProofTreePopupMenu extends JPopupMenu
            implements ActionListener, ItemListener {

        private static final int ICON_SIZE = 16;
        private static final long serialVersionUID = -8905927848074190941L;
        private JMenuItem expandAll = new JMenuItem("Expand All", IconFactory.plus(ICON_SIZE));
        private JMenuItem expandAllBelow = new JMenuItem("Expand All Below");
        private JMenuItem expandGoals = new JMenuItem("Expand Goals Only", IconFactory.expandGoals(ICON_SIZE));
        private JMenuItem expandGoalsBelow =
                new JMenuItem("Expand Goals Only Below");
        private JMenuItem collapseAll = new JMenuItem("Collapse All", IconFactory.minus(ICON_SIZE));
        private JMenuItem collapseOtherBranches =
                new JMenuItem("Collapse Other Branches");
        private JMenuItem collapseBelow = new JMenuItem("Collapse Below");
        private JMenuItem prevSibling = new JMenuItem("Previous Sibling", IconFactory.previous(ICON_SIZE));
        private JMenuItem nextSibling = new JMenuItem("Next Sibling", IconFactory.next(ICON_SIZE));
        private Map<JCheckBoxMenuItem, ProofTreeViewFilter> filters =
                new LinkedHashMap<JCheckBoxMenuItem, ProofTreeViewFilter>(); // TODO: change to radio button ?
        private JMenuItem notes = new JMenuItem("Edit Notes");
        private JMenuItem search = new JMenuItem("Search", IconFactory.search2(ICON_SIZE));
        private JMenuItem prune = new JMenuItem("Prune Proof");
        private JMenuItem delayedCut = new JMenuItem("Delayed Cut");
        private JMenuItem runStrategy = new JMenuItem("Apply Strategy",
                IconFactory.autoModeStartLogo(ICON_SIZE));
        private JMenuItem subtreeStatistics = new JMenuItem(
                "Show Subtree Statistics");

        private TreePath path;
        private TreePath branch;
        private Node invokedNode;

        public ProofTreePopupMenu(TreePath p) {
            super("Choose Action");
            path = p;
            delegateView.setSelectionPath(path);
            if (path.getLastPathComponent() instanceof GUIProofTreeNode) {
                branch = path.getParentPath();
                invokedNode = ((GUIProofTreeNode) path.getLastPathComponent())
                        .getNode();
            } else {
                branch = path;
                invokedNode = ((GUIBranchNode) path.getLastPathComponent())
                        .getNode();
            }
            create();
            search.setAccelerator(searchKeyStroke);
        }

        private void create() {
            // rule application / strategy runs
            this.add(runStrategy);
            runStrategy.addActionListener(this);
            runStrategy.setEnabled(false);
            if (proof != null) runStrategy.setEnabled(true);

            ProofMacroMenu macroMenu = new ProofMacroMenu(mediator, null);
            if (!macroMenu.isEmpty()) {
                this.add(macroMenu);
            }

            if (branch != path) {
                delayedCut.addActionListener(this);
                delayedCut.setEnabled(false);
                if (proof != null) {
                    if (!invokedNode.leaf() &&
                            proof.getSubtreeGoals(invokedNode).size() > 0) {
                        delayedCut.setEnabled(true);
                    }
                }
            }
            if (Main.isExperimentalMode()) {
                this.add(delayedCut);
            }
            this.add(prune);
            prune.setIcon(IconFactory.pruneLogo(ICON_SIZE));
            prune.setEnabled(false);
            if (proof != null) {
                // disable pruning for goals and disable it for closed subtrees if the command line
                // option "--no-pruning-closed" is set (saves memory)
                if (!proof.isGoal(invokedNode)
                        && !proof.isClosedGoal(invokedNode)
                        && (proof.getSubtreeGoals(invokedNode).size() > 0
                        || (!GeneralSettings.noPruningClosed
                        && proof.getClosedSubtreeGoals(invokedNode).size() > 0))) {
                    prune.addActionListener(this);
                    prune.setEnabled(true);
                }
            }

            if (branch != path) {
                delayedCut.addActionListener(this);
                delayedCut.setEnabled(false);
                if (proof != null) {
                    if (!invokedNode.leaf() &&
                            proof.getSubtreeGoals(invokedNode).size() > 0) {
                        delayedCut.setEnabled(true);
                    }
                }
            }
            if (Main.isExperimentalMode()) {
                this.add(delayedCut);
            }

            // modifying the node
            this.add(new JSeparator());
            this.add(notes);
            notes.setIcon(IconFactory.editFile(ICON_SIZE));
            notes.addActionListener(this);

            // modifying the view
            this.add(new JSeparator());

            this.add(expandAll);
            expandAll.addActionListener(this);
            this.add(expandAllBelow);
            expandAllBelow.addActionListener(this);
            this.add(expandGoals);
            expandGoals.addActionListener(this);
            this.add(expandGoalsBelow);
            expandGoalsBelow.addActionListener(this);
            this.add(collapseAll);
            collapseAll.addActionListener(this);
            this.add(collapseOtherBranches);
            collapseOtherBranches.addActionListener(this);
            this.add(collapseBelow);
            collapseBelow.addActionListener(this);
            this.add(new JSeparator());
            this.add(prevSibling);
            prevSibling.addActionListener(this);
            this.add(nextSibling);
            nextSibling.addActionListener(this);

            this.add(new JSeparator());
            for (ProofTreeViewFilter filter : ProofTreeViewFilter.ALL) {
                if (filter.addToProofTreeView()) {
                    final JCheckBoxMenuItem m = new JCheckBoxMenuItem(filter.name());
                    filters.put(m, filter);
                    this.add(m);
                    m.setSelected(filter.isActive());
                    m.addItemListener(this);
                }
            }
            this.add(search);
            search.addActionListener(this);
            this.add(new JSeparator());
            // disable goals
            this.add(new SetGoalsBelowEnableStatus(false));
            // enable goals
            this.add(new SetGoalsBelowEnableStatus(true));

//	    if (branch != path) {
//                this.add(new JSeparator());
//                JMenu more = new JMenu("More");
//                this.add(more);
//
//		more.add(visualize);
//		more.add(bugdetection);
//		bugdetection.addActionListener(this);
//		bugdetection.setEnabled(true);
//	        more.add(change);
//	    }

            this.add(new JSeparator());
            this.add(subtreeStatistics);
            subtreeStatistics.addActionListener(this);
            List<Action> extensionActions =
                    KeYGuiExtensionFacade.getContextMenuItems(DefaultContextMenuKind.PROOF_TREE, invokedNode, mediator);
            if (!extensionActions.isEmpty()) {
                add(new JSeparator());
                extensionActions.forEach(this::add);
            }
        }

        @Override
        public void actionPerformed(ActionEvent e) {
            if (e.getSource() == delayedCut) {
                delegateModel.setAttentive(false);
                if (getMediator().processDelayedCut(invokedNode)) {
                    delegateModel.updateTree(null);
                }
                delegateModel.setAttentive(true);
                makeNodeVisible(mediator.getSelectedNode());
            } else if (e.getSource() == prune) {
                delegateModel.setAttentive(false);
                getMediator().setBack(invokedNode);
                delegateModel.updateTree(null);
                delegateModel.setAttentive(true);
                makeNodeVisible(mediator.getSelectedNode());
            } else if (e.getSource() == runStrategy) {
                runStrategyOnNode();
            } else if (e.getSource() == expandAll) {
                ExpansionState.expandAll(delegateView);
            } else if (e.getSource() == expandAllBelow) {
                ExpansionState.expandAll(delegateView, branch);
            } else if (e.getSource() == expandGoals) {
                for (final Goal g : proof.openGoals()) {
                    makeNodeExpanded(g.node());
                }
                collapseClosedNodes();
                // do not show selected node if it is not on the path to an
                // open goal, but do expand root
                // makeNodeVisible(mediator.getSelectedNode());
                delegateView.expandRow(0);
            } else if (e.getSource() == expandGoalsBelow) {
                expandGoalsBelow();
            } else if (e.getSource() == collapseAll) {
                ExpansionState.collapseAll(delegateView);
                delegateView.expandRow(0);
            } else if (e.getSource() == collapseOtherBranches) {
                collapseOthers(branch);
            } else if (e.getSource() == collapseBelow) {
                collapseBelow();
            } else if (e.getSource() == subtreeStatistics) {
                showSubtreeStatistics();
            } else if (e.getSource() == prevSibling) {
                Object node = branch.getLastPathComponent();
                TreeNode parent = ((GUIAbstractTreeNode) node).getParent();
                if (parent == null) {
                    return;
                }
                Object sibling = delegateModel.getChild(parent, delegateModel
                        .getIndexOfChild(parent, node) - 1);
                if (!(sibling != null && sibling instanceof GUIBranchNode)) {
                    int index = delegateModel
                            .getIndexOfChild(parent, node);
                    for (int i = parent.getChildCount(); i > index; i--) {
                        sibling = delegateModel.getChild(parent, i);
                        if (sibling != null && sibling instanceof
                                GUIBranchNode) {
                            break;
                        }
                    }
                }
                if (sibling != null && sibling instanceof GUIBranchNode) {
                    selectBranchNode((GUIBranchNode) sibling);
                }
            } else if (e.getSource() == nextSibling) {
                Object node = branch.getLastPathComponent();
                TreeNode parent = ((GUIAbstractTreeNode) node).getParent();
                if (parent == null) {
                    return;
                }
                Object sibling = delegateModel.getChild(parent, delegateModel
                        .getIndexOfChild(parent, node) + 1);
                if (!(sibling != null && sibling instanceof GUIBranchNode)) {
                    int index = delegateModel.getIndexOfChild(parent, node);
                    for (int i = 0; i < index; i++) {
                        sibling = delegateModel.getChild(parent, i);
                        if (sibling != null && sibling instanceof
                                GUIBranchNode) {
                            break;
                        }
                    }
                }
                if (sibling != null && sibling instanceof GUIBranchNode) {
                    selectBranchNode((GUIBranchNode) sibling);
                }
            } else if (e.getSource() == search) {
                showSearchPanel();
            } else if (e.getSource() == notes) {
                openNotes();
            }
        }

        private void openNotes() {
            // display a dialog to attach text to the node
            final Icon editIcon = IconFactory.editFile(20);
            final String origNotes = invokedNode.getNodeInfo().getNotes();
            final String newNotes = (String) JOptionPane.showInputDialog(
                    this, null,
                    "Annotate this proof node",
                    JOptionPane.PLAIN_MESSAGE,
                    editIcon,
                    null,
                    origNotes);
            if (newNotes != null) {
                if (newNotes.length() == 0)
                    invokedNode.getNodeInfo().setNotes(null);
                else invokedNode.getNodeInfo().setNotes(newNotes);
            }
        }

        private void collapseBelow() {
            Object node = branch.getLastPathComponent();

            for (int count = delegateModel.getChildCount(node), i = 0;
                 i < count; i++) {
                Object child = delegateModel.getChild(node, i);

                if (!delegateModel.isLeaf(child))
                    ExpansionState.collapseAll(delegateView,
                            branch.pathByAddingChild(child));
            }
        }

        private void expandGoalsBelow() {
            Object tmpNode = branch.getLastPathComponent();
            if (branch == path) {
                ExpansionState.collapseAll(delegateView, branch);
            } else {
                for (int count = delegateModel.getChildCount(tmpNode),
                     i = 0; i < count; i++) {
                    Object child = delegateModel.getChild(tmpNode, i);
                    if (!delegateModel.isLeaf(child))
                        ExpansionState.collapseAll(delegateView, branch
                                .pathByAddingChild(child));
                }
            }
            Iterator<Goal> it = proof.openGoals().iterator();
            Node n;
            while (it.hasNext()) {
                n = it.next().node();
                GUIAbstractTreeNode node = delegateModel.getProofTreeNode(n);
                if (node == null) break;
                TreeNode[] obs = node.getPath();
                TreePath tp = new TreePath(obs);
                if (branch.isDescendant(tp)) {
                    delegateView.makeVisible(tp);
                }
            }
        }

        /**
         * run automatic on the currently selected node.
         * All enabled goals below the current node are taken into consideration.
         * <p>
         * CAUTION: If the node itself is a goal then allow applying rules
         * to it even if it were disabled. Desired behaviour?
         */
        private void runStrategyOnNode() {
            Goal invokedGoal = proof.getGoal(invokedNode);
            // is the node a goal?
            if (invokedGoal == null) {
                ImmutableList<Goal> enabledGoals = proof.getSubtreeEnabledGoals(invokedNode);
                KeYMediator r = getMediator();
                // This method delegates the request only to the UserInterfaceControl which implements the functionality.
                // No functionality is allowed in this method body!
                r.getUI().getProofControl().startAutoMode(r.getSelectedProof(), enabledGoals);
            } else {
                KeYMediator r = getMediator();
                // This method delegates the request only to the UserInterfaceControl which implements the functionality.
                // No functionality is allowed in this method body!
                r.getUI().getProofControl().startAutoMode(r.getSelectedProof(), ImmutableSLList.<Goal>nil().prepend(invokedGoal));
            }
        }

        private void showSubtreeStatistics() {
            final Proof proof = getMediator().getSelectedProof();
            if (proof == null) {
                MainWindow.getInstance().notify(new GeneralInformationEvent(
                        "No statistics available.",
                        "If you wish to see the statistics "
                                + "for a proof you have to load one first"));
            } else {
                int openGoals = 0;

                Iterator<Node> leavesIt = invokedNode.leavesIterator();
                while (leavesIt.hasNext()) {
                    if (proof.getGoal(leavesIt.next()) != null) {
                        openGoals++;
                    }
                }

                String stats;
                if (openGoals > 0)
                    stats = openGoals + " open goal"
                            + (openGoals > 1 ? "s." : ".");
                else
                    stats = "Closed.";
                stats += "\n\n";

                for (Pair<String, String> x : invokedNode.statistics().getSummary()) {
                    if ("".equals(x.second))
                        stats += "\n";
                    stats += x.first + ": " + x.second + "\n";
                }

                JOptionPane.showMessageDialog(MainWindow.getInstance(), stats,
                        "Proof Statistics", JOptionPane.INFORMATION_MESSAGE);
            }
        }

	/**
     * Action for enabling/disabling all goals below "node".
     *
     * @author mulbrich
     */
	private final class SetGoalsBelowEnableStatus extends DisableGoal {
        public SetGoalsBelowEnableStatus(boolean enableGoals) {
            this.enableGoals = enableGoals;

            String action = enableGoals ? "Automatic" : "Interactive";
            putValue(NAME, "Set All Goals Below to " + action);
            if (enableGoals) {
                putValue(SHORT_DESCRIPTION, "Include this node and all goals in the subtree in automatic rule application");
                putValue(SMALL_ICON, KEY_HOLE_PULL_DOWN_MENU);
            } else {
                putValue(SHORT_DESCRIPTION, "Exclude this node and all goals in the subtree from automatic rule application");
                putValue(SMALL_ICON, KEY_HOLE_DISABLED_PULL_DOWN_MENU);
            }
        }
        /*
             * return all subgoals of the current node.
             */
        @Override
        public Iterable<Goal> getGoalList () {
            return proof.getSubtreeGoals(invokedNode);
        }

        /*
             * In addition to marking setting goals, update the tree model
             * so that the label sizes are recalculated
             */
        @Override
        public void actionPerformed (ActionEvent e){
            super.actionPerformed(e);
            for (final Goal goal : getGoalList()) {
                delegateModel.updateTree(goal.node());
            }
            // trigger repainting the tree after the completion of this event.
            delegateView.repaint();
        }
    }
        @Override
        public void itemStateChanged(ItemEvent e) {
            final boolean selected = e.getStateChange() == ItemEvent.SELECTED;
            final Object source = e.getSource();
            final ProofTreeViewFilter filter = filters.get(source);
            if (filter == null) return;

            if (!filter.global()) {
                delegateModel.setFilter(filter, selected);

                // enable / disable others
                // TODO: change to radio button and remove this
                for (JCheckBoxMenuItem item : filters.keySet()) {
                    if (item != source && !filters.get(item).global()) {
                        item.setEnabled(!selected);
                    }
                }

                if (branch == path) {
                    if (delegateModel.getRoot() instanceof GUIBranchNode) {
                        TreeNode node = ((GUIAbstractTreeNode) delegateModel
                                .getRoot()).findBranch(invokedNode);
                        if (node instanceof GUIBranchNode) {
                            selectBranchNode((GUIBranchNode) node);
                        }
                    }
                } else {
                    delegateView.scrollPathToVisible(path);
                    delegateView.setSelectionPath(path);
                }
            } else {
                delegateModel.setFilter(filter, selected);
                if (branch == path) {
                    if (e.getStateChange() != ItemEvent.SELECTED) {
                        if (delegateModel.getRoot() instanceof GUIBranchNode) {
                            TreeNode node = ((GUIAbstractTreeNode) delegateModel
                                    .getRoot()).findBranch(invokedNode);
                            if (node instanceof GUIBranchNode) {
                                selectBranchNode((GUIBranchNode) node);
                            }
                        }
                    } else {
                        if (invokedNode.parent() == null || delegateModel
                                .getProofTreeNode(invokedNode.parent())
                                .findChild(invokedNode.parent()) == null) {
                            // it's still a branch
                            if (delegateModel.getRoot() instanceof GUIBranchNode) {
                                TreeNode node = ((GUIAbstractTreeNode) delegateModel
                                        .getRoot()).findBranch(invokedNode);
                                if (node instanceof GUIBranchNode) {
                                    selectBranchNode((GUIBranchNode) node);
                                }
                            }
                        } else {
                            TreePath tp = new TreePath(delegateModel.getProofTreeNode(
                                    invokedNode).getPath());
                            delegateView.scrollPathToVisible(tp);
                            delegateView.setSelectionPath(tp);
                        }
                    }
                } else {
                    TreePath tp = new TreePath(delegateModel.getProofTreeNode(
                            invokedNode).getPath());
                    delegateView.scrollPathToVisible(tp);
                    delegateView.setSelectionPath(tp);
                }
            }
        }
    }
}<|MERGE_RESOLUTION|>--- conflicted
+++ resolved
@@ -18,22 +18,19 @@
 import de.uka.ilkd.key.core.KeYSelectionEvent;
 import de.uka.ilkd.key.core.KeYSelectionListener;
 import de.uka.ilkd.key.core.Main;
-import de.uka.ilkd.key.gui.*;
+import de.uka.ilkd.key.gui.GUIListener;
+import de.uka.ilkd.key.gui.MainWindow;
+import de.uka.ilkd.key.gui.MainWindowTabbedPane;
+import de.uka.ilkd.key.gui.ProofMacroMenu;
 import de.uka.ilkd.key.gui.colors.ColorSettings;
 import de.uka.ilkd.key.gui.configuration.Config;
+import de.uka.ilkd.key.gui.configuration.ConfigChangeEvent;
 import de.uka.ilkd.key.gui.configuration.ConfigChangeListener;
-import de.uka.ilkd.key.gui.extension.api.ContextMenuKind;
 import de.uka.ilkd.key.gui.extension.api.DefaultContextMenuKind;
 import de.uka.ilkd.key.gui.extension.api.KeYGuiExtension;
 import de.uka.ilkd.key.gui.extension.api.TabPanel;
 import de.uka.ilkd.key.gui.extension.impl.KeYGuiExtensionFacade;
-<<<<<<< HEAD
-import de.uka.ilkd.key.gui.fonticons.FontAwesomeSolid;
-import de.uka.ilkd.key.gui.fonticons.IconFontSwing;
-import de.uka.ilkd.key.gui.fonticons.KeYIcons;
-=======
 import de.uka.ilkd.key.gui.fonticons.IconFactory;
->>>>>>> fa0b37b9
 import de.uka.ilkd.key.gui.nodeviews.TacletInfoToggle;
 import de.uka.ilkd.key.gui.notification.events.GeneralInformationEvent;
 import de.uka.ilkd.key.proof.*;
@@ -52,25 +49,9 @@
 import javax.swing.tree.*;
 import java.awt.*;
 import java.awt.event.*;
+import java.util.List;
 import java.util.*;
-import java.util.List;
-
-<<<<<<< HEAD
-public class ProofTreeView extends JPanel implements KeYGuiExtension, KeYGuiExtension.LeftPanel {
-
-    public static final Color GRAY_COLOR = Color.DARK_GRAY;
-    public static final Color BISQUE_COLOR = new Color(240, 228, 196);
-    public static final Color LIGHT_BLUE_COLOR = new Color(230, 254, 255);
-    public static final Color DARK_BLUE_COLOR = new Color(31, 77, 153);
-    public static final Color DARK_GREEN_COLOR = new Color(0, 128, 51);
-    public static final Color DARK_RED_COLOR = new Color(191, 0, 0);
-    public static final Color PINK_COLOR = new Color(255, 0, 240);
-    public static final Color ORANGE_COLOR = new Color(255, 140, 0);
-
-    public static final Color DARK_TURQOUIS_COLOR = new Color(19, 110, 128);
-    public static final Color DARK_PURPLE_COLOR = new Color(112, 17, 191);
-    public static final Color LIGHT_PURPLE_COLOR = new Color(165, 146, 191);
-=======
+
 public class ProofTreeView extends JPanel implements TabPanel {
 
     public static final ColorSettings.ColorProperty GRAY_COLOR =
@@ -89,7 +70,16 @@
             ColorSettings.define("[proofTree]pink", "", new Color(255, 0, 240));
     public static final ColorSettings.ColorProperty ORANGE_COLOR =
             ColorSettings.define("[proofTree]orange", "", new Color(255, 140, 0));
->>>>>>> fa0b37b9
+
+
+    public static final ColorSettings.ColorProperty DARK_TURQOUIS_COLOR =
+            ColorSettings.define("[proofTree]turqois", "", new Color(19, 110, 128));
+    public static final ColorSettings.ColorProperty DARK_PURPLE_COLOR =
+            ColorSettings.define("[proofTree]darkPurple", "", new Color(112, 17, 191));
+    public static final ColorSettings.ColorProperty LIGHT_PURPLE_COLOR =
+            ColorSettings.define("[proofTree]lightPurple", "", new Color(165, 146, 191));
+
+
     /**
      * KeYStroke for the search panel: STRG+SHIFT+F
      */
@@ -97,7 +87,7 @@
             java.awt.event.InputEvent.CTRL_DOWN_MASK
                     | java.awt.event.InputEvent.SHIFT_DOWN_MASK
                     | Toolkit.getDefaultToolkit().getMenuShortcutKeyMask());
-    public static final Icon PROOF_ICON = IconFontSwing.buildIcon(FontAwesomeSolid.TREE, MainWindowTabbedPane.TAB_ICON_SIZE);
+
     private static final long serialVersionUID = 3732875161168302809L;
     // Taclet info can be shown for inner nodes.
     public final TacletInfoToggle tacletInfoToggle = new TacletInfoToggle();
@@ -131,7 +121,11 @@
     private GUIProofTreeProofListener proofListener;
     private GUITreeSelectionListener treeSelectionListener;
     private GUIProofTreeGUIListener guiListener;
-    private ConfigChangeListener configChangeListener = e -> setProofTreeFont();
+    private ConfigChangeListener configChangeListener = new ConfigChangeListener() {
+        public void configChanged(ConfigChangeEvent e) {
+            setProofTreeFont();
+        }
+    };
     /**
      * Roots of subtrees containing all nodes to which rules have been
      * applied; this is used when auto mode is active
@@ -163,14 +157,11 @@
             private static final long serialVersionUID = 6555955929759162324L;
 
             @Override
-<<<<<<< HEAD
-=======
             public void setFont(Font font) {
                 iconHeight = font.getSize();
                 super.setFont(font);
             }
 
->>>>>>> fa0b37b9
             public void updateUI() {
                 super.updateUI();
                 /* we want plus/minus signs to expand/collapse tree nodes */
@@ -188,19 +179,20 @@
         iconHeight = delegateView.getFontMetrics(delegateView.getFont()).getHeight();
         delegateView.setUI(new CacheLessMetalTreeUI());
 
-        delegateView.getInputMap(JComponent.WHEN_FOCUSED).getParent().remove(KeyStroke.getKeyStroke(KeyEvent.VK_UP, InputEvent.CTRL_MASK));
-        delegateView.getInputMap(JComponent.WHEN_FOCUSED).getParent().remove(KeyStroke.getKeyStroke(KeyEvent.VK_DOWN, InputEvent.CTRL_MASK));
+        delegateView.getInputMap(JComponent.WHEN_FOCUSED).getParent()
+                .remove(KeyStroke.getKeyStroke(KeyEvent.VK_UP, InputEvent.CTRL_MASK));
+        delegateView.getInputMap(JComponent.WHEN_FOCUSED).getParent()
+                .remove(KeyStroke.getKeyStroke(KeyEvent.VK_DOWN, InputEvent.CTRL_MASK));
 
         delegateView.setInvokesStopCellEditing(true);
-        delegateView.getSelectionModel().setSelectionMode
-                (TreeSelectionModel.SINGLE_TREE_SELECTION);
+        delegateView.getSelectionModel()
+                .setSelectionMode(TreeSelectionModel.SINGLE_TREE_SELECTION);
         treeSelectionListener = new GUITreeSelectionListener();
         delegateView.addTreeSelectionListener(treeSelectionListener);
         delegateView.setScrollsOnExpand(true);
         ToolTipManager.sharedInstance().registerComponent(delegateView);
 
         MouseListener ml = new MouseAdapter() {
-            @Override
             public void mousePressed(MouseEvent e) {
                 if (e.isPopupTrigger()) {
                     TreePath selPath = delegateView.getPathForLocation
@@ -216,7 +208,6 @@
                 }
             }
 
-            @Override
             public void mouseReleased(MouseEvent e) {
                 mousePressed(e);
             }
@@ -242,12 +233,8 @@
 
         layoutKeYComponent();
 
-        final ActionListener keyboardAction = new ActionListener() {
-            @Override
-            public void actionPerformed(ActionEvent e) {
+        final ActionListener keyboardAction = (ActionEvent e) ->
                 showSearchPanel();
-            }
-        };
 
         registerKeyboardAction(keyboardAction,
                 searchKeyStroke,
@@ -257,7 +244,6 @@
                 KeYGuiExtension.KeyboardShortcuts.PROOF_TREE_VIEW);
     }
 
-    @Override
     protected void finalize() throws Throwable {
         super.finalize();
         Config.DEFAULT.removeConfigChangeListener(configChangeListener);
@@ -325,12 +311,10 @@
         mediator.removeGUIListener(guiListener);
     }
 
-<<<<<<< HEAD
-    @Override
-=======
     public boolean selectAbove() {
         return selectRelative(+1);
     }
+
     public boolean selectBelow() {
         return selectRelative(-1);
     }
@@ -338,7 +322,7 @@
     private boolean selectRelative(int i) {
         TreePath path = delegateView.getSelectionPath();
         int row = delegateView.getRowForPath(path);
-        TreePath newPath = delegateView.getPathForRow(row-i);
+        TreePath newPath = delegateView.getPathForRow(row - i);
         if (newPath != null) {
             delegateView.setSelectionPath(newPath);
             return true;
@@ -347,7 +331,6 @@
     }
 
 
->>>>>>> fa0b37b9
     public void removeNotify() {
         unregister();
         try {
@@ -651,7 +634,6 @@
         /**
          * invoked if automatic application of rules has started
          */
-        @Override
         public void autoModeStarted(ProofEvent e) {
             modifiedSubtrees = ImmutableSLList.<Node>nil();
             modifiedSubtreesCache = new LinkedHashSet<Node>();
@@ -751,56 +733,94 @@
         }
     }
 
-    class ProofRenderer extends DefaultTreeCellRenderer
-            implements TreeCellRenderer, java.io.Serializable {
-
-        /**
-         *
-         */
-        private static final long serialVersionUID = -4990023575036168279L;
+
+    class ProofRenderer extends DefaultTreeCellRenderer implements TreeCellRenderer {
+        private List<Styler<GUIAbstractTreeNode>> stylers = new LinkedList<>();
         private Icon keyHole20x20 = IconFactory.keyHole(iconHeight, iconHeight);
 
-        private void renderLeaf(Node leaf, DefaultTreeCellRenderer renderer) {
-            Goal goal = proof.getGoal(leaf);
-            if (goal == null || leaf.isClosed()) {
-                renderer.setForeground(DARK_GREEN_COLOR);
-                renderer.setIcon(IconFactory.keyHoleClosed(20, 20));
-                ProofTreeView.this.setToolTipText("Closed Goal");
-                renderer.setToolTipText("A closed goal");
-            } else {
-                if (goal.isLinked()) {
-                    renderer.setForeground(PINK_COLOR);
-                    renderer.setIcon(IconFactory.keyHoleLinked(20, 20));
+        public ProofRenderer() {
+            stylers.add(this::closedGoal);
+            stylers.add(this::oneStepSimplification);
+            stylers.add(this::renderLeaf);
+            stylers.add(this::renderNonLeaf);
+            stylers.add(this::checkNotes);
+            stylers.add(this::checkExploration);//TODO put in extension
+        }
+
+        private void closedGoal(Style style, GUIAbstractTreeNode treeNode) {
+            try {
+                GUIBranchNode node = ((GUIBranchNode) treeNode);
+                if (node.isClosed()) {
+                    // all goals below this node are closed
+                    style.setIcon(IconFactory.provedFolderIcon(iconHeight));
+                } else {
+                    // Find leaf goal for node and check whether this is a linked goal.
+
+                    // DS: This marks all "folder" nodes as linked that have
+                    //     at least one linked child. Check whether this is
+                    //     an acceptable behavior.
+                    class FindGoalVisitor implements ProofVisitor {
+                        private boolean isLinked = false;
+
+                        public boolean isLinked() {
+                            return this.isLinked;
+                        }
+
+                        @Override
+                        public void visit(Proof proof, Node visitedNode) {
+                            Goal g;
+                            if ((g = proof.getGoal(visitedNode)) != null &&
+                                    g.isLinked()) {
+                                this.isLinked = true;
+                            }
+                        }
+                    }
+                    FindGoalVisitor v = new FindGoalVisitor();
+                    proof.breadthFirstSearch(node.getNode(), v);
+                    if (v.isLinked()) {
+                        style.setIcon(IconFactory.linkedFolderIcon(iconHeight));
+                    }
+                }
+            } catch (ClassCastException e) {
+
+            }
+        }
+
+        private void renderLeaf(Style style, GUIAbstractTreeNode node) {
+            try {
+                if (!node.isLeaf()) return;
+                Node leaf = node.getNode();
+                Goal goal = proof.getGoal(leaf);
+                if (goal == null || leaf.isClosed()) {
+                    style.setForeground(DARK_GREEN_COLOR.get());
+                    style.setIcon(IconFactory.keyHoleClosed(iconHeight));
+                    ProofTreeView.this.setToolTipText("Closed Goal");
+                    style.setTooltip("A closed goal");
+                } else if (goal.isLinked()) {
+                    style.setForeground(PINK_COLOR.get());
+                    style.setIcon(IconFactory.keyHoleLinked(20, 20));
                     ProofTreeView.this.setToolTipText("Linked Goal");
-                    renderer.setToolTipText("Linked goal - no automatic rule application");
+                    style.setTooltip("Linked goal - no automatic rule application");
                 } else if (!goal.isAutomatic()) {
-                    renderer.setForeground(ORANGE_COLOR);
-                    renderer.setIcon(IconFactory.keyHoleInteractive(20, 20));
+                    style.setForeground(ORANGE_COLOR.get());
+                    style.setIcon(IconFactory.keyHoleInteractive(20, 20));
                     ProofTreeView.this.setToolTipText("Disabled Goal");
-                    renderer.setToolTipText("Interactive goal - no automatic rule application");
+                    style.setTooltip("Interactive goal - no automatic rule application");
                 } else {
-                    renderer.setForeground(DARK_RED_COLOR);
-                    renderer.setIcon(keyHole20x20);
+                    style.setForeground(DARK_RED_COLOR.get());
+                    style.setIcon(keyHole20x20);
                     ProofTreeView.this.setToolTipText("Open Goal");
-                    renderer.setToolTipText("An open goal");
-                }
-            }
-        }
-
-<<<<<<< HEAD
-        private void renderNonLeaf(Node node, DefaultTreeCellRenderer renderer, boolean isBranch) {
-            renderer.setForeground(Color.black);
+                    style.setTooltip("An open goal");
+                }
+            } catch (ClassCastException ignored) {
+            }
+        }
+
+        private void renderNonLeaf(Style style, GUIAbstractTreeNode treeNode) {
+            Node node = treeNode.getNode();
+            style.setForeground(Color.black);
             String tooltipText = "An inner node of the proof";
             final String notes = node.getNodeInfo().getNotes();
-=======
-            if (value instanceof GUIBranchNode) {
-                super.getTreeCellRendererComponent(tree, value, sel, expanded, leaf, row, hasFocus);
-                setBackgroundNonSelectionColor(BISQUE_COLOR.get());
-                if (((GUIBranchNode) value).isClosed()) {
-                    // all goals below this node are closed
-                    this.setIcon(IconFactory.provedFolderIcon(iconHeight));
-                } else {
->>>>>>> fa0b37b9
 
             if (notes != null) {
                 tooltipText += ".\nNotes: " + notes;
@@ -815,124 +835,54 @@
                 defaultIcon = null;
             }
 
+            boolean isBranch = false;
+            final Node child = treeNode.findChild(node);
+            if (child != null && child.getNodeInfo().getBranchLabel() != null) {
+                isBranch = true;
+                style.setText(style.getText() + ": " + child.getNodeInfo().getBranchLabel());
+            }
             if (isBranch && node.childrenCount() > 1) {
                 defaultIcon = getOpenIcon();
                 tooltipText = "A branch node with all children hidden";
             }
-
-            renderer.setIcon(defaultIcon);
-            renderer.setToolTipText(tooltipText);
-        }
-
-        private void checkNotes(Node node, DefaultTreeCellRenderer renderer) {
+            style.setIcon(defaultIcon);
+            style.setTooltip(tooltipText);
+        }
+
+        private void checkNotes(Style style, GUIAbstractTreeNode treeNode) {
+            Node node = treeNode.getNode();
             if (node.getNodeInfo().getNotes() != null) {
-                renderer.setBackgroundNonSelectionColor(ORANGE_COLOR);
+                //style.setBackgroundNonSelectionColor(ORANGE_COLOR);
             } else {
                 if (node.getNodeInfo().getActiveStatement() != null) {
-                    renderer.setBackgroundNonSelectionColor(LIGHT_BLUE_COLOR);
+                    //style.setBackgroundNonSelectionColor(LIGHT_BLUE_COLOR);
                 } else {
-                    renderer.setBackgroundNonSelectionColor(Color.white);
-                }
-            }
-        }
-
-        private void checkExploration(Node node, DefaultTreeCellRenderer renderer) {
+                    //style.setBackgroundNonSelectionColor(Color.white);
+                }
+            }
+        }
+
+        private void checkExploration(Style style, GUIAbstractTreeNode treeNode) {
+            Node node = treeNode.getNode();
             if (node != null && node.getNodeInfo().isExploration()) {
-                renderer.setBorder(BorderFactory.createLineBorder(DARK_PURPLE_COLOR, 2, true));
-                renderer.setBackgroundNonSelectionColor(LIGHT_PURPLE_COLOR);
-                renderer.setToolTipText("Exploration Action Performed");
+                style.setBorder(DARK_PURPLE_COLOR.get());
+                style.setBackground(LIGHT_PURPLE_COLOR.get());
+                style.setTooltip("Exploration Action Performed");
             } else {
-                renderer.setBorder(null);
-            }
-        }
-
-<<<<<<< HEAD
-        private Component getTreeCellRendererComponent(JTree tree,
-                                                       GUIBranchNode node,
-                                                       boolean selected,
-                                                       boolean expanded,
-                                                       boolean leaf,
-                                                       int row,
-                                                       boolean hasFocus) {
-            super.getTreeCellRendererComponent(tree, node, selected, expanded, leaf, row, hasFocus);
-
-            if (node.isClosed()) {
-                // all goals below this node are closed
-                this.setIcon(IconFactory.provedFolderIcon());
-            } else {
-
-                // Find leaf goal for node and check whether this is a linked goal.
-
-                // TODO (DS): This marks all "folder" nodes as linked that have
-                //            at least one linked child. Check whether this is
-                //            an acceptable behavior.
-
-                class FindGoalVisitor implements ProofVisitor {
-                    private boolean isLinked = false;
-
-                    public boolean isLinked() {
-                        return this.isLinked;
-=======
-                    proof.breadthFirstSearch(((GUIBranchNode) value).getNode(), v);
-                    if (v.isLinked()) {
-                        this.setIcon(IconFactory.linkedFolderIcon(iconHeight));
->>>>>>> fa0b37b9
-                    }
-
-                    @Override
-                    public void visit(Proof proof, Node visitedNode) {
-                        Goal g;
-                        if ((g = proof.getGoal(visitedNode)) != null &&
-                                g.isLinked()) {
-                            this.isLinked = true;
-                        }
-                    }
-                }
-
-<<<<<<< HEAD
-                FindGoalVisitor v = new FindGoalVisitor();
-=======
-                return this;
-            }
-
-            if (value instanceof GUIOneStepChildTreeNode) {
-                super.getTreeCellRendererComponent(tree, value, sel, expanded, leaf, row, hasFocus);
-                setForeground(GRAY_COLOR.get());
-                setIcon(IconFactory.oneStepSimplifier(iconHeight));
-                setText(value.toString());
-                return this;
-            }
->>>>>>> fa0b37b9
-
-                proof.breadthFirstSearch(node.getNode(), v);
-                if (v.isLinked()) {
-                    this.setIcon(IconFactory.linkedFolderIcon());
-                }
-
-            }
-
-            checkExploration(node.getNode().parent(), this);
-            setBackgroundNonSelectionColor(BISQUE_COLOR);
-            return this;
-        }
-
-        private Component getTreeCellRendererComponent(JTree tree,
-                                                       GUIOneStepChildTreeNode node,
-                                                       boolean selected,
-                                                       boolean expanded,
-                                                       boolean leaf,
-                                                       int row,
-                                                       boolean hasFocus) {
-            super.getTreeCellRendererComponent(tree, node, selected, expanded, leaf, row, hasFocus);
-            setForeground(GRAY_COLOR);
-            setIcon(IconFactory.oneStepSimplifier(16));
-            setText(node.toString());
-
-            checkExploration(node.getNode(), this);
-            return this;
-        }
-
-<<<<<<< HEAD
+                style.setBorder(null);
+            }
+        }
+
+        private void oneStepSimplification(Style style, GUIAbstractTreeNode node) {
+            try {
+                GUIOneStepChildTreeNode n = (GUIOneStepChildTreeNode) node;
+                style.setForeground(GRAY_COLOR.get());
+                style.setIcon(IconFactory.oneStepSimplifier(16));
+                style.setText(node.toString());
+            } catch (ClassCastException ignore) {
+            }
+        }
+
         @Override
         public Component getTreeCellRendererComponent(JTree tree, Object value, boolean sel,
                                                       boolean expanded, boolean leaf, int row,
@@ -943,39 +893,33 @@
                         expanded, leaf, row, hasFocus);
             }
 
-            if (value instanceof GUIBranchNode) {
+            super.getTreeCellRendererComponent(tree, value, selected, expanded, leaf, row, hasFocus);
+
+            Style style = new Style();
+            style.setForeground(getForeground());
+            style.setBackground(getBackground());
+            style.setBorder(Color.WHITE);
+            style.setFontStyle(0);
+            style.setTooltip("");
+            style.setIcon(null);
+
+            stylers.forEach(it -> it.style(style, (GUIAbstractTreeNode) value));
+
+            setForeground(style.getForeground());
+            setBackground(style.getBackground());
+            setBorder(BorderFactory.createLineBorder(style.getBorder()));
+            setFont(getFont().deriveFont(style.getFontStyle()));
+            setToolTipText(style.getTooltip());
+            setIcon(style.getIcon());
+
+            return this;
+
+            /*if (value instanceof GUIBranchNode) {
                 return getTreeCellRendererComponent(tree, (GUIBranchNode) value,
                         selected, expanded, leaf, row, hasFocus);
             } else if (value instanceof GUIOneStepChildTreeNode) {
                 return getTreeCellRendererComponent(tree, (GUIOneStepChildTreeNode) value,
                         selected, expanded, leaf, row, hasFocus);
-=======
-            if (node.leaf()) {
-                Goal goal = proof.getGoal(node);
-                if (goal == null || node.isClosed()) {
-                    tree_cell.setForeground(DARK_GREEN_COLOR.get());
-                    tree_cell.setIcon(IconFactory.keyHoleClosed(iconHeight));
-                    ProofTreeView.this.setToolTipText("Closed Goal");
-                    tree_cell.setToolTipText("A closed goal");
-                } else {
-                    if (goal.isLinked()) {
-                        tree_cell.setForeground(PINK_COLOR.get());
-                        tree_cell.setIcon(IconFactory.keyHoleLinked(iconHeight, iconHeight));
-                        ProofTreeView.this.setToolTipText("Linked Goal");
-                        tree_cell.setToolTipText("Linked goal - no automatic rule application");
-                    } else if (!goal.isAutomatic()) {
-                        tree_cell.setForeground(ORANGE_COLOR.get());
-                        tree_cell.setIcon(IconFactory.keyHoleInteractive(iconHeight, iconHeight));
-                        ProofTreeView.this.setToolTipText("Disabled Goal");
-                        tree_cell.setToolTipText("Interactive goal - no automatic rule application");
-                    } else {
-                        tree_cell.setForeground(DARK_RED_COLOR.get());
-                        tree_cell.setIcon(IconFactory.keyHole(iconHeight, iconHeight));
-                        ProofTreeView.this.setToolTipText("Open Goal");
-                        tree_cell.setToolTipText("An open goal");
-                    }
-                }
->>>>>>> fa0b37b9
             } else {
                 // now GUIProofTreeNode / GUIOneStepSimpTreeNode
                 Node node = ((GUIAbstractTreeNode) value).getNode();
@@ -983,7 +927,8 @@
                 boolean isBranch = false;
                 {
                     final Node child = ((GUIAbstractTreeNode) value).findChild(node);
-                    if (child != null && child.getNodeInfo().getBranchLabel() != null) {
+                    if (child != null && child.getNodeInfo()
+                            .getBranchLabel() != null) {
                         isBranch = true;
                         nodeText += ": " + child.getNodeInfo().getBranchLabel();
                     }
@@ -1000,33 +945,12 @@
                     renderNonLeaf(node, renderer, isBranch);
                 }
 
-                checkNotes(node, renderer);
-                checkExploration(node, renderer);
-
-<<<<<<< HEAD
                 if (selected) {
                     renderer.setBackground(DARK_BLUE_COLOR);
                 }
-=======
-            if (node.getNodeInfo().getNotes() != null) {
-                tree_cell.setBackgroundNonSelectionColor(ORANGE_COLOR.get());
-            } else if (node.getNodeInfo().getActiveStatement() != null) {
-                tree_cell.setBackgroundNonSelectionColor(LIGHT_BLUE_COLOR.get());
->>>>>>> fa0b37b9
-
-                renderer.setFont(tree.getFont());
-                renderer.setText(nodeText);
                 return renderer;
-            }
-<<<<<<< HEAD
-=======
-            if (sel) tree_cell.setBackground(DARK_BLUE_COLOR.get());
-
-            tree_cell.setFont(tree.getFont());
-            tree_cell.setText(nodeText);
-
-            return tree_cell;
->>>>>>> fa0b37b9
+
+               */
         }
     }
 
@@ -1090,19 +1014,6 @@
                 this.add(macroMenu);
             }
 
-            if (branch != path) {
-                delayedCut.addActionListener(this);
-                delayedCut.setEnabled(false);
-                if (proof != null) {
-                    if (!invokedNode.leaf() &&
-                            proof.getSubtreeGoals(invokedNode).size() > 0) {
-                        delayedCut.setEnabled(true);
-                    }
-                }
-            }
-            if (Main.isExperimentalMode()) {
-                this.add(delayedCut);
-            }
             this.add(prune);
             prune.setIcon(IconFactory.pruneLogo(ICON_SIZE));
             prune.setEnabled(false);
@@ -1164,13 +1075,11 @@
 
             this.add(new JSeparator());
             for (ProofTreeViewFilter filter : ProofTreeViewFilter.ALL) {
-                if (filter.addToProofTreeView()) {
-                    final JCheckBoxMenuItem m = new JCheckBoxMenuItem(filter.name());
-                    filters.put(m, filter);
-                    this.add(m);
-                    m.setSelected(filter.isActive());
-                    m.addItemListener(this);
-                }
+                final JCheckBoxMenuItem m = new JCheckBoxMenuItem(filter.name());
+                filters.put(m, filter);
+                this.add(m);
+                m.setSelected(filter.isActive());
+                m.addItemListener(this);
             }
             this.add(search);
             search.addActionListener(this);
@@ -1195,15 +1104,16 @@
             this.add(new JSeparator());
             this.add(subtreeStatistics);
             subtreeStatistics.addActionListener(this);
+
             List<Action> extensionActions =
                     KeYGuiExtensionFacade.getContextMenuItems(DefaultContextMenuKind.PROOF_TREE, invokedNode, mediator);
             if (!extensionActions.isEmpty()) {
                 add(new JSeparator());
                 extensionActions.forEach(this::add);
             }
-        }
-
-        @Override
+
+        }
+
         public void actionPerformed(ActionEvent e) {
             if (e.getSource() == delayedCut) {
                 delegateModel.setAttentive(false);
@@ -1412,47 +1322,6 @@
             }
         }
 
-	/**
-     * Action for enabling/disabling all goals below "node".
-     *
-     * @author mulbrich
-     */
-	private final class SetGoalsBelowEnableStatus extends DisableGoal {
-        public SetGoalsBelowEnableStatus(boolean enableGoals) {
-            this.enableGoals = enableGoals;
-
-            String action = enableGoals ? "Automatic" : "Interactive";
-            putValue(NAME, "Set All Goals Below to " + action);
-            if (enableGoals) {
-                putValue(SHORT_DESCRIPTION, "Include this node and all goals in the subtree in automatic rule application");
-                putValue(SMALL_ICON, KEY_HOLE_PULL_DOWN_MENU);
-            } else {
-                putValue(SHORT_DESCRIPTION, "Exclude this node and all goals in the subtree from automatic rule application");
-                putValue(SMALL_ICON, KEY_HOLE_DISABLED_PULL_DOWN_MENU);
-            }
-        }
-        /*
-             * return all subgoals of the current node.
-             */
-        @Override
-        public Iterable<Goal> getGoalList () {
-            return proof.getSubtreeGoals(invokedNode);
-        }
-
-        /*
-             * In addition to marking setting goals, update the tree model
-             * so that the label sizes are recalculated
-             */
-        @Override
-        public void actionPerformed (ActionEvent e){
-            super.actionPerformed(e);
-            for (final Goal goal : getGoalList()) {
-                delegateModel.updateTree(goal.node());
-            }
-            // trigger repainting the tree after the completion of this event.
-            delegateView.repaint();
-        }
-    }
         @Override
         public void itemStateChanged(ItemEvent e) {
             final boolean selected = e.getStateChange() == ItemEvent.SELECTED;
@@ -1521,5 +1390,54 @@
                 }
             }
         }
+
+        /**
+         * Action for enabling/disabling all goals below "node".
+         *
+         * @author mulbrich
+         */
+        private final class SetGoalsBelowEnableStatus extends DisableGoal {
+
+            /**
+             *
+             */
+            private static final long serialVersionUID = 7264466584742639608L;
+
+            public SetGoalsBelowEnableStatus(boolean enableGoals) {
+                this.enableGoals = enableGoals;
+
+                String action = enableGoals ? "Automatic" : "Interactive";
+                putValue(NAME, "Set All Goals Below to " + action);
+                if (enableGoals) {
+                    putValue(SHORT_DESCRIPTION, "Include this node and all goals in the subtree in automatic rule application");
+                    putValue(SMALL_ICON, KEY_HOLE_PULL_DOWN_MENU);
+                } else {
+                    putValue(SHORT_DESCRIPTION, "Exclude this node and all goals in the subtree from automatic rule application");
+                    putValue(SMALL_ICON, KEY_HOLE_DISABLED_PULL_DOWN_MENU);
+                }
+            }
+
+            /*
+             * return all subgoals of the current node.
+             */
+            @Override
+            public Iterable<Goal> getGoalList() {
+                return proof.getSubtreeGoals(invokedNode);
+            }
+
+            /*
+             * In addition to marking setting goals, update the tree model
+             * so that the label sizes are recalculated
+             */
+            @Override
+            public void actionPerformed(ActionEvent e) {
+                super.actionPerformed(e);
+                for (final Goal goal : getGoalList()) {
+                    delegateModel.updateTree(goal.node());
+                }
+                // trigger repainting the tree after the completion of this event.
+                delegateView.repaint();
+            }
+        }
     }
 }