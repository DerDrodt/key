// This file is part of KeY - Integrated Deductive Software Design
//
// Copyright (C) 2001-2011 Universitaet Karlsruhe (TH), Germany
//                         Universitaet Koblenz-Landau, Germany
//                         Chalmers University of Technology, Sweden
// Copyright (C) 2011-2014 Karlsruhe Institute of Technology, Germany
//                         Technical University Darmstadt, Germany
//                         Chalmers University of Technology, Sweden
//
// The KeY system is protected by the GNU General
// Public License. See LICENSE.TXT for details.
//

package de.uka.ilkd.key.gui.prooftree;

import java.awt.BorderLayout;
import java.awt.Color;
import java.awt.Component;
import java.awt.Font;
import java.awt.Toolkit;
import java.awt.event.ActionEvent;
import java.awt.event.ActionListener;
import java.awt.event.InputEvent;
import java.awt.event.KeyEvent;
import java.awt.event.MouseAdapter;
import java.awt.event.MouseEvent;
import java.awt.event.MouseListener;
import java.util.EventObject;
import java.util.HashSet;
import java.util.LinkedHashSet;
import java.util.WeakHashMap;

import javax.swing.Icon;
import javax.swing.JComponent;
import javax.swing.JPanel;
import javax.swing.JPopupMenu;
import javax.swing.JScrollPane;
import javax.swing.JTree;
import javax.swing.KeyStroke;
import javax.swing.ToolTipManager;
import javax.swing.UIManager;
import javax.swing.event.TreeSelectionEvent;
import javax.swing.event.TreeSelectionListener;
import javax.swing.plaf.TreeUI;
import javax.swing.plaf.basic.BasicTreeUI;
import javax.swing.plaf.metal.MetalTreeUI;
import javax.swing.tree.DefaultMutableTreeNode;
import javax.swing.tree.DefaultTreeCellRenderer;
import javax.swing.tree.DefaultTreeModel;
import javax.swing.tree.TreeCellRenderer;
import javax.swing.tree.TreeNode;
import javax.swing.tree.TreePath;
import javax.swing.tree.TreeSelectionModel;

import org.key_project.util.collection.ImmutableList;
import org.key_project.util.collection.ImmutableSLList;

import de.uka.ilkd.key.control.AutoModeListener;
import de.uka.ilkd.key.core.KeYMediator;
import de.uka.ilkd.key.core.KeYSelectionEvent;
import de.uka.ilkd.key.core.KeYSelectionListener;
<<<<<<< HEAD
import de.uka.ilkd.key.core.Main;
import de.uka.ilkd.key.gui.GUIListener;
import de.uka.ilkd.key.gui.MainWindow;
import de.uka.ilkd.key.gui.MainWindowTabbedPane;
import de.uka.ilkd.key.gui.ProofMacroMenu;
import de.uka.ilkd.key.gui.*;
=======
import de.uka.ilkd.key.gui.GUIListener;
import de.uka.ilkd.key.gui.MainWindowTabbedPane;
import de.uka.ilkd.key.gui.NodeInfoWindow;
import de.uka.ilkd.key.gui.NodeInfoWindowListener;
>>>>>>> cfe6bf28
import de.uka.ilkd.key.gui.colors.ColorSettings;
import de.uka.ilkd.key.gui.configuration.Config;
import de.uka.ilkd.key.gui.configuration.ConfigChangeEvent;
import de.uka.ilkd.key.gui.configuration.ConfigChangeListener;
import de.uka.ilkd.key.gui.extension.api.DefaultContextMenuKind;
import de.uka.ilkd.key.gui.extension.api.KeYGuiExtension;
import de.uka.ilkd.key.gui.extension.api.TabPanel;
import de.uka.ilkd.key.gui.extension.impl.KeYGuiExtensionFacade;
import de.uka.ilkd.key.gui.fonticons.IconFactory;
import de.uka.ilkd.key.gui.nodeviews.TacletInfoToggle;
import de.uka.ilkd.key.proof.Goal;
import de.uka.ilkd.key.proof.Node;
import de.uka.ilkd.key.proof.Proof;
import de.uka.ilkd.key.proof.ProofEvent;
import de.uka.ilkd.key.proof.ProofVisitor;
import de.uka.ilkd.key.proof.RuleAppListener;
import de.uka.ilkd.key.util.Debug;
<<<<<<< HEAD
import org.key_project.util.collection.ImmutableList;
import org.key_project.util.collection.ImmutableSLList;

import javax.swing.*;
import javax.swing.event.TreeSelectionEvent;
import javax.swing.event.TreeSelectionListener;
import javax.swing.plaf.TreeUI;
import javax.swing.plaf.basic.BasicTreeUI;
import javax.swing.plaf.metal.MetalTreeUI;
import javax.swing.tree.*;
import java.awt.*;
import java.awt.event.*;
import java.util.List;
import java.util.*;
import java.util.*;
=======
>>>>>>> cfe6bf28

public class ProofTreeView extends JPanel implements TabPanel {

    public static final ColorSettings.ColorProperty GRAY_COLOR =
            ColorSettings.define("[proofTree]gray", "", Color.DARK_GRAY);
    public static final ColorSettings.ColorProperty BISQUE_COLOR =
            ColorSettings.define("[proofTree]bisque", "", new Color(240, 228, 196));
    public static final ColorSettings.ColorProperty LIGHT_BLUE_COLOR =
            ColorSettings.define("[proofTree]lightBlue", "", new Color(230, 254, 255));
    public static final ColorSettings.ColorProperty DARK_BLUE_COLOR =
            ColorSettings.define("[proofTree]darkBlue", "", new Color(31, 77, 153));
    public static final ColorSettings.ColorProperty DARK_GREEN_COLOR =
            ColorSettings.define("[proofTree]darkGreen", "", new Color(0, 128, 51));
    public static final ColorSettings.ColorProperty DARK_RED_COLOR =
            ColorSettings.define("[proofTree]darkRed", "", new Color(191, 0, 0));
    public static final ColorSettings.ColorProperty PINK_COLOR =
            ColorSettings.define("[proofTree]pink", "", new Color(255, 0, 240));
    public static final ColorSettings.ColorProperty ORANGE_COLOR =
            ColorSettings.define("[proofTree]orange", "", new Color(255, 140, 0));

<<<<<<< HEAD

=======
>>>>>>> cfe6bf28
    /**
     * KeYStroke for the search panel: STRG+SHIFT+F
     */
    public final static KeyStroke searchKeyStroke = KeyStroke.getKeyStroke(KeyEvent.VK_F,
            java.awt.event.InputEvent.CTRL_DOWN_MASK
                    | java.awt.event.InputEvent.SHIFT_DOWN_MASK
                    | Toolkit.getDefaultToolkit().getMenuShortcutKeyMask());

    private static final long serialVersionUID = 3732875161168302809L;
    // Taclet info can be shown for inner nodes.
    public final TacletInfoToggle tacletInfoToggle = new TacletInfoToggle();

    private ProofTreePopupFactory proofTreePopupFactory = new ProofTreePopupFactory();


    /**
     * The JTree that is used for actual display and interaction
     */
    final JTree delegateView;

    /**
     * the model that is displayed by the delegateView
     */
    GUIProofTreeModel delegateModel;

    /**
     * the mediator is stored here
     */
    private KeYMediator mediator;
    private WeakHashMap<Proof, GUIProofTreeModel> models = new WeakHashMap<Proof, GUIProofTreeModel>(20);
    /**
     * the proof this view shows
     */
    private Proof proof;
    /**
     * the expansion state of the proof tree
     */
    private ExpansionState expansionState;
    /**
     * listener
     */
    private GUIProofTreeProofListener proofListener;
    private GUITreeSelectionListener treeSelectionListener;
    private GUIProofTreeGUIListener guiListener;

    private NodeInfoWindowListener nodeInfoWindowListener = new NodeInfoWindowListener() {

        @Override
        public void windowUnregistered(NodeInfoWindow win) {
            if (win.getNode().proof() != null
                    && !win.getNode().proof().isDisposed()
                    && win.getNode().proof() == proof) {
                delegateModel.updateTree(win.getNode());
            }
        }

        @Override
        public void windowRegistered(NodeInfoWindow win) {
            delegateModel.updateTree(win.getNode());
        }
    };

    private ConfigChangeListener configChangeListener = new ConfigChangeListener() {
        @Override
        public void configChanged(ConfigChangeEvent e) {
            setProofTreeFont();
        }
    };
    /**
     * Roots of subtrees containing all nodes to which rules have been
     * applied; this is used when auto mode is active
     */
    private ImmutableList<Node> modifiedSubtrees = null;
    private HashSet<Node> modifiedSubtreesCache = null;
    /**
     * the search dialog
     */
    private ProofTreeSearchBar proofTreeSearchPanel;
    private int iconHeight = 12;

    /**
     * creates a new proof tree
     */
    public ProofTreeView(KeYMediator m) {
        this();
        setMediator(m);
    }

    /**
     * creates a new proof tree
     */
    public ProofTreeView() {
        proofListener = new GUIProofTreeProofListener();
        guiListener = new GUIProofTreeGUIListener();
        delegateView = new JTree(
                new DefaultMutableTreeNode("No proof loaded")) {
            private static final long serialVersionUID = 6555955929759162324L;

            @Override
            public void setFont(Font font) {
                iconHeight = font.getSize();
                super.setFont(font);
            }

            @Override
            public void updateUI() {
                super.updateUI();
                /* we want plus/minus signs to expand/collapse tree nodes */
                final TreeUI ui = getUI();
                if (ui instanceof BasicTreeUI) {
                    final BasicTreeUI treeUI = (BasicTreeUI) ui;
                    treeUI.setExpandedIcon(IconFactory.expandedIcon(iconHeight));
                    treeUI.setCollapsedIcon(IconFactory.collapsedIcon(iconHeight));
                }
                if (ui instanceof CacheLessMetalTreeUI) {
                    ((CacheLessMetalTreeUI) ui).clearDrawingCache();
                }
            }
        };
        iconHeight = delegateView.getFontMetrics(delegateView.getFont()).getHeight();
        delegateView.setUI(new CacheLessMetalTreeUI());

        delegateView.getInputMap(JComponent.WHEN_FOCUSED).getParent()
                .remove(KeyStroke.getKeyStroke(KeyEvent.VK_UP, InputEvent.CTRL_MASK));
        delegateView.getInputMap(JComponent.WHEN_FOCUSED).getParent()
                .remove(KeyStroke.getKeyStroke(KeyEvent.VK_DOWN, InputEvent.CTRL_MASK));

        delegateView.setInvokesStopCellEditing(true);
        delegateView.getSelectionModel()
                .setSelectionMode(TreeSelectionModel.SINGLE_TREE_SELECTION);
        treeSelectionListener = new GUITreeSelectionListener();
        delegateView.addTreeSelectionListener(treeSelectionListener);
        delegateView.setScrollsOnExpand(true);
        ToolTipManager.sharedInstance().registerComponent(delegateView);

        MouseListener ml = new MouseAdapter() {
            @Override
            public void mousePressed(MouseEvent e) {
                if (e.isPopupTrigger()) {
                    TreePath selPath = delegateView.getPathForLocation
                            (e.getX(), e.getY());
                    if (selPath != null && (selPath.getLastPathComponent()
                            instanceof GUIProofTreeNode ||
                            selPath.getLastPathComponent() instanceof
                                    GUIBranchNode)) {
                        delegateView.setSelectionPath(selPath);
                        JPopupMenu popup = proofTreePopupFactory.create(
                                ProofTreeView.this, selPath);
                        popup.show(e.getComponent(), e.getX(), e.getY());
                    }
                }
            }

            @Override
            public void mouseReleased(MouseEvent e) {
                mousePressed(e);
            }
        };

        delegateView.addMouseListener(ml);

        NodeInfoWindow.addListener(nodeInfoWindowListener);
        Config.DEFAULT.addConfigChangeListener(configChangeListener);

        setProofTreeFont();
        delegateView.setLargeModel(true);

        setLayout(new BorderLayout());

        JPanel bottomPanel = new JPanel();
        bottomPanel.setLayout(new BorderLayout());
        bottomPanel.add(tacletInfoToggle, BorderLayout.NORTH);
        proofTreeSearchPanel = new ProofTreeSearchBar(this);
        bottomPanel.add(proofTreeSearchPanel, BorderLayout.SOUTH);

        add(new JScrollPane(delegateView), BorderLayout.CENTER);
        add(bottomPanel, BorderLayout.SOUTH);

        layoutKeYComponent();

        final ActionListener keyboardAction = (ActionEvent e) ->
                showSearchPanel();

        registerKeyboardAction(keyboardAction,
                searchKeyStroke,
                JComponent.WHEN_ANCESTOR_OF_FOCUSED_COMPONENT);

        KeYGuiExtensionFacade.installKeyboardShortcuts(mediator, this,
                KeYGuiExtension.KeyboardShortcuts.PROOF_TREE_VIEW);
    }

    @Override
    protected void finalize() throws Throwable {
        super.finalize();
        Config.DEFAULT.removeConfigChangeListener(configChangeListener);
        NodeInfoWindow.removeListener(nodeInfoWindowListener);
    }

    private void setProofTreeFont() {
        Font myFont = UIManager.getFont(Config.KEY_FONT_PROOF_TREE);
        if (myFont != null) {
            delegateView.setFont(myFont);
        } else {
            Debug.out("KEY-PROOF_TREE_FONT not available, " +
                    "use standard font.");
        }
    }

    private final ProofRenderer renderer = new ProofRenderer();

    public ProofRenderer getRenderer() {
        return renderer;
    }

    /**
     * layout the component
     */
    protected void layoutKeYComponent() {
        delegateView.setBackground(Color.white);
        delegateView.setCellRenderer(renderer);
        delegateView.putClientProperty("JTree.lineStyle", "Angled");
        delegateView.setVisible(true);
    }

    /**
     * returns the mediator to communicate with the model
     *
     * @return the mediator to communicate with the model
     */
    public KeYMediator getMediator() {
        return mediator;
    }

    /**
     * sets the mediator to communicate with the model
     */
    private void setMediator(KeYMediator m) {
        assert m != null;
        if (mediator != null) {
            unregister();
        }
        mediator = m;
        register();

        Proof selProof = mediator.getSelectedProof();
        if (selProof != null) {
            setProof(selProof);
        }
    }

    private void register() {
        mediator.addKeYSelectionListener(proofListener);
        // This method delegates the request only to the UserInterfaceControl which implements the functionality.
        // No functionality is allowed in this method body!
        mediator.getUI().getProofControl().addAutoModeListener(proofListener);
        mediator.addGUIListener(guiListener);
    }

    private void unregister() {
        mediator.removeKeYSelectionListener(proofListener);
        // This method delegates the request only to the UserInterfaceControl which implements the functionality.
        // No functionality is allowed in this method body!
        mediator.getUI().getProofControl().removeAutoModeListener(proofListener);
        mediator.removeGUIListener(guiListener);
    }

    public boolean selectAbove() {
        return selectRelative(+1);
    }

    public boolean selectBelow() {
        return selectRelative(-1);
    }

    private boolean selectRelative(int i) {
        TreePath path = delegateView.getSelectionPath();
        int row = delegateView.getRowForPath(path);
        TreePath newPath = delegateView.getPathForRow(row - i);
        if (newPath != null) {
            delegateView.setSelectionPath(newPath);
            return true;
        }
        return false;
    }


    @Override
    public void removeNotify() {
        unregister();
        try {
            delegateModel.unregister();
        } catch (NullPointerException e) {
            Debug.out("Exception thrown by class ProofTreeView at unregister()");
        }
        super.removeNotify();
    }

    /**
     * sets up the proof tree view if a proof has been loaded
     *
     * @param p the Proof that has been loaded
     */
    private void setProof(Proof p) {
        if (delegateModel != null) {
            expansionState.disconnect(delegateView);
            delegateModel.storeExpansionState(
                    expansionState.state(new LinkedHashSet<>()));
            delegateModel.storeSelection(delegateView.getSelectionPath());
            delegateModel.unregister();
            delegateModel.removeTreeModelListener(proofTreeSearchPanel);
        }

        if (proof != null && !proof.isDisposed()) {
            proof.removeRuleAppListener(proofListener);
        }
        proof = p;
        if (proof != null) {
            proof.addRuleAppListener(proofListener);
        }

        if (proof != null) {
            delegateModel = models.get(p);
            if (delegateModel == null) {
                delegateModel = new GUIProofTreeModel(p);
                models.put(p, delegateModel);
            }
            delegateModel.addTreeModelListener(proofTreeSearchPanel);
            delegateModel.register();
            delegateView.setModel(delegateModel);
            expansionState =
                    new ExpansionState(delegateView,
                            delegateModel.getExpansionState());
            delegateView.expandRow(0);
            delegateView.setSelectionPath(delegateModel.getSelection());
            delegateView.scrollPathToVisible(delegateModel.getSelection());
        } else {
            delegateModel = null;
            delegateView.setModel(new DefaultTreeModel(new DefaultMutableTreeNode("No proof loaded.")));
            expansionState = null;
        }
        proofTreeSearchPanel.reset();
    }

    public void removeProofs(Proof[] ps) {
        for (final Proof p : ps) {
            models.remove(p);
        }
    }

    /**
     * moves the scope of the tree view to the given node so that it
     * is visible
     */
    public void makeNodeVisible(Node n) {
        if (n == null) {
            return;
        }

        final GUIAbstractTreeNode node = delegateModel.getProofTreeNode(n);
        if (node == null) {
            return;
        }

        TreeNode[] obs = node.getPath();
        TreePath tp = new TreePath(obs);
        treeSelectionListener.ignoreChange = true;
        delegateView.getSelectionModel().setSelectionPath(tp);
        delegateView.scrollPathToVisible(tp);
        delegateView.validate();
        treeSelectionListener.ignoreChange = false;
    }

    protected void makeNodeExpanded(Node n) {
        GUIAbstractTreeNode node = delegateModel.getProofTreeNode(n);
        if (node == null) {
            return;
        }
        TreeNode[] obs = node.getPath();
        TreePath tp = new TreePath(obs);
        delegateView.makeVisible(tp);
    }

    /**
     * Collapse all subtrees that are closed
     */
    protected void collapseClosedNodes() {
        collapseClosedNodesHelp(new TreePath(delegateModel.getRoot()));
    }

    private void collapseClosedNodesHelp(TreePath path) {
        if (!delegateView.isExpanded(path)) {
            return;
        }

        Object node = path.getLastPathComponent();

        if (node instanceof GUIBranchNode &&
                ((GUIBranchNode) node).getNode().isClosed()) {
            delegateView.collapsePath(path);
            return;
        }

        for (int count = delegateModel.getChildCount(node), i = 0;
             i < count;
             i++) {
            Object child = delegateModel.getChild(node, i);
            if (!delegateModel.isLeaf(child)) {
                collapseClosedNodesHelp(path.pathByAddingChild(child));
            }
        }
    }

    /**
     * Collapse all branches which are not below <tt>path</tt>
     */
    protected void collapseOthers(TreePath path) {
        collapseOthersHelp(new TreePath(delegateModel.getRoot()), path);
    }

    private void collapseOthersHelp(TreePath start, TreePath stop) {
        if (!delegateView.isExpanded(start) || start.equals(stop)) {
            return;
        }

        Object node = start.getLastPathComponent();

        if (node instanceof GUIBranchNode &&
                !start.isDescendant(stop)) {
            delegateView.collapsePath(start);
            return;
        }

        for (int count = delegateModel.getChildCount(node), i = 0;
             i < count;
             i++) {
            Object child = delegateModel.getChild(node, i);
            if (!delegateModel.isLeaf(child)) {
                collapseOthersHelp(start.pathByAddingChild(child), stop);
            }
        }
    }

    /**
     * Selects the given Branchnode in the ProofTreeView and displays the
     * first child in the main view.
     */
    void selectBranchNode(GUIBranchNode node) {
        if (node == null) {
            return;
        }
        proofListener.ignoreNodeSelectionChange = true;
        mediator.getSelectionModel().setSelectedNode(
                node.getNode());
        proofListener.ignoreNodeSelectionChange = false;
        TreePath tp = new TreePath(node.getPath());
        treeSelectionListener.ignoreChange = true;
        delegateView.getSelectionModel().setSelectionPath(tp);
        delegateView.scrollPathToVisible(tp);
        delegateView.validate();
        treeSelectionListener.ignoreChange = false;

        delegateModel.storeSelection(delegateView.getSelectionPath());

    }

    /**
     * In auto mode, add a node which has been modified in a way
     * leading to structural changes of the proof tree
     */
    private void addModifiedNode(Node p_node) {
        if (modifiedSubtrees == null) {
            return;
        }

        try {
            if (!modifiedSubtrees.isEmpty()) {
                Node n = p_node;
                while (true) {
                    if (modifiedSubtreesCache.contains(n)) {
                        return;
                    }
                    if (n.root()) {
                        break;
                    }
                    n = n.parent();
                }
            }

            modifiedSubtrees = modifiedSubtrees.prepend(p_node);
        } finally {
            modifiedSubtreesCache.add(p_node);
        }
    }

    public void showSearchPanel() {
        proofTreeSearchPanel.setVisible(true);
    }

    @Override
    public String getTitle() {
        return "Proof";
    }

    @Override
    public Icon getIcon() {
        return IconFactory.PROOF_TREE.get(MainWindowTabbedPane.TAB_ICON_SIZE);
    }

    @Override
    public JComponent getComponent() {
        return this;
    }

    public GUIProofTreeModel getDelegateModel() {
        return delegateModel;
    }
    // INNER CLASSES

    // to prevent memory leaks
    private static class CacheLessMetalTreeUI extends MetalTreeUI {

        public void clearDrawingCache() {
            drawingCache.clear();
        }
    }

    // listens to gui events
    class GUIProofTreeGUIListener implements GUIListener,
            java.io.Serializable {

        private static final long serialVersionUID = 4224100114740308297L;

        /**
         * invoked if a frame that wants modal access is opened
         */
        @Override
        public void modalDialogOpened(EventObject e) {
            delegateView.setEnabled(false);
        }

        /**
         * invoked if a frame that wants modal access is closed
         */
        @Override
        public void modalDialogClosed(EventObject e) {
            delegateView.setEnabled(true);
        }

        @Override
        public void shutDown(EventObject e) {

        }
    }

    class GUIProofTreeProofListener implements AutoModeListener,
            RuleAppListener,
            KeYSelectionListener {

        // hack to select Nodes without changing the selection of delegateView
        public boolean ignoreNodeSelectionChange = false;
        /**
         * node of the last known current goal
         */
        private Node lastGoalNode;

        /**
         * makes selected node visible of lastGoalNode
         */
        public void makeSelectedNodeVisible(Node selectedNode) {
            if (selectedNode != null) {
                if (proof != selectedNode.proof()) {
                    return;
                }
                lastGoalNode = selectedNode;
            }

            makeNodeVisible(lastGoalNode);
            delegateView.validate();
        }

        /**
         * focused node has changed
         */
        @Override
        public void selectedNodeChanged(KeYSelectionEvent e) {
            if (!ignoreNodeSelectionChange) {
                makeSelectedNodeVisible(mediator.getSelectedNode());
            }
        }

        /**
         * the selected proof has changed (e.g. a new proof has been
         * loaded)
         */
        @Override
        public void selectedProofChanged(KeYSelectionEvent e) {
            Debug.out("ProofTreeView: initialize with new proof");
            lastGoalNode = null;
            setProof(e.getSource().getSelectedProof());
            delegateView.validate();
        }

        /**
         * invoked if automatic application of rules has started
         */
        @Override
        public void autoModeStarted(ProofEvent e) {
            modifiedSubtrees = ImmutableSLList.<Node>nil();
            modifiedSubtreesCache = new LinkedHashSet<Node>();
            if (delegateModel == null) {
                Debug.out("delegateModel is null");
                return;
            }
            if (delegateModel.isAttentive()) {
                mediator.removeKeYSelectionListener(proofListener);
            }
            delegateModel.setAttentive(false);
        }

        /**
         * invoked if automatic application of rules has stopped
         */
        @Override
        public void autoModeStopped(ProofEvent e) {
            if (mediator.getSelectedProof() == null) {
                return; // no proof (yet)
            }
            delegateView.removeTreeSelectionListener(treeSelectionListener);
            if (delegateModel == null) {
                setProof(mediator.getSelectedProof());
            } else if (modifiedSubtrees != null) {
                for (final Node n : modifiedSubtrees) {
                    delegateModel.updateTree(n);
                }
            }
            if (!delegateModel.isAttentive()) {
                delegateModel.setAttentive(true);
                mediator.addKeYSelectionListener(proofListener);
            }
            makeSelectedNodeVisible(mediator.getSelectedNode());
            delegateView.addTreeSelectionListener(treeSelectionListener);
            delegateView.validate();
            modifiedSubtrees = null;
            modifiedSubtreesCache = null;
        }


        /**
         * invoked when a rule has been applied
         */
        @Override
        public void ruleApplied(ProofEvent e) {
            addModifiedNode(e.getRuleAppInfo().getOriginalNode());
        }


    }

    class GUITreeSelectionListener implements TreeSelectionListener,
            java.io.Serializable {
        /**
         *
         */
        private static final long serialVersionUID = 1417544836006726419L;
        // hack to reduce duplicated repaints
        public boolean ignoreChange = false;

        @Override
        public void valueChanged(TreeSelectionEvent e) {
            if (ignoreChange) {
                return;
            }
            if (e.getNewLeadSelectionPath() == null) {
                return;
            }
            // catching ClassCastException occurring when clicking on
            // "No proof loaded"
            if (!(e.getNewLeadSelectionPath().
                    getLastPathComponent() instanceof GUIAbstractTreeNode)) {
                return;
            }

            TreePath newTP = e.getNewLeadSelectionPath();
            delegateModel.storeSelection(newTP);


            GUIAbstractTreeNode treeNode =
                    ((GUIAbstractTreeNode) e.getNewLeadSelectionPath().
                            getLastPathComponent());
            if (treeNode instanceof GUIBranchNode) {
                selectBranchNode((GUIBranchNode) treeNode);
            } else {
                Node node = treeNode.getNode();
                Goal selected = proof.getGoal(node);
                if (selected != null) {
                    mediator.goalChosen(selected);
                } else {
                    mediator.nonGoalNodeChosen(node);
                }
            }

            // catching NullPointerException occurring when renaming root node
            if (treeNode instanceof GUIBranchNode && treeNode
                    .getNode().parent() != null) {
                delegateView.setEditable(true);
            } else {
                delegateView.setEditable(false);
            }
        }
    }


    public class ProofRenderer extends DefaultTreeCellRenderer implements TreeCellRenderer {
        private List<Styler<GUIAbstractTreeNode>> stylers = new LinkedList<>();
        private Icon keyHole20x20 = IconFactory.keyHole(iconHeight, iconHeight);

<<<<<<< HEAD
        public ProofRenderer() {
            stylers.add(this::closedGoal);
            stylers.add(this::oneStepSimplification);
            stylers.add(this::renderLeaf);
            stylers.add(this::renderNonLeaf);
            stylers.add(this::checkNotes);
        }
=======
        @Override
        public Component getTreeCellRendererComponent(JTree tree,
                                                      Object value,
                                                      boolean sel,
                                                      boolean expanded,
                                                      boolean leaf,
                                                      int row,
                                                      boolean hasFocus) {
            if (proof == null || proof.isDisposed()) {
                // print dummy tree;
                return super.getTreeCellRendererComponent(tree, value, sel,
                        expanded, leaf, row, hasFocus);
            }
>>>>>>> cfe6bf28

        public boolean add(Styler<GUIAbstractTreeNode> guiAbstractTreeNodeStyler) {
            return stylers.add(guiAbstractTreeNodeStyler);
        }



        private void closedGoal(Style style, GUIAbstractTreeNode treeNode) {
            try {
                GUIBranchNode node = ((GUIBranchNode) treeNode);
                if (node.isClosed()) {
                    // all goals below this node are closed
                    style.setIcon(IconFactory.provedFolderIcon(iconHeight));
                } else {
                    // Find leaf goal for node and check whether this is a linked goal.

                    // DS: This marks all "folder" nodes as linked that have
                    //     at least one linked child. Check whether this is
                    //     an acceptable behavior.
                    class FindGoalVisitor implements ProofVisitor {
                        private boolean isLinked = false;

                        public boolean isLinked() {
                            return this.isLinked;
                        }

                        @Override
                        public void visit(Proof proof, Node visitedNode) {
                            Goal g;
                            if ((g = proof.getGoal(visitedNode)) != null &&
                                    g.isLinked()) {
                                this.isLinked = true;
                            }
                        }
                    }
                    FindGoalVisitor v = new FindGoalVisitor();
                    proof.breadthFirstSearch(node.getNode(), v);
                    if (v.isLinked()) {
                        style.setIcon(IconFactory.linkedFolderIcon(iconHeight));
                    }
                }
            } catch (ClassCastException e) {

            }
        }

        private void renderLeaf(Style style, GUIAbstractTreeNode node) {
            try {
                if (!node.isLeaf()) return;
                Node leaf = node.getNode();
                Goal goal = proof.getGoal(leaf);
                if (goal == null || leaf.isClosed()) {
                    style.setForeground(DARK_GREEN_COLOR.get());
                    style.setIcon(IconFactory.keyHoleClosed(iconHeight));
                    ProofTreeView.this.setToolTipText("Closed Goal");
                    style.setTooltip("A closed goal");
                } else if (goal.isLinked()) {
                    style.setForeground(PINK_COLOR.get());
                    style.setIcon(IconFactory.keyHoleLinked(20, 20));
                    ProofTreeView.this.setToolTipText("Linked Goal");
                    style.setTooltip("Linked goal - no automatic rule application");
                } else if (!goal.isAutomatic()) {
                    style.setForeground(ORANGE_COLOR.get());
                    style.setIcon(IconFactory.keyHoleInteractive(20, 20));
                    ProofTreeView.this.setToolTipText("Disabled Goal");
                    style.setTooltip("Interactive goal - no automatic rule application");
                } else {
                    style.setForeground(DARK_RED_COLOR.get());
                    style.setIcon(keyHole20x20);
                    ProofTreeView.this.setToolTipText("Open Goal");
                    style.setTooltip("An open goal");
                }
            } catch (ClassCastException ignored) {
            }
        }

        private void renderNonLeaf(Style style, GUIAbstractTreeNode treeNode) {
            Node node = treeNode.getNode();
            style.setForeground(Color.black);
            String tooltipText = "An inner node of the proof";
            final String notes = node.getNodeInfo().getNotes();

            if (notes != null) {
                tooltipText += ".\nNotes: " + notes;
            }

            Icon defaultIcon;
            if (notes != null) {
                defaultIcon = IconFactory.editFile(16);
            } else if (node.getNodeInfo().getInteractiveRuleApplication()) {
                defaultIcon = IconFactory.interactiveAppLogo(16);
            } else {
<<<<<<< HEAD
                defaultIcon = null;
            }

            boolean isBranch = false;
            final Node child = treeNode.findChild(node);
            if (child != null && child.getNodeInfo().getBranchLabel() != null) {
                isBranch = true;
                style.setText(style.getText() + ": " + child.getNodeInfo().getBranchLabel());
            }
            if (isBranch && node.childrenCount() > 1) {
                defaultIcon = getOpenIcon();
                tooltipText = "A branch node with all children hidden";
            }
            style.setIcon(defaultIcon);
            style.setTooltip(tooltipText);
        }

        private void checkNotes(Style style, GUIAbstractTreeNode treeNode) {
            Node node = treeNode.getNode();
            if (node.getNodeInfo().getNotes() != null) {
                //style.setBackgroundNonSelectionColor(ORANGE_COLOR);
            } else {
                if (node.getNodeInfo().getActiveStatement() != null) {
                    //style.setBackgroundNonSelectionColor(LIGHT_BLUE_COLOR);
=======
		/*
		if ( node.getBranchSink ().getResetConstraint ().isSatisfiable () )
		    tree_cell.setForeground(Color.blue);
		else
		*/
                tree_cell.setForeground(Color.black);
                String tooltipText = "An inner node of the proof";
                final String notes = node.getNodeInfo().getNotes();
                if (notes != null) {
                    tooltipText += ".<br>Notes: " + notes;
                }

                Icon defaultIcon;
                if (NodeInfoWindow.hasInstances(node)) {
                    defaultIcon = IconFactory.WINDOW_ICON.get();
                } else if (notes != null) {
                    defaultIcon = IconFactory.editFile(16);
                } else if (node.getNodeInfo().getInteractiveRuleApplication()) {
                    defaultIcon = IconFactory.interactiveAppLogo(16);
>>>>>>> cfe6bf28
                } else {
                    //style.setBackgroundNonSelectionColor(Color.white);
                }
            }
        }


<<<<<<< HEAD
        private void oneStepSimplification(Style style, GUIAbstractTreeNode node) {
            try {
                GUIOneStepChildTreeNode n = (GUIOneStepChildTreeNode) node;
                style.setForeground(GRAY_COLOR.get());
                style.setIcon(IconFactory.oneStepSimplifier(16));
                style.setText(node.toString());
            } catch (ClassCastException ignore) {
=======
                tree_cell.setToolTipText("<html>" + tooltipText + "</html>");
>>>>>>> cfe6bf28
            }
        }

        @Override
        public Component getTreeCellRendererComponent(JTree tree, Object value, boolean sel,
                                                      boolean expanded, boolean leaf, int row,
                                                      boolean hasFocus) {
            if (proof == null) {
                // print dummy tree;
                return super.getTreeCellRendererComponent(tree, value, selected,
                        expanded, leaf, row, hasFocus);
            }

            super.getTreeCellRendererComponent(tree, value, selected, expanded, leaf, row, hasFocus);

            Style style = new Style();
            style.setForeground(getForeground());
            style.setBackground(getBackground());
            style.setBorder(Color.WHITE);
            style.setFontStyle(0);
            style.setTooltip("");
            style.setIcon(null);

            stylers.forEach(it -> it.style(style, (GUIAbstractTreeNode) value));

            setForeground(style.getForeground());
            setBackground(style.getBackground());
            if(style.getBorder() != null) {
                setBorder(BorderFactory.createLineBorder(style.getBorder()));
            } else {
                //set default
                setBorder(BorderFactory.createLineBorder(Color.WHITE));
            }
<<<<<<< HEAD
            setFont(getFont().deriveFont(style.getFontStyle()));
            setToolTipText(style.getTooltip());
            setIcon(style.getIcon());

            return this;

            /*if (value instanceof GUIBranchNode) {
                return getTreeCellRendererComponent(tree, (GUIBranchNode) value,
                        selected, expanded, leaf, row, hasFocus);
            } else if (value instanceof GUIOneStepChildTreeNode) {
                return getTreeCellRendererComponent(tree, (GUIOneStepChildTreeNode) value,
                        selected, expanded, leaf, row, hasFocus);
            } else {
                // now GUIProofTreeNode / GUIOneStepSimpTreeNode
                Node node = ((GUIAbstractTreeNode) value).getNode();
                String nodeText = node.serialNr() + ":" + node.name();
                boolean isBranch = false;
                {
                    final Node child = ((GUIAbstractTreeNode) value).findChild(node);
                    if (child != null && child.getNodeInfo()
                            .getBranchLabel() != null) {
                        isBranch = true;
                        nodeText += ": " + child.getNodeInfo().getBranchLabel();
                    }
                }

                DefaultTreeCellRenderer renderer =
                        (DefaultTreeCellRenderer) super.getTreeCellRendererComponent(
                                tree, nodeText, selected, expanded, leaf, row, hasFocus);

=======

            if (sel) {
                tree_cell.setBackground(DARK_BLUE_COLOR.get());
            }
>>>>>>> cfe6bf28

                if (node.leaf()) {
                    renderLeaf(node, renderer);
                } else {
                    renderNonLeaf(node, renderer, isBranch);
                }

                if (selected) {
                    renderer.setBackground(DARK_BLUE_COLOR);
                }
                return renderer;

               */
        }
    }

    public ProofTreePopupFactory getProofTreePopupFactory() {
        return proofTreePopupFactory;
    }
}<|MERGE_RESOLUTION|>--- conflicted
+++ resolved
@@ -59,19 +59,16 @@
 import de.uka.ilkd.key.core.KeYMediator;
 import de.uka.ilkd.key.core.KeYSelectionEvent;
 import de.uka.ilkd.key.core.KeYSelectionListener;
-<<<<<<< HEAD
 import de.uka.ilkd.key.core.Main;
 import de.uka.ilkd.key.gui.GUIListener;
 import de.uka.ilkd.key.gui.MainWindow;
 import de.uka.ilkd.key.gui.MainWindowTabbedPane;
 import de.uka.ilkd.key.gui.ProofMacroMenu;
 import de.uka.ilkd.key.gui.*;
-=======
 import de.uka.ilkd.key.gui.GUIListener;
 import de.uka.ilkd.key.gui.MainWindowTabbedPane;
 import de.uka.ilkd.key.gui.NodeInfoWindow;
 import de.uka.ilkd.key.gui.NodeInfoWindowListener;
->>>>>>> cfe6bf28
 import de.uka.ilkd.key.gui.colors.ColorSettings;
 import de.uka.ilkd.key.gui.configuration.Config;
 import de.uka.ilkd.key.gui.configuration.ConfigChangeEvent;
@@ -89,7 +86,6 @@
 import de.uka.ilkd.key.proof.ProofVisitor;
 import de.uka.ilkd.key.proof.RuleAppListener;
 import de.uka.ilkd.key.util.Debug;
-<<<<<<< HEAD
 import org.key_project.util.collection.ImmutableList;
 import org.key_project.util.collection.ImmutableSLList;
 
@@ -105,8 +101,6 @@
 import java.util.List;
 import java.util.*;
 import java.util.*;
-=======
->>>>>>> cfe6bf28
 
 public class ProofTreeView extends JPanel implements TabPanel {
 
@@ -127,10 +121,7 @@
     public static final ColorSettings.ColorProperty ORANGE_COLOR =
             ColorSettings.define("[proofTree]orange", "", new Color(255, 140, 0));
 
-<<<<<<< HEAD
-
-=======
->>>>>>> cfe6bf28
+
     /**
      * KeYStroke for the search panel: STRG+SHIFT+F
      */
@@ -350,6 +341,7 @@
      */
     protected void layoutKeYComponent() {
         delegateView.setBackground(Color.white);
+        ProofRenderer renderer = new ProofRenderer();
         delegateView.setCellRenderer(renderer);
         delegateView.putClientProperty("JTree.lineStyle", "Angled");
         delegateView.setVisible(true);
@@ -400,7 +392,6 @@
     public boolean selectAbove() {
         return selectRelative(+1);
     }
-
     public boolean selectBelow() {
         return selectRelative(-1);
     }
@@ -408,7 +399,7 @@
     private boolean selectRelative(int i) {
         TreePath path = delegateView.getSelectionPath();
         int row = delegateView.getRowForPath(path);
-        TreePath newPath = delegateView.getPathForRow(row - i);
+        TreePath newPath = delegateView.getPathForRow(row-i);
         if (newPath != null) {
             delegateView.setSelectionPath(newPath);
             return true;
@@ -842,12 +833,14 @@
         }
     }
 
+    class ProofRenderer extends DefaultTreeCellRenderer
+            implements TreeCellRenderer,
+            java.io.Serializable {
 
     public class ProofRenderer extends DefaultTreeCellRenderer implements TreeCellRenderer {
         private List<Styler<GUIAbstractTreeNode>> stylers = new LinkedList<>();
         private Icon keyHole20x20 = IconFactory.keyHole(iconHeight, iconHeight);
 
-<<<<<<< HEAD
         public ProofRenderer() {
             stylers.add(this::closedGoal);
             stylers.add(this::oneStepSimplification);
@@ -855,21 +848,6 @@
             stylers.add(this::renderNonLeaf);
             stylers.add(this::checkNotes);
         }
-=======
-        @Override
-        public Component getTreeCellRendererComponent(JTree tree,
-                                                      Object value,
-                                                      boolean sel,
-                                                      boolean expanded,
-                                                      boolean leaf,
-                                                      int row,
-                                                      boolean hasFocus) {
-            if (proof == null || proof.isDisposed()) {
-                // print dummy tree;
-                return super.getTreeCellRendererComponent(tree, value, sel,
-                        expanded, leaf, row, hasFocus);
-            }
->>>>>>> cfe6bf28
 
         public boolean add(Styler<GUIAbstractTreeNode> guiAbstractTreeNodeStyler) {
             return stylers.add(guiAbstractTreeNodeStyler);
@@ -962,7 +940,6 @@
             } else if (node.getNodeInfo().getInteractiveRuleApplication()) {
                 defaultIcon = IconFactory.interactiveAppLogo(16);
             } else {
-<<<<<<< HEAD
                 defaultIcon = null;
             }
 
@@ -987,27 +964,6 @@
             } else {
                 if (node.getNodeInfo().getActiveStatement() != null) {
                     //style.setBackgroundNonSelectionColor(LIGHT_BLUE_COLOR);
-=======
-		/*
-		if ( node.getBranchSink ().getResetConstraint ().isSatisfiable () )
-		    tree_cell.setForeground(Color.blue);
-		else
-		*/
-                tree_cell.setForeground(Color.black);
-                String tooltipText = "An inner node of the proof";
-                final String notes = node.getNodeInfo().getNotes();
-                if (notes != null) {
-                    tooltipText += ".<br>Notes: " + notes;
-                }
-
-                Icon defaultIcon;
-                if (NodeInfoWindow.hasInstances(node)) {
-                    defaultIcon = IconFactory.WINDOW_ICON.get();
-                } else if (notes != null) {
-                    defaultIcon = IconFactory.editFile(16);
-                } else if (node.getNodeInfo().getInteractiveRuleApplication()) {
-                    defaultIcon = IconFactory.interactiveAppLogo(16);
->>>>>>> cfe6bf28
                 } else {
                     //style.setBackgroundNonSelectionColor(Color.white);
                 }
@@ -1015,7 +971,6 @@
         }
 
 
-<<<<<<< HEAD
         private void oneStepSimplification(Style style, GUIAbstractTreeNode node) {
             try {
                 GUIOneStepChildTreeNode n = (GUIOneStepChildTreeNode) node;
@@ -1023,9 +978,6 @@
                 style.setIcon(IconFactory.oneStepSimplifier(16));
                 style.setText(node.toString());
             } catch (ClassCastException ignore) {
-=======
-                tree_cell.setToolTipText("<html>" + tooltipText + "</html>");
->>>>>>> cfe6bf28
             }
         }
 
@@ -1059,7 +1011,6 @@
                 //set default
                 setBorder(BorderFactory.createLineBorder(Color.WHITE));
             }
-<<<<<<< HEAD
             setFont(getFont().deriveFont(style.getFontStyle()));
             setToolTipText(style.getTooltip());
             setIcon(style.getIcon());
@@ -1090,12 +1041,6 @@
                         (DefaultTreeCellRenderer) super.getTreeCellRendererComponent(
                                 tree, nodeText, selected, expanded, leaf, row, hasFocus);
 
-=======
-
-            if (sel) {
-                tree_cell.setBackground(DARK_BLUE_COLOR.get());
-            }
->>>>>>> cfe6bf28
 
                 if (node.leaf()) {
                     renderLeaf(node, renderer);
