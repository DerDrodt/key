--- conflicted
+++ resolved
@@ -88,8 +88,7 @@
  * Editing the source code in the tabs is currently not implemented
  * (not supported by {@link JavaDocument}).
  *
- * @author Wolfram Pfeifer
- * @author lanzinger
+ * @author Wolfram Pfeifer, Florian Lanzinger
  */
 public final class SourceView extends JComponent {
 
@@ -542,23 +541,9 @@
             }
         }
 
-<<<<<<< HEAD
-            //add Line numbers to each Scrollview
-            TextLineNumber tln = new TextLineNumber(textPane, 4);
-            textScrollPane.setRowHeaderView(tln);
-
-            // add the full path as tooltip for the tab
-            int index = tabs.indexOfTab(entry.getValue().getName());
-            tabs.setToolTipTextAt(index, entry.getValue().getAbsolutePath());
-        } catch (IOException e) {
-            Debug.out("An error occurred while reading " + entry.getValue().getAbsolutePath(), e);
-        } catch (BadLocationException e) {
-            Debug.out(e);
-=======
         for (String fileName
                 : files) {
             addFile(fileName);
->>>>>>> 1274e1cb
         }
     }
 
@@ -955,7 +940,7 @@
 
             // Add tab to tab pane.
             tabPane.addTab(simpleFileName, this);
-            int index = tabPane.indexOfComponent(this);
+            index = tabPane.indexOfComponent(this);
             tabPane.setToolTipTextAt(index, absoluteFilename);
 
             resetHighlights();
