--- conflicted
+++ resolved
@@ -521,14 +521,9 @@
      * @return {@code true} if this source view did not already contain the file.
      * @throws IOException if the file cannot be opened.
      */
-<<<<<<< HEAD
-    private boolean addFile(URI fileURI) throws IOException {
-        if (tabs.containsKey(fileURI)) {
-=======
-    private boolean addFile(String fileName) throws IOException {
+    private boolean addFile(URI fileURI) throws IOException {    
         // quick fix: fileName could be null (see bug #1520)
         if (fileName == null || tabs.containsKey(fileName)) {
->>>>>>> 8c365738
             return false;
         } else {
             // try to load the file via the FileRepo
