--- conflicted
+++ resolved
@@ -263,9 +263,6 @@
     }
 
     private void buildModel() {
-<<<<<<< HEAD
-        if (lastGoal == null) return;
-=======
         if (!isActive()) {
             pCenter.removeAll();
             pCenter.add(new JLabel("Not activated."));
@@ -279,7 +276,6 @@
             return;
         }
 
->>>>>>> 30ae67d1
         long time = System.currentTimeMillis();
         List<RuleApp> taclets = new LinkedList<>();
         PosInSequent pos = mainWindow.currentGoalView.getLastPosInSequent();
