--- conflicted
+++ resolved
@@ -97,11 +97,6 @@
        this.setModalExclusionType(ModalExclusionType.APPLICATION_EXCLUDE);
        this.setDefaultCloseOperation(DISPOSE_ON_CLOSE);
        this.setLocationByPlatform(true);
-<<<<<<< HEAD
-=======
-
-       
->>>>>>> 0667474b
        this.setVisible(true);
    }
    
