plugins {
    id 'application'
    
    // Used to create a single executable jar file with all dependencies
    // see task "shadowJar" below
    // https://imperceptiblethoughts.com/shadow/
    id 'com.github.johnrengelman.shadow' version "5.0.0"
}

dependencies {
    compile project(":key.core")
    compile project(":key.core:rifl")

    compile project(":key.core.proof_references")
    compile project(":key.core.symbolic_execution")
    compile project(":key.core.testgen")
    compile project(":key.removegenerics")

    compile 'com.miglayout:miglayout-swing:5.2'

    compile files('lib/docking-frames-common.jar',
                'lib/docking-frames-core.jar')

    runtimeOnly project(":keyext.interactionlog")
    runtimeOnly project(":keyext.exploration")
    //runtimeOnly project(":keyext.script.ui")
}

task createExamplesZip(type: Zip) {
    description 'Create "examples.zip" containing all KeY examples'
    destinationDirectory = file("$buildDir/resources/main/")
    archiveFileName = "examples.zip"
    from 'examples'
    include '*'
    include '**/**'
}

processResources.dependsOn << createExamplesZip

shadowJar {
    archiveClassifier = "exe"
    archiveBaseName = "key"
}

distZip {
    archiveBaseName = "key"
}

application {
    mainClassName = "de.uka.ilkd.key.core.Main"
}

run {
    systemProperties["key.examples.dir"] = "$projectDir/examples"
<<<<<<< HEAD
     args "--experimental"
=======
>>>>>>> 95d3ca37
}
<|MERGE_RESOLUTION|>--- conflicted
+++ resolved
@@ -52,8 +52,5 @@
 
 run {
     systemProperties["key.examples.dir"] = "$projectDir/examples"
-<<<<<<< HEAD
      args "--experimental"
-=======
->>>>>>> 95d3ca37
 }
