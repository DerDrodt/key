--- conflicted
+++ resolved
@@ -723,11 +723,7 @@
          Assertions.assertTrue(activeStatemt instanceof VariableDeclaration);
          VariableDeclaration variableDeclaration = (VariableDeclaration) activeStatemt;
          SourceElement seedLocation = variableDeclaration.getChildAt(1);
-<<<<<<< HEAD
          Assertions.assertTrue(seedLocation instanceof VariableSpecification);
-=======
-         assertTrue(seedLocation instanceof VariableSpecification);
->>>>>>> c66e4ad7
          return new Pair<>(seedNode, (ReferencePrefix) ((VariableSpecification) seedLocation).getInitializer());
       }
    }
