// This file is part of KeY - Integrated Deductive Software Design
//
// Copyright (C) 2001-2011 Universitaet Karlsruhe (TH), Germany
//                         Universitaet Koblenz-Landau, Germany
//                         Chalmers University of Technology, Sweden
// Copyright (C) 2011-2014 Karlsruhe Institute of Technology, Germany
//                         Technical University Darmstadt, Germany
//                         Chalmers University of Technology, Sweden
//
// The KeY system is protected by the GNU General
// Public License. See LICENSE.TXT for details.
//

package de.uka.ilkd.key.symbolic_execution;

import java.util.*;
import java.util.Map.Entry;

import org.key_project.util.collection.ImmutableList;
import org.key_project.util.collection.ImmutableSLList;
import org.key_project.util.java.ArrayUtil;

import de.uka.ilkd.key.java.*;
import de.uka.ilkd.key.java.reference.IExecutionContext;
import de.uka.ilkd.key.java.statement.If;
import de.uka.ilkd.key.java.statement.LoopStatement;
import de.uka.ilkd.key.java.statement.MethodFrame;
import de.uka.ilkd.key.java.visitor.JavaASTVisitor;
import de.uka.ilkd.key.logic.*;
import de.uka.ilkd.key.logic.label.BlockContractValidityTermLabel;
import de.uka.ilkd.key.logic.label.SymbolicExecutionTermLabel;
import de.uka.ilkd.key.logic.op.IProgramMethod;
import de.uka.ilkd.key.logic.op.IProgramVariable;
import de.uka.ilkd.key.logic.op.Modality;
<<<<<<< HEAD
import de.uka.ilkd.key.proof.Goal;
import de.uka.ilkd.key.proof.Node;
import de.uka.ilkd.key.proof.NodeInfo;
import de.uka.ilkd.key.proof.Proof;
import de.uka.ilkd.key.proof.ProofVisitor;
=======
import de.uka.ilkd.key.logic.op.ProgramVariable;
import de.uka.ilkd.key.proof.*;
>>>>>>> 569ced52
import de.uka.ilkd.key.proof.init.AbstractOperationPO;
import de.uka.ilkd.key.proof.init.FunctionalOperationContractPO;
import de.uka.ilkd.key.proof.init.IPersistablePO;
import de.uka.ilkd.key.rule.BuiltInRule;
import de.uka.ilkd.key.rule.RuleApp;
import de.uka.ilkd.key.rule.WhileInvariantRule;
<<<<<<< HEAD
import de.uka.ilkd.key.rule.merge.MergeRuleBuiltInRuleApp;
import de.uka.ilkd.key.rule.merge.MergePartner;
import de.uka.ilkd.key.symbolic_execution.model.IExecutionBaseMethodReturn;
import de.uka.ilkd.key.symbolic_execution.model.IExecutionBlockStartNode;
import de.uka.ilkd.key.symbolic_execution.model.IExecutionBranchCondition;
import de.uka.ilkd.key.symbolic_execution.model.IExecutionLink;
import de.uka.ilkd.key.symbolic_execution.model.IExecutionLoopCondition;
import de.uka.ilkd.key.symbolic_execution.model.IExecutionNode;
import de.uka.ilkd.key.symbolic_execution.model.IExecutionStart;
import de.uka.ilkd.key.symbolic_execution.model.IExecutionTermination;
=======
import de.uka.ilkd.key.rule.join.JoinRuleBuiltInRuleApp;
import de.uka.ilkd.key.symbolic_execution.model.*;
>>>>>>> 569ced52
import de.uka.ilkd.key.symbolic_execution.model.IExecutionTermination.TerminationKind;
import de.uka.ilkd.key.symbolic_execution.model.impl.*;
import de.uka.ilkd.key.symbolic_execution.profile.SymbolicExecutionJavaProfile;
import de.uka.ilkd.key.symbolic_execution.strategy.SymbolicExecutionStrategy;
import de.uka.ilkd.key.symbolic_execution.util.DefaultEntry;
import de.uka.ilkd.key.symbolic_execution.util.SymbolicExecutionUtil;
import de.uka.ilkd.key.util.MiscTools;
import de.uka.ilkd.key.util.NodePreorderIterator;
import de.uka.ilkd.key.util.Pair;

/**
 * <p>
 * Instances of this class are used to extract the symbolic execution tree
 * from a normal KeY's proof tree. The requirement is that the proof contains
 * a predicate which is not evaluable to filter invalid execution tree paths.
 * The easiest way to achieve this is to use a 
 * {@link FunctionalOperationContractPO} (addUninterpretedPredicate = {@code true}) instance as proof
 * obligation to instantiate a {@link Proof} from.
 * </p>
 * <p>
 * A symbolic execution tree consists of {@link IExecutionNode}s which 
 * represents the executed statements and other Java constructs. The root
 * of a symbolic execution tree is an {@link IExecutionStart} which is
 * available via {@link #getProof()}.
 * </p>
 * <p>
 * Some assumptions about how {@link Sequent}s in the proof tree looks like
 * are required to extract the symbolic execution tree. To make sure that
 * they hold (otherwise exceptions are thrown) it is required to execute
 * the {@link SymbolicExecutionStrategy} in KeY's auto mode and not to apply rules
 * manually or to use other strategies. 
 * </p>
 * <p>
 * The symbolic execution tree is not updated automatically when KeY's
 * proof tree has changed. The update must be started manually via
 * {@link #analyse()}. In this case the proof tree will be analyzed and the
 * execution tree model created or updated if it already exist. 
 * </p>
 * <p>
 * Proof trees and also symbolic execution trees are very large even in
 * small programs. For this reason it is not possible to iterate over the
 * tree via recursive method calls. Instead, an instance of
 * {@link ExecutionNodePreorderIterator} should be used to iterate over
 * a symbolic execution tree.
 * </p>
 * <p>
 * The following snippet shows the basic usage of this class to extract
 * an symbolic execution tree:
 * <pre>
 * {@code
 * Proof proof; // Create proof with proof obligation FunctionalOperationContractPO and set addUninterpretedPredicate to true
 * // Start KeY's auto mode with SymbolicExecutionStrategy to do the proof
 * SymbolicExecutionTreeBuilder builder = new SymbolicExecutionTreeBuilder(proof);
 * builder.analyse(); // Create initial symbolic execution tree
 * // Iterate over symbolic execution tree and print it into the console
 * ExecutionNodePreorderIterator iter = new ExecutionNodePreorderIterator(builder.getStartNode);
 * while (iter.hasNext() {
 *    IExecutionNode next = iter.next();
 *    System.out.println(next.getName());
 * }
 * // Continue proof by starting KeY's auto mode again with SymbolicExecutionStrategy
 * builder.analyse(); // Create initial symbolic execution tree
 * // Iterate again over the symbolic execution tree
 * iter = new ExecutionNodePreorderIterator(builder.getStartNode);
 * // ...
 * </pre>
 * </p>
 * @author Martin Hentschel
 * @see FunctionalOperationContractPO#isAddUninterpretedPredicate()
 * @see IExecutionNode
 * @see IExecutionStart
 * @see SymbolicExecutionStrategy
 * @see ExecutionNodePreorderIterator
 */
public class SymbolicExecutionTreeBuilder {
   /**
    * The {@link Proof} from which the symbolic execution tree is extracted.
    */
   private Proof proof;
   
   /**
    * The start node of the symbolic execution tree.
    */
   private ExecutionStart startNode;
   
   /** 
    * <p>
    * Maps a {@link Node} of KeY's proof tree to his execution tree model representation
    * if it is available.
    * </p>
    * <p>
    * In case that the {@link Node} is represented by multiple {@link AbstractExecutionNode}s,
    * e.g. a return statement and a method return, the last node is returned.
    * </p>
    */
   private Map<Node, AbstractExecutionNode<?>> keyNodeMapping = new LinkedHashMap<Node, AbstractExecutionNode<?>>();
   
   /**
    * In case a {@link Node} is represented by multiple {@link AbstractExecutionNode}s,
    * this map maps the {@link Node} to all its representations.
    */
   private Map<Node, List<AbstractExecutionNode<?>>> multipleExecutionNodes = new LinkedHashMap<Node, List<AbstractExecutionNode<?>>>();
   
   /**
    * Maps a loop condition of a {@link Node} of KeY's proof tree to his 
    * execution tree model representation ({@link IExecutionLoopCondition}) if it is available.
    */
   private Map<Node, ExecutionLoopCondition> keyNodeLoopConditionMapping = new LinkedHashMap<Node, ExecutionLoopCondition>();
   
   /**
    * Maps a branch condition of a {@link Node} of KeY's proof tree to his 
    * execution tree model representation ({@link IExecutionBranchCondition}) if it is available.
    */
   private Map<Node, ExecutionBranchCondition> keyNodeBranchConditionMapping = new LinkedHashMap<Node, ExecutionBranchCondition>();
   
   /**
    * Contains the method call stacks for each tracked symbolic execution modality.
    * As key is {@link SymbolicExecutionTermLabel#getId()} used.
    */
   private Map<Integer, Map<Node, ImmutableList<Node>>> methodCallStackMap = new LinkedHashMap<Integer, Map<Node, ImmutableList<Node>>>();
   
   /**
    * Contains the possible statements after a code block of interest for each tracked symbolic execution modality.
    * As key is {@link SymbolicExecutionTermLabel#getId()} used.
    */
   private Map<Integer, Map<Node, Map<JavaPair, ImmutableList<IExecutionNode<?>>>>> afterBlockMap = new LinkedHashMap<Integer, Map<Node, Map<JavaPair, ImmutableList<IExecutionNode<?>>>>>();

   /**
    * Contains {@link Node}s of method calls which return statements should be ignored. 
    * As key is {@link SymbolicExecutionTermLabel#getId()} used.
    */
   private Map<Integer, Set<Node>> methodReturnsToIgnoreMap = new LinkedHashMap<Integer, Set<Node>>();

   /**
    * Contains the exception variable which is used to check if the executed program in proof terminates normally.
    */
   private IProgramVariable exceptionVariable;
   
   /**
    * The {@link TreeSettings} to use.
    */
   private final TreeSettings settings;
   
   /**
    * {@code true} infeasible paths are closed, {@code false} infeasible may be open may be closed.
    */
   private final boolean isUninterpretedPredicateUsed;
   
   /**
    * Branch conditions ({@link ExecutionBranchCondition}) are only applied to the 
    * execution tree model if they have at least one child. For this reason they are
    * added to the model in {@link #completeTree()} after the whole proof
    * tree of KeY was analyzed via {@link #visit(Proof, Node)}. The adding
    * of {@link ExecutionBranchCondition} to the model must be done from leaf nodes
    * to the root, but in correct child order. This {@link Deque} forms
    * the order in that the {@link ExecutionBranchCondition} must be applied.
    * The contained {@link List} makes sure that the children are applied
    * in the same order as they occur in KeY's proof tree.
    */
   private final Deque<Entry<AbstractExecutionNode<?>, List<ExecutionBranchCondition>>> branchConditionsStack = new LinkedList<Entry<AbstractExecutionNode<?>, List<ExecutionBranchCondition>>>();

   /**
    * Constructor.
    * @param proof The {@link Proof} to extract the symbolic execution tree from.
    * @param mergeBranchConditions {@code true} merge branch conditions which means that a branch condition never contains another branch condition or {@code false} allow that branch conditions contains branch conditions.
    * @param useUnicode {@code true} use unicode characters, {@code false} do not use unicode characters.
    * @param usePrettyPrinting {@code true} use pretty printing, {@code false} do not use pretty printing.
    * @param variablesAreOnlyComputedFromUpdates {@code true} {@link IExecutionVariable} are only computed from updates, {@code false} {@link IExecutionVariable}s are computed according to the type structure of the visible memory.
    * @param simplifyConditions {@code true} simplify conditions, {@code false} do not simplify conditions.
    */
   public SymbolicExecutionTreeBuilder(Proof proof,
                                       boolean mergeBranchConditions,
                                       boolean useUnicode,
                                       boolean usePrettyPrinting,
                                       boolean variablesAreOnlyComputedFromUpdates,
                                       boolean simplifyConditions) {
      assert proof != null;
      this.proof = proof;
      this.isUninterpretedPredicateUsed = AbstractOperationPO.getUninterpretedPredicate(getProof()) != null;
      this.settings = new TreeSettings(mergeBranchConditions, useUnicode, usePrettyPrinting, variablesAreOnlyComputedFromUpdates, simplifyConditions);
      this.exceptionVariable = SymbolicExecutionUtil.extractExceptionVariable(proof);
      this.startNode = new ExecutionStart(settings, proof.root());
      this.keyNodeMapping.put(proof.root(), this.startNode);
      initMethodCallStack(proof.root(), proof.getServices());
   }
   
   /**
    * <p>
    * This method initializes {@link #methodCallStack} in case that the
    * initial {@link Sequent} contains {@link MethodFrame}s in its modality.
    * </p>
    * <p>
    * This is required because if a block of statements is executed instead
    * of a method the initial {@link Sequent} contains also a {@link MethodFrame}.
    * This initial {@link MethodFrame} is required to simulate an execution
    * context which is required to access class members.
    * </p>
    * @param root The root {@link Node} with the initial {@link Sequent}.
    * @param services The {@link Services} to use.
    */
   protected void initMethodCallStack(final Node root, Services services) {
      // Find all modalities in the succedent
      final List<Term> modalityTerms = new LinkedList<Term>();
      for (SequentFormula sequentFormula : root.sequent().succedent()) {
         sequentFormula.formula().execPreOrder(new DefaultVisitor() {
            @Override
            public void visit(Term visited) {
               if (visited.op() instanceof Modality && SymbolicExecutionUtil.hasSymbolicExecutionLabel(visited)) {
                  modalityTerms.add(visited);
               }
            }
         });
      }
      // Make sure that at least one modality was found
      if (modalityTerms.isEmpty()) {
         throw new IllegalStateException("Sequent contains no modalities with symbolic execution label.");
      }
      // Make sure that at most one modality was found
      if (modalityTerms.size() >= 2) {
         throw new IllegalStateException("Sequent contains multiple modalities with symbolic execution label.");
      }
      // Make sure that modality has symbolic execution label
      Term modalityTerm = modalityTerms.get(0);
      SymbolicExecutionTermLabel label = SymbolicExecutionUtil.getSymbolicExecutionLabel(modalityTerm);
      if (label == null) {
         throw new IllegalStateException("Modality \"" + modalityTerm + "\" has no symbolic execution term label.");
      }
      // Check if modality contains method frames
      if (!modalityTerms.isEmpty()) {
         JavaBlock javaBlock = modalityTerm.javaBlock();
         final ProgramElement program = javaBlock.program(); 
         final List<Node> initialStack = new LinkedList<Node>();
         new JavaASTVisitor(program, services) {
            @Override
            protected void doDefaultAction(SourceElement node) {
            }
            
            @Override
            public void performActionOnMethodFrame(MethodFrame x) {
               initialStack.add(root);
            }

            public void run() {
               walk(program);
            }
         }.run();
         Map<Node, ImmutableList<Node>> methodCallStack = getMethodCallStack(label);
         methodCallStack.put(root, ImmutableSLList.<Node>nil().append(initialStack));
      }
   }
   
   /**
    * Returns the method {@link Node}s of method calls for
    * which its return should be ignored. If not already
    * available an empty method {@link Set} is created.
    * @param ruleApp The {@link RuleApp} which modifies a modality {@link Term} with a {@link SymbolicExecutionTermLabel}.
    * @return The {@link Set} of {@link Node}s to ignore its return.
    */
   protected Set<Node> getMethodReturnsToIgnore(RuleApp ruleApp) {
      SymbolicExecutionTermLabel label = SymbolicExecutionUtil.getSymbolicExecutionLabel(ruleApp);
      return getMethodReturnsToIgnore(label);
   }

   /**
    * Returns the method {@link Node}s of method calls for
    * which its return should be ignored. If not already
    * available an empty method {@link Set} is created.
    * @param label The {@link SymbolicExecutionTermLabel} which provides the ID.
    * @return The {@link Set} of {@link Node}s to ignore its return.
    */
   protected Set<Node> getMethodReturnsToIgnore(SymbolicExecutionTermLabel label) {
      assert label != null : "No symbolic execuion term label provided";
      return getMethodReturnsToIgnore(label.getId());
   }
   
   /**
    * Returns the method {@link Node}s of method calls for
    * which its return should be ignored. If not already
    * available an empty method {@link Set} is created.
    * @param id The ID.
    * @return The {@link Set} of {@link Node}s to ignore its return.
    */
   protected Set<Node> getMethodReturnsToIgnore(int id) {
      synchronized (methodReturnsToIgnoreMap) {
         Integer key = Integer.valueOf(id);
         Set<Node> result = methodReturnsToIgnoreMap.get(key);
         if (result == null) {
            result = new LinkedHashSet<Node>();
            methodReturnsToIgnoreMap.put(key, result);
         }
         return result;
      }
   }

   /**
    * Returns the method call stack. If not already
    * available an empty method call stack is created.
    * @param ruleApp The {@link RuleApp} which modifies a modality {@link Term} with a {@link SymbolicExecutionTermLabel}.
    * @return The method call stack of the ID of the modified modality {@link Term} with a {@link SymbolicExecutionTermLabel}.
    */
   protected Map<Node, ImmutableList<Node>> getMethodCallStack(RuleApp ruleApp) {
      SymbolicExecutionTermLabel label = SymbolicExecutionUtil.getSymbolicExecutionLabel(ruleApp);
      return getMethodCallStack(label);
   }

   /**
    * Returns the method call stack. If not already
    * available an empty method call stack is created.
    * @param label The {@link SymbolicExecutionTermLabel} which provides the ID.
    * @return The method call stack of the ID of the given {@link SymbolicExecutionTermLabel}.
    */
   protected Map<Node, ImmutableList<Node>> getMethodCallStack(SymbolicExecutionTermLabel label) {
      assert label != null : "No symbolic execuion term label provided";
      return getMethodCallStack(label.getId());
   }

   /**
    * Returns the method call stack used for the given ID. If not already
    * available an empty method call stack is created.
    * @param id The ID.
    * @return The method call stack of the given ID.
    */
   protected Map<Node, ImmutableList<Node>> getMethodCallStack(int id) {
      synchronized (methodCallStackMap) {
         Integer key = Integer.valueOf(id);
         Map<Node, ImmutableList<Node>> result = methodCallStackMap.get(key);
         if (result == null) {
            result = new HashMap<Node, ImmutableList<Node>>();
            methodCallStackMap.put(key, result);
         }
         return result;
      }
   }

   /**
    * Frees all resources. If this method is called it is no longer possible
    * to use the {@link SymbolicExecutionTreeBuilder} instance! Later usage
    * is not checked and punished with exceptions.
    */
   public void dispose() {
      if (keyNodeMapping != null) {
         keyNodeMapping.clear();
         keyNodeMapping = null;
      }
      if (keyNodeLoopConditionMapping != null) {
         keyNodeLoopConditionMapping.clear();
         keyNodeLoopConditionMapping = null;
      }
      if (keyNodeBranchConditionMapping != null) {
         keyNodeBranchConditionMapping.clear();
         keyNodeBranchConditionMapping = null;
      }
      if (methodCallStackMap != null) {
         methodCallStackMap.clear();
         methodCallStackMap = null;
      }
      if (afterBlockMap != null) {
         afterBlockMap.clear();
         afterBlockMap = null;
      }
      if (methodReturnsToIgnoreMap != null) {
         methodReturnsToIgnoreMap.clear();
         methodReturnsToIgnoreMap = null;
      }
      exceptionVariable = null;
      proof = null;
      startNode = null;
   }

   /**
    * Returns the {@link Proof} from which the symbolic execution tree is extracted.
    * @return The {@link Proof} from which the symbolic execution tree is extracted.
    */
   public Proof getProof() {
      return proof;
   }

   /**
    * Returns the start node of the symbolic execution tree.
    * @return The start node of the symbolic execution tree.
    */
   public IExecutionStart getStartNode() {
      return startNode;
   }

   /**
    * This method must be called programmatically to update the
    * symbolic execution tree. The first call will create the initial tree
    * and further call will update the existing tree.
    * @return The detected {@link SymbolicExecutionCompletions} during symbolic execution.
    */
   public SymbolicExecutionCompletions analyse() {
      SymbolicExecutionCompletions completions = new SymbolicExecutionCompletions();
      AnalyzerProofVisitor visitor = new AnalyzerProofVisitor(completions);
      NodePreorderIterator iter = new NodePreorderIterator(proof.root());
      while (iter.hasNext()) {
         Node node = iter.next();
         visitor.visit(proof, node); // This visitor pattern must be used because a recursive iteration causes StackOverflowErrors if the proof tree in KeY is to deep (e.g. simple list with 2000 elements during computation of fibonacci(7)
      }
      visitor.completeTree();
      visitor.injectLinks(); // Needs to be execute after the completeTree() is called.
      return completions;
   }
   
   /**
    * Prunes the symbolic execution tree at the first {@link IExecutionNode} in the parent hierarchy of the given 
    * {@link Node} (including the Node itself).
    * @param node {@link Node} to be pruned.
    * @author Anna Filighera
    * @return The {@link AbstractExecutionNode}'s which where deleted.
    */
   public Set<AbstractExecutionNode<?>> prune(Node node) { 
      // search for the first node in the parent hierarchy (including the node itself) who is an AbstractExecutionNode
      boolean pruneOnExNode = false;
      IExecutionNode<?> firstFather = getExecutionNode(node);
      if (firstFather != null && firstFather != startNode) {
         pruneOnExNode = true;
      }
      else {
         while (firstFather == null) {
            node = node.parent();
            firstFather = getExecutionNode(node);
         }
      }
      // determine which nodes should be pruned
      ExecutionNodePreorderIterator subtreeToBePruned = new ExecutionNodePreorderIterator(firstFather);
      // include the first execution node in the hierarchy only if it was pruned on 
      if (!pruneOnExNode) {
         subtreeToBePruned.next();
      }
      Set<AbstractExecutionNode<?>> exNodesToDelete = new HashSet<AbstractExecutionNode<?>>();
      while (subtreeToBePruned.hasNext()) {
         AbstractExecutionNode<?> exNode = (AbstractExecutionNode<?>) subtreeToBePruned.next();
         exNodesToDelete.add(exNode);  
         Node correspondingNode = exNode.getProofNode();
         keyNodeMapping.remove(correspondingNode);
         keyNodeLoopConditionMapping.remove(correspondingNode);
         keyNodeBranchConditionMapping.remove(correspondingNode);
         SymbolicExecutionTermLabel label = SymbolicExecutionUtil.getSymbolicExecutionLabel(correspondingNode.getAppliedRuleApp());
         if (label != null) {
            methodCallStackMap.remove(label);
            afterBlockMap.remove(label);
            methodReturnsToIgnoreMap.remove(label);
         }   
      }
      // remove all parent-child-references of pruned nodes and links
      Iterator<AbstractExecutionNode<?>> prunedExNodes = exNodesToDelete.iterator();
      while (prunedExNodes.hasNext()) {
         // remove all parent-child-references of pruned nodes
         AbstractExecutionNode<?> exNode = prunedExNodes.next();
         AbstractExecutionNode<?> exParent = exNode.getParent();
         if (exParent != null) {
            exParent.removeChild(exNode);
            exNode.setParent(null);       
         }
         // Remove outgoing links
         if (!exNode.getOutgoingLinks().isEmpty()) {
            for (IExecutionLink link : exNode.getOutgoingLinks()) {
               ((AbstractExecutionNode<?>) link.getSource()).removeOutgoingLink(link);
               ((AbstractExecutionNode<?>) link.getTarget()).removeIncomingLink(link);
            }
         }
         // Remove incoming links
         if (!exNode.getIncomingLinks().isEmpty()) {
            for (IExecutionLink link : exNode.getIncomingLinks()) {
               ((AbstractExecutionNode<?>) link.getSource()).removeOutgoingLink(link);
               ((AbstractExecutionNode<?>) link.getTarget()).removeIncomingLink(link);
            }
         }
      } 
      // remove all other references to deleted nodes
      ExecutionNodePreorderIterator remainingExNodes = new ExecutionNodePreorderIterator(startNode);
      while (remainingExNodes.hasNext()) {
         AbstractExecutionNode<?> exNode = (AbstractExecutionNode<?>) remainingExNodes.next();
         LinkedList<IExecutionBlockStartNode<?>> deletedBlocks = new LinkedList<IExecutionBlockStartNode<?>>();
         Iterator<IExecutionBlockStartNode<?>> blockIter = exNode.getCompletedBlocks().iterator();
         // remove pruned completed blocks
         while (blockIter.hasNext()) {
            IExecutionBlockStartNode<?> block = blockIter.next();
            if (exNodesToDelete.contains(block)) {
               deletedBlocks.add(block);
            }
         }
         for (IExecutionBlockStartNode<?> block : deletedBlocks) {
            exNode.removeCompletedBlock(block);
         }
         // remove all pruned method returns
         if (exNode instanceof ExecutionMethodCall) {
            Iterator<IExecutionBaseMethodReturn<?>> iter = ((ExecutionMethodCall) exNode).getMethodReturns().iterator();
            LinkedList<IExecutionBaseMethodReturn<?>> removed = new LinkedList<IExecutionBaseMethodReturn<?>>();
            while (iter.hasNext()) {
               IExecutionBaseMethodReturn<?> methodReturn = iter.next();
               if (exNodesToDelete.contains(methodReturn)) {
                  removed.add(methodReturn);
               }
            }
            for (IExecutionBaseMethodReturn<?> deleted : removed) {
               ((ExecutionMethodCall) exNode).removeMethodReturn(deleted);
            }
         }
         // remove all pruned execution nodes that complete a still existing block
         if (exNode instanceof AbstractExecutionBlockStartNode) {
            Iterator<IExecutionNode<?>> iter = ((AbstractExecutionBlockStartNode<?>) exNode).getBlockCompletions().iterator();
            LinkedList<IExecutionNode<?>> removed = new LinkedList<IExecutionNode<?>>();
            while (iter.hasNext()) {
               IExecutionNode<?> completion = iter.next();
               if (exNodesToDelete.contains(completion)) {
                  removed.add(completion);
               }
            }
            for (IExecutionNode<?> deleted : removed) {
               ((AbstractExecutionBlockStartNode<?>) exNode).removeBlockCompletion(deleted);
            }
         }  
         // remove all pruned terminations
         if (exNode instanceof ExecutionStart) {
             Iterator<IExecutionTermination> iter = ((ExecutionStart) exNode).getTerminations().iterator();
             LinkedList<IExecutionTermination> removed = new LinkedList<IExecutionTermination>();
             while (iter.hasNext()) {
            	 IExecutionTermination termination = iter.next();
                if (exNodesToDelete.contains(termination)) {
                   removed.add(termination);
                }
             }
             for (IExecutionTermination deleted : removed) {
                ((ExecutionStart) exNode).removeTermination(deleted);
             }
          }  
      }
      return exNodesToDelete;
   }
   
   /**
    * Instances of this class are returned by {@link SymbolicExecutionTreeBuilder#analyse()}
    * to inform about newly completed blocks and returned methods.
    * @author Martin Hentschel
    */
   public static class SymbolicExecutionCompletions {
      /**
       * The newly block completion.
       */
      private final List<IExecutionNode<?>> blockCompletions = new LinkedList<IExecutionNode<?>>();

      /**
       * The newly methods return.
       */
      private final List<IExecutionBaseMethodReturn<?>> methodReturns = new LinkedList<IExecutionBaseMethodReturn<?>>();
      
      /**
       * Returns the newly block completion.
       * @return The newly block completion.
       */
      public IExecutionNode<?>[] getBlockCompletions() {
         return blockCompletions.toArray(new IExecutionNode<?>[blockCompletions.size()]);
      }
      
      /**
       * Registers the newly completed block.
       * @param blockCompletion The new block completion.
       */
      private void addBlockCompletion(IExecutionNode<?> blockCompletion) {
         if (blockCompletion != null) {
            blockCompletions.add(blockCompletion);
         }
      }
      
      /**
       * Returns the newly methods return.
       * @return The newly methods return.
       */
      public IExecutionBaseMethodReturn<?>[] getMethodReturns() {
         return methodReturns.toArray(new IExecutionBaseMethodReturn<?>[methodReturns.size()]);
      }
      
      /**
       * Registers the newly methods return.
       * @param methodReturn The method return.
       */
      private void addMethodReturn(IExecutionBaseMethodReturn<?> methodReturn) {
         if (methodReturn != null) {
            methodReturns.add(methodReturn);
         }
      }
   }
   
   /**
    * This {@link ProofVisitor} is used to transfer the proof tree in KeY
    * into {@link IExecutionNode}s which forms the symbolic execution tree.
    * @author Martin Hentschel
    */
   private class AnalyzerProofVisitor implements ProofVisitor {
      /**
       * The {@link SymbolicExecutionCompletions} to update.
       */
      private final SymbolicExecutionCompletions completions;
      
      /**
       * Maps the {@link Node} in KeY's proof tree to the {@link IExecutionNode} of the symbolic execution tree where the {@link Node}s children should be added to.
       */
      private Map<Node, AbstractExecutionNode<?>> addToMapping = new LinkedHashMap<Node, AbstractExecutionNode<?>>();

      /**
       * This utility {@link Map} helps to find a {@link List} in {@link #branchConditionsStack}
       * for the given parent node to that elements in the {@link List} should be added.
       */
      private Map<AbstractExecutionNode<?>, List<ExecutionBranchCondition>> parentToBranchConditionMapping = new LinkedHashMap<AbstractExecutionNode<?>, List<ExecutionBranchCondition>>();

      /**
       * Contains all {@link Node}s which are closed after a join.
       */
      private ImmutableList<Node> joinNodes = ImmutableSLList.<Node>nil();
      
      /**
       * Constructor.
       * @param completions The {@link SymbolicExecutionCompletions} to update.
       */
      public AnalyzerProofVisitor(SymbolicExecutionCompletions completions) {
         this.completions = completions;
      }

      /**
       * {@inheritDoc}
       */
      @Override
      public void visit(Proof proof, Node visitedNode) {
         // Find the parent node (IExecutionNode) to that the execution tree model representation of the given KeY's proof tree node should be added.
         AbstractExecutionNode<?> parentToAddTo = keyNodeBranchConditionMapping.get(visitedNode);
         if (parentToAddTo == null) {
            Node parent = visitedNode.parent(); 
            if (parent != null) {
               parentToAddTo = addToMapping.get(parent);
            }
            else {
               parentToAddTo = startNode;
            }
         }
         // Transform the current proof node into a symbolic execution tree node if possible
         parentToAddTo = analyzeNode(visitedNode, parentToAddTo, completions);
         addToMapping.put(visitedNode, parentToAddTo);
         // Check if the current node has branch conditions which should be added to the execution tree model
         if (!(parentToAddTo instanceof IExecutionStart) && // Ignore branch conditions before starting with code execution
             hasBranchCondition(visitedNode)) {
             Iterator<Node> iter = visitedNode.childrenIterator();
            while (iter.hasNext()) {
               Node childNode = iter.next();
               if (!keyNodeBranchConditionMapping.containsKey(childNode)) {
                  if (!shouldPrune(visitedNode)) { // Filter out branches that are closed
                     // Create branch condition
                     String additionalBranchLabel = null;
                     if (visitedNode.getAppliedRuleApp().rule() instanceof BuiltInRule) {
                        additionalBranchLabel = childNode.getNodeInfo().getBranchLabel();
                     }
                     ExecutionBranchCondition condition = new ExecutionBranchCondition(settings, childNode, additionalBranchLabel);
                     // Add branch condition to the branch condition attributes for later adding to the proof tree. This is required for instance to filter out branches after the symbolic execution has finished.
                     List<ExecutionBranchCondition> list = parentToBranchConditionMapping.get(parentToAddTo);
                     if (list == null) {
                        list = new LinkedList<ExecutionBranchCondition>();
                        branchConditionsStack.addFirst(new DefaultEntry<AbstractExecutionNode<?>, List<ExecutionBranchCondition>>(parentToAddTo, list));
                        parentToBranchConditionMapping.put(parentToAddTo, list);
                     }
                     list.add(condition);
                     keyNodeBranchConditionMapping.put(childNode, condition);
                     // Set call stack on new created node if possible
                     if (SymbolicExecutionUtil.hasSymbolicExecutionLabel(visitedNode.getAppliedRuleApp())) {
                        condition.setCallStack(createCallStack(visitedNode));
                     }
                  }
               }
            }
         }
         if (SymbolicExecutionUtil.isJoin(visitedNode.getAppliedRuleApp())) {
            joinNodes = joinNodes.prepend(visitedNode);
         }
      }
      
      /**
       * Instantiates all missing {@link IExecutionLink}s and injects them into the symbolic execution tree.
       */
      public void injectLinks() {
         for (Node node : joinNodes) {
            MergeRuleBuiltInRuleApp ruleApp = (MergeRuleBuiltInRuleApp) node.getAppliedRuleApp();
            IExecutionNode<?> source = getBestExecutionNode(node);
            if (source != null) {
               for (MergePartner partner : ruleApp.getMergePartners()) {
                  IExecutionNode<?> target = getBestExecutionNode(partner.getGoal().node());
                  // Ignore branch conditions below join node
                  while (target instanceof IExecutionBranchCondition) {
                     target = getBestExecutionNode(target.getProofNode().parent());
                  }
                  if (target != null) {
                     IExecutionLink link = source.getOutgoingLink(target);
                     if (link == null) {
                        link = new ExecutionLink(target, source); // Source and target needs to be swapped in the symbolic execution tree
                        ((AbstractExecutionNode<?>) link.getTarget()).addIncomingLink(link);
                        ((AbstractExecutionNode<?>) link.getSource()).addOutgoingLink(link);
                     }
                  }
               }
            }
         }
      }
      
      /**
       * <p>
       * Completes the execution tree model after all {@link Node}s were visited
       * in {@link #visit(Proof, Node)}. The task of this method is to add
       * {@link ExecutionBranchCondition} to the model if they have at least one child.
       * </p>
       * <p>
       * Fore more details have a look at the documentation of {@link #branchConditionsStack}.
       * </p>
       */
      public void completeTree() {
         Iterator<Entry<AbstractExecutionNode<?>, List<ExecutionBranchCondition>>> stackIter = branchConditionsStack.iterator();
         while (stackIter.hasNext()) {
            Entry<AbstractExecutionNode<?>, List<ExecutionBranchCondition>> entry = stackIter.next();
            Iterator<ExecutionBranchCondition> bcIter = entry.getValue().iterator();
            while (bcIter.hasNext()) {
               ExecutionBranchCondition condition = bcIter.next();
               AbstractExecutionNode<?>[] conditionsChildren = condition.getChildren(); 
               if (!ArrayUtil.isEmpty(conditionsChildren)) {
                  if (settings.isMergeBranchConditions()) {
                     // Merge branch conditions if possible
                     boolean addingToParentRequired = false;
                     for (AbstractExecutionNode<?> child : conditionsChildren) {
                        if (child instanceof ExecutionBranchCondition) {
                           ExecutionBranchCondition bcChild = (ExecutionBranchCondition)child;
                           bcChild.addMergedProofNode(condition.getProofNode());
                           addChild(entry.getKey(), child); // Move child one up in hierarchy
                           finishBlockCompletion(condition);
                        }
                        else {
                           addingToParentRequired = true; // Adding of current branch condition is required because non branch condition children are available
                        }
                     }
                     if (addingToParentRequired) {
                        addChild(entry.getKey(), condition);
                        finishBlockCompletion(condition);
                     }
                  }
                  else {
                     // Add all branch conditions without merging
                     addChild(entry.getKey(), condition);
                     finishBlockCompletion(condition);
                  }
                  bcIter.remove();
               }
            }
            if (entry.getValue().isEmpty()) {
               stackIter.remove();
            }
         }
      }
      
      protected void finishBlockCompletion(IExecutionBranchCondition node) {
         for (IExecutionBlockStartNode<?> start : node.getCompletedBlocks()) {
            ((AbstractExecutionBlockStartNode<?>) start).addBlockCompletion(node); // BranchConditions are updated when they are added to the SET.
            completions.addBlockCompletion(node);
         }
      }
   }
   
   /**
    * <p>
    * Analyzes the given {@link Proof} and his contained proof tree by
    * filling the start node {@link SymbolicExecutionTreeBuilder#getStartNode()}
    * with {@link IExecutionNode}s which are instantiated if a {@link Node}
    * in KeY's proof tree applies a rule of symbolic execution.
    * </p>
    * <p>
    * <b>Attention :</b> A correct pruning requires at the moment that
    * the Taclet Option "runtimeExceptions" is set to "runtimeExceptions:allow".
    * Alternatively it is required to modify rule {@code assignment_to_reference_array_component}
    * in file {@code javaRules.key} by uncommenting {@code \add (!(#v=null) & lt(#se, length(#v)) & geq(#se,0) & arrayStoreValid(#v, #se0)==>)}. 
    * </p>
    * @param node The {@link Node} to analyze.
    * @param parentToAddTo The parent {@link IExecutionNode} to add the created execution tree model representation ({@link IExecutionNode}) of the given {@link Node} to.
    * @param completions The {@link SymbolicExecutionCompletions} to update.
    * @return The {@link IExecutionNode} to which children of the current {@link Node} should be added. If no execution tree model representation was created the return value is identical to the given one (parentToAddTo).
    */
   protected AbstractExecutionNode<?> analyzeNode(Node node, 
                                                  AbstractExecutionNode<?> parentToAddTo, 
                                                  SymbolicExecutionCompletions completions) {
      // Analyze node
      if (!shouldPrune(node)) { // Prune closed branches because they are invalid
         // Get required information
         NodeInfo info = node.getNodeInfo();
         SourceElement statement = info.getActiveStatement();
         // Update call stack
         updateCallStack(node, statement);
         // Update block map
         RuleApp currentOrFutureRuleApplication = node.getAppliedRuleApp();
         if (currentOrFutureRuleApplication == null && 
             node != proof.root()) { // Executing peekNext() on the root crashes the tests for unknown reasons.
            Goal goal = proof.getGoal(node);
            if (goal != null) {
               currentOrFutureRuleApplication = goal.getRuleAppManager().peekNext();
            }
         }
         if (SymbolicExecutionUtil.isSymbolicExecutionTreeNode(node, currentOrFutureRuleApplication)) {
            Map<JavaPair, ImmutableList<IExecutionNode<?>>> completedBlocks = updateAfterBlockMap(node, currentOrFutureRuleApplication);
            if (completedBlocks != null) {
               for (Entry<JavaPair, ImmutableList<IExecutionNode<?>>> entry : completedBlocks.entrySet()) {
                  for (IExecutionNode<?> entryNode : entry.getValue()) {
                     if (entryNode != parentToAddTo) { // Ignore empty blocks
                        if (entryNode instanceof AbstractExecutionBlockStartNode<?>) {
                           parentToAddTo.addCompletedBlock((AbstractExecutionBlockStartNode<?>) entryNode);
                           if (!(parentToAddTo instanceof IExecutionBranchCondition)) {
                              ((AbstractExecutionBlockStartNode<?>) entryNode).addBlockCompletion(parentToAddTo); // BranchConditions are updated when they are added to the SET.
                              completions.addBlockCompletion(parentToAddTo);
                           }
                        }
                     }
                  }
               }
            }
         }
         // Check if the node is already contained in the symbolic execution tree
         AbstractExecutionNode<?> executionNode = keyNodeMapping.get(node);
         if (executionNode == null) {
            // Try to create a new node
            executionNode = createExecutionTreeModelRepresentation(parentToAddTo, node, statement);
            parentToAddTo = addNodeToTreeAndUpdateParent(node, parentToAddTo, executionNode);
            // Check if execution node is a method return
            executionNode = createMehtodReturn(parentToAddTo, node, statement, completions);
            parentToAddTo = addNodeToTreeAndUpdateParent(node, parentToAddTo, executionNode);
         }
         else {
            parentToAddTo = executionNode;
         }
         // Check if loop condition is available
         boolean isLoopCondition = false;
         if (SymbolicExecutionUtil.hasLoopCondition(node, node.getAppliedRuleApp(), statement)) {
            if (((LoopStatement) statement).getGuardExpression().getPositionInfo() != PositionInfo.UNDEFINED &&
                !SymbolicExecutionUtil.isDoWhileLoopCondition(node, statement) && 
                !SymbolicExecutionUtil.isForLoopCondition(node, statement)) { // do while and for loops exists only in the first iteration where the loop condition is not evaluated. They are transfered into while loops in later proof nodes. 
               isLoopCondition = true;
            }
         }
         // Check if loop condition is available after loop invariant (rewritten into if statement)
         if (statement instanceof If && 
             ((If) statement).getExpression().getPositionInfo() != PositionInfo.UNDEFINED && 
             SymbolicExecutionUtil.getSymbolicExecutionLabel(node.getAppliedRuleApp()) != null &&
             searchDirectParentBodyPreservesInvariantBranchCondition(parentToAddTo) != null) {
            isLoopCondition = true;
         }
         // Create loop condition if required
         if (isLoopCondition) {
            ExecutionLoopCondition condition = keyNodeLoopConditionMapping.get(node);
            if (condition == null) {
               condition = new ExecutionLoopCondition(settings, node);
               addChild(parentToAddTo, condition);
               keyNodeLoopConditionMapping.put(node, condition);
               // Set call stack on new created node
               condition.setCallStack(createCallStack(node));
               Pair<Integer, SourceElement> secondPair = SymbolicExecutionUtil.computeSecondStatement(node.getAppliedRuleApp());
               addToBlockMap(node, condition, secondPair.first, secondPair.second, statement);
            }
            parentToAddTo = condition;
         }
      }
      return parentToAddTo;
   }
   
   /**
    * Searches the direct parent {@link IExecutionBranchCondition} representing
    * the 'Body Preserves Invariant' branch.
    * @param current The {@link IExecutionNode} to check its parent {@link IExecutionBranchCondition}s.
    * @return The found {@link IExecutionBranchCondition} or {@code null} if not available.
    */
   protected IExecutionBranchCondition searchDirectParentBodyPreservesInvariantBranchCondition(IExecutionNode<?> current) {
      Iterator<Entry<AbstractExecutionNode<?>, List<ExecutionBranchCondition>>> iter = branchConditionsStack.iterator();
      while (current instanceof IExecutionBranchCondition) {
         if (WhileInvariantRule.BODY_PRESERVES_INVARIANT_LABEL.equals(current.getProofNode().getNodeInfo().getBranchLabel())) {
            return (IExecutionBranchCondition) current;
         }
         else {
            // Search parent (current.getParent() is not yet defined)
            boolean parentFound = false;
            while (!parentFound && iter.hasNext()) {
               Entry<AbstractExecutionNode<?>, List<ExecutionBranchCondition>> entry = iter.next();
               if (entry.getValue().contains(current)) {
                  current = entry.getKey();
                  parentFound = true;
               }
            }
            if (!parentFound) {
               current = null;
            }
         }
      }
      return null;
   }

   protected boolean shouldPrune(Node node) {
      if (isUninterpretedPredicateUsed) {
         return node.isClosed();
      }
      else {
         return false;
      }
   }
   
   /**
    * Adds the new created {@link AbstractExecutionNode} to the symbolic execution tree
    * if available and returns the new parent for future detected nodes.
    * @param node The {@link Node}.
    * @param parentToAddTo The parent {@link AbstractExecutionNode}.
    * @param executionNode The new child {@link AbstractExecutionNode}.
    * @return The new parent {@link AbstractExecutionNode}.
    */
   protected AbstractExecutionNode<?> addNodeToTreeAndUpdateParent(Node node, 
                                                                   AbstractExecutionNode<?> parentToAddTo, 
                                                                   AbstractExecutionNode<?> executionNode) {
      // Check if a new node was created
      if (executionNode != null) {
         // Add new node to symbolic execution tree
         addChild(parentToAddTo, executionNode);
         if (keyNodeMapping.get(node) != null) {
            if (multipleExecutionNodes.containsKey(node)) {
               multipleExecutionNodes.get(node).add(executionNode);
            } else {
               LinkedList<AbstractExecutionNode<?>> list = new LinkedList<AbstractExecutionNode<?>>();
               list.add(keyNodeMapping.get(node));
               list.add(executionNode);
               multipleExecutionNodes.put(node, list);
            }
         }
         keyNodeMapping.put(node, executionNode);
         parentToAddTo = executionNode;
         // Set call stack on new created node
         executionNode.setCallStack(createCallStack(node));
      }
      return parentToAddTo;
   }

   /**
    * Updates the call stack ({@link #methodCallStack}) if the given {@link Node}
    * in KeY's proof tree is a method call.
    * @param node The current {@link Node}.
    * @param statement The statement ({@link SourceElement}).
    */
   protected void updateCallStack(Node node, 
                                  SourceElement statement) {
      SymbolicExecutionTermLabel label = SymbolicExecutionUtil.getSymbolicExecutionLabel(node.getAppliedRuleApp());
      if (label != null && 
          SymbolicExecutionUtil.isMethodCallNode(node, node.getAppliedRuleApp(), statement, true)) {
         // Remove outdated methods from call stack
         int currentLevel = SymbolicExecutionUtil.computeStackSize(node.getAppliedRuleApp());
         Map<Node, ImmutableList<Node>> methodCallStack = getMethodCallStack(label);
         ImmutableList<Node> stack = findMethodCallStack(methodCallStack, node);
         if (stack != null) {
            while (stack.size() > currentLevel) {
               stack = stack.take(1);
            }
         }
         else {
            stack = ImmutableSLList.nil();
         }
         // Add new node to call stack.
         stack = stack.prepend(node);
         methodCallStack.put(node, stack);
      }
   }
   
   protected ImmutableList<Node> findMethodCallStack(Map<Node, ImmutableList<Node>> methodCallStack, Node node) {
      ImmutableList<Node> result = null;
      while (result == null && node != null) {
         result = methodCallStack.get(node);
         node = node.parent();
      }
      return result;
   }
   
   /**
    * Creates a new execution tree model representation ({@link IExecutionNode}) 
    * if possible for the given {@link Node} in KeY's proof tree.
    * @param parent The parent {@link IExecutionNode}.
    * @param node The {@link Node} in the proof tree of KeY.
    * @param statement The actual statement ({@link SourceElement}).
    * @return The created {@link IExecutionNode} or {@code null} if the {@link Node} should be ignored in the symbolic execution tree.
    */
   protected AbstractExecutionNode<?> createExecutionTreeModelRepresentation(AbstractExecutionNode<?> parent,
                                                                             Node node, 
                                                                             SourceElement statement) {
      AbstractExecutionNode<?> result = null;
      // Make sure that a statement (SourceElement) is available.
      if (SymbolicExecutionUtil.hasSymbolicExecutionLabel(node.getAppliedRuleApp())) {
         if (statement != null && !SymbolicExecutionUtil.isRuleAppToIgnore(node.getAppliedRuleApp())) {
            // Get position information
            PositionInfo posInfo = statement.getPositionInfo();
            // Determine the node representation and create it if one is available
            if (SymbolicExecutionUtil.isMethodCallNode(node, node.getAppliedRuleApp(), statement)) {
               result = new ExecutionMethodCall(settings, node);
            }
            else if (SymbolicExecutionUtil.isTerminationNode(node, node.getAppliedRuleApp())) {
               if (!SymbolicExecutionUtil.hasLoopBodyLabel(node.getAppliedRuleApp())) {
                  Term modalityTerm = TermBuilder.goBelowUpdates(node.getAppliedRuleApp().posInOccurrence().subTerm());
                  BlockContractValidityTermLabel bcLabel = (BlockContractValidityTermLabel) modalityTerm.getLabel(BlockContractValidityTermLabel.NAME);
                  result = new ExecutionTermination(settings, 
                                                    node, 
                                                    bcLabel != null ? MiscTools.findActualVariable(bcLabel.getExceptionVariable(), node) : exceptionVariable, 
                                                    null);
                  startNode.addTermination((ExecutionTermination)result);
               }
            }
            else if (SymbolicExecutionUtil.isBranchStatement(node, node.getAppliedRuleApp(), statement, posInfo)) {
               if (isNotInImplicitMethod(node)) {
                  result = new ExecutionBranchStatement(settings, node);
                  addToBlockMap(node, (ExecutionBranchStatement)result);
               }
            }
            else if (SymbolicExecutionUtil.isLoopStatement(node, node.getAppliedRuleApp(), statement, posInfo)) {
               if (isNotInImplicitMethod(node)) {
                  result = new ExecutionLoopStatement(settings, node);
                  addToBlockMap(node, (ExecutionLoopStatement)result);
               }
            }
            else if (SymbolicExecutionUtil.isStatementNode(node, node.getAppliedRuleApp(), statement, posInfo)) {
               if (isNotInImplicitMethod(node)) {
                  result = new ExecutionStatement(settings, node);
               }
            }
         }
         else if (SymbolicExecutionUtil.isOperationContract(node, node.getAppliedRuleApp())) {
            if (isNotInImplicitMethod(node)) {
               result = new ExecutionOperationContract(settings, node);
            }
         }
         else if (SymbolicExecutionUtil.isLoopInvariant(node, node.getAppliedRuleApp())) {
            if (isNotInImplicitMethod(node)) {
               result = new ExecutionLoopInvariant(settings, node);
               // Initialize new call stack of the preserves loop invariant branch
               initNewLoopBodyMethodCallStack(node);
            }
         }
         else if (SymbolicExecutionUtil.isBlockContract(node, node.getAppliedRuleApp())) {
            if (isNotInImplicitMethod(node)) {
               result = new ExecutionBlockContract(settings, node);
               // Initialize new call stack of the validity branch
               initNewValidiityMethodCallStack(node);
            }
         }
         else if (SymbolicExecutionUtil.isCloseAfterJoin(node.getAppliedRuleApp())) {
            result = new ExecutionJoin(settings, node);
         }
      }
      else if (SymbolicExecutionUtil.isLoopBodyTermination(node, node.getAppliedRuleApp())) {
         result = new ExecutionTermination(settings, node, exceptionVariable, TerminationKind.LOOP_BODY);
         startNode.addTermination((ExecutionTermination)result);
      }
      return result;
   }
   
   /**
    * Adds the given {@link AbstractExecutionNode} add reason for a new block to the block maps.
    * @param node The current {@link Node}.
    * @param blockStartNode The {@link AbstractExecutionNode} to add.
    */
   protected void addToBlockMap(Node node, AbstractExecutionBlockStartNode<?> blockStartNode) {
      Pair<Integer, SourceElement> secondPair = SymbolicExecutionUtil.computeSecondStatement(node.getAppliedRuleApp());
      addToBlockMap(node, blockStartNode, secondPair.first, secondPair.second);
   }
   
   /**
    * Adds the given {@link AbstractExecutionNode} add reason for a new block to the block maps.
    * @param node The current {@link Node}.
    * @param blockStartNode The {@link AbstractExecutionNode} to add.
    * @param secondPair The next element to end at.
    * @return {@code false} block is definitively not opened, {@code true} block is or might be opened.
    */
   protected void addToBlockMap(Node node, AbstractExecutionBlockStartNode<?> blockStartNode, int stackSize, SourceElement... sourceElements) {
      boolean blockPossible = checkBlockPossibility(node, stackSize, sourceElements);
      if (blockPossible) {
         if (sourceElements != null && sourceElements.length >= 1) {
            SymbolicExecutionTermLabel label = SymbolicExecutionUtil.getSymbolicExecutionLabel(node.getAppliedRuleApp());
            // Find most recent map
            Map<Node, Map<JavaPair, ImmutableList<IExecutionNode<?>>>> afterBlockMaps = getAfterBlockMaps(label);
            Map<JavaPair, ImmutableList<IExecutionNode<?>>> afterBlockMap = findAfterBlockMap(afterBlockMaps, node);
            if (afterBlockMap == null) {
               afterBlockMap = new LinkedHashMap<JavaPair, ImmutableList<IExecutionNode<?>>>();
            }
            else {
               afterBlockMap = new LinkedHashMap<JavaPair, ImmutableList<IExecutionNode<?>>>(afterBlockMap);
            }
            afterBlockMaps.put(node, afterBlockMap);
            JavaPair secondPair = new JavaPair(stackSize, ImmutableSLList.<SourceElement>nil().append(sourceElements));
            ImmutableList<IExecutionNode<?>> blockStartList = afterBlockMap.get(secondPair);
            if (blockStartList == null) {
               blockStartList = ImmutableSLList.nil();
            }
            blockStartList = blockStartList.append(blockStartNode);
            afterBlockMap.put(secondPair, blockStartList);
         }
      }
      blockStartNode.setBlockOpened(blockPossible);
   }
   
   /**
    * Checks if it possible that the current {@link Node} opens a block.
    * @param node The current {@link Node}.
    * @param expectedStackSize The expected stack size.
    * @param expectedSourceElements The expected after block {@link SourceElement}s.
    * @return {@code false} A block is definitively not possible, {@code true} a block is or might be possible. 
    */
   private boolean checkBlockPossibility(Node node, 
                                         int expectedStackSize, 
                                         SourceElement... expectedSourceElements) {
      if (node != null && expectedSourceElements != null && expectedSourceElements.length >= 1) {
         RuleApp ruleApp = null;
         boolean seNodeFound = false;
         // Find single symbolic execution child node
         while (!seNodeFound && node != null) {
            // Select new child node
            if (node.childrenCount() > 1) {
               int i = 0;
               int openChildCount = 0;
               Node nextNode = null;
               while (i < node.childrenCount()) {
                  Node child = node.child(i);
                  if (!child.isClosed()) {
                     openChildCount++;
                     nextNode = child;
                  }
                  i++;
               }
               if (openChildCount == 1) {
                  node = nextNode;
               }
               else {
                  node = null; // Stop search because multiple open branches indicate that a block is required.
               }
            }
            else if (node.childrenCount() == 1) {
               node = node.child(0);
            }
            else {
               node = null;
            }
            // Check selected child
            if (node != null) {
               if (node.childrenCount() == 0) {
                  Goal goal = proof.getGoal(node);
                  ruleApp = goal.getRuleAppManager().peekNext();
               }
               else {
                  ruleApp = node.getAppliedRuleApp();
               }
               seNodeFound = SymbolicExecutionUtil.isSymbolicExecutionTreeNode(node, ruleApp);
            }
         }
         // If SE node is found check if the after block state is reached.
         if (seNodeFound) {
            int currentStackSize = SymbolicExecutionUtil.computeStackSize(ruleApp);
            SourceElement currentActiveStatement = NodeInfo.computeActiveStatement(ruleApp);
            JavaBlock currentJavaBlock = ruleApp.posInOccurrence().subTerm().javaBlock();
            MethodFrame currentInnerMostMethodFrame = JavaTools.getInnermostMethodFrame(currentJavaBlock, proof.getServices());
            return !isAfterBlockReached(currentStackSize, currentInnerMostMethodFrame, currentActiveStatement, expectedStackSize, ImmutableSLList.<SourceElement>nil().append(expectedSourceElements).iterator());
         }
         else {
            return true; // No single SE node reached, so allow blocks
         }
      }
      else {
         return true; // Don't know, so allow blocks
      }
   }
   
   /**
    * Searches the relevant after block {@link Map} in the given once for the given {@link Node}.
    * @param afterBlockMaps The available after sblock {@link Map}s.
    * @param node The {@link Node} for which the block {@link Map} is requested.
    * @return The found after block {@link Map} or {@code null} if not available.
    */
   protected Map<JavaPair, ImmutableList<IExecutionNode<?>>> findAfterBlockMap(Map<Node, Map<JavaPair, ImmutableList<IExecutionNode<?>>>> afterBlockMaps, Node node) {
      if (afterBlockMaps != null) {
         Map<JavaPair, ImmutableList<IExecutionNode<?>>> result = null;
         while (result == null && node != null) {
            result = afterBlockMaps.get(node);
            node = node.parent();
         }
         return result;
      }
      else {
         return null;
      }
   }

   /**
    * Returns the after block map. If not already
    * available an empty block map is created.
    * @param label The {@link SymbolicExecutionTermLabel} which provides the ID.
    * @return The after block map of the ID of the given {@link SymbolicExecutionTermLabel}.
    */
   protected Map<Node, Map<JavaPair, ImmutableList<IExecutionNode<?>>>> getAfterBlockMaps(SymbolicExecutionTermLabel label) {
      assert label != null : "No symbolic execuion term label provided";
      return getAfterBlockMaps(label.getId());
   }

   /**
    * Returns the after block map used for the given ID. If not already
    * available an empty block map is created.
    * @param id The ID.
    * @return The after block map of the given ID.
    */
   protected Map<Node, Map<JavaPair, ImmutableList<IExecutionNode<?>>>> getAfterBlockMaps(int id) {
      synchronized (afterBlockMap) {
         Integer key = Integer.valueOf(id);
         Map<Node, Map<JavaPair, ImmutableList<IExecutionNode<?>>>> result = afterBlockMap.get(key);
         if (result == null) {
            result = new LinkedHashMap<Node, Map<JavaPair, ImmutableList<IExecutionNode<?>>>>();
            afterBlockMap.put(key, result);
         }
         return result;
      }
   }
   
   /**
    * Updates the after block maps when a symbolic execution tree node is detected.
    * @param node The {@link Node} which is a symbolic execution tree node.
    * @param ruleApp The {@link RuleApp} to consider.
    * @return The now completed blocks.
    */
   protected Map<JavaPair, ImmutableList<IExecutionNode<?>>> updateAfterBlockMap(Node node, RuleApp ruleApp) {
      Map<JavaPair, ImmutableList<IExecutionNode<?>>> completedBlocks = new LinkedHashMap<JavaPair, ImmutableList<IExecutionNode<?>>>();
      SymbolicExecutionTermLabel label = SymbolicExecutionUtil.getSymbolicExecutionLabel(ruleApp);
      if (label != null) {
         // Find most recent map
         Map<Node, Map<JavaPair, ImmutableList<IExecutionNode<?>>>> afterBlockMaps = getAfterBlockMaps(label);
         Map<JavaPair, ImmutableList<IExecutionNode<?>>> oldBlockMap = findAfterBlockMap(afterBlockMaps, node);
         if (oldBlockMap != null) {
            // Compute stack and active statement
            int stackSize = SymbolicExecutionUtil.computeStackSize(ruleApp);
            SourceElement activeStatement = NodeInfo.computeActiveStatement(ruleApp);
            JavaBlock javaBlock = ruleApp.posInOccurrence().subTerm().javaBlock();
            MethodFrame innerMostMethodFrame = JavaTools.getInnermostMethodFrame(javaBlock, proof.getServices());
            // Create copy with values below level
            Map<JavaPair, ImmutableList<IExecutionNode<?>>> newBlockMap = new LinkedHashMap<JavaPair, ImmutableList<IExecutionNode<?>>>();
            if (oldBlockMap != null) {
               for (Entry<JavaPair, ImmutableList<IExecutionNode<?>>> entry : oldBlockMap.entrySet()) {
                  if (!isContained(entry.getValue(), node)) { // Ensure that with stepwise execution loops are not completed by their own.
                     boolean done = isAfterBlockReached(stackSize, innerMostMethodFrame, activeStatement, entry.getKey());
                     if (done) {
                        completedBlocks.put(entry.getKey(), entry.getValue());
                     }
                     else {
                        newBlockMap.put(entry.getKey(), entry.getValue());
                     }
                  }
               }
            }
            // Add new block
            afterBlockMaps.put(node, newBlockMap);
         }
      }
      return completedBlocks;
   }
   
   /**
    * Checks if one of the give {@link IExecutionNode}s represents the given {@link Node}.
    * @param list The {@link IExecutionNode}s to check.
    * @param node The {@link Node} to check for.
    * @return {@code true} is contained, {@code false} is not contained.
    */
   protected boolean isContained(ImmutableList<IExecutionNode<?>> list, Node node) {
      boolean contained = false;
      Iterator<IExecutionNode<?>> iter = list.iterator();
      while (!contained && iter.hasNext()) {
         IExecutionNode<?> next = iter.next();
         if (next.getProofNode() == node) {
            contained = true;
         }
      }
      return contained;
   }

   /**
    * Checks if the after block condition is fulfilled.
    * @param currentStackSize The current stack size.
    * @param currentInnerMostMethodFrame The current inner most {@link MethodFrame}.
    * @param currentActiveStatement The current active statement.
    * @param expectedPair The {@link JavaPair} specifying the after block statements.
    * @return {@code true} after block is reached, {@code false} after block is not reached.
    */
   protected boolean isAfterBlockReached(int currentStackSize, 
                                         MethodFrame currentInnerMostMethodFrame, 
                                         SourceElement currentActiveStatement, 
                                         JavaPair expectedPair) {
      return isAfterBlockReached(currentStackSize, currentInnerMostMethodFrame, currentActiveStatement, expectedPair.first, expectedPair.second.iterator());
   }
   
   /**
    * Checks if the after block condition is fulfilled.
    * @param currentStackSize The current stack size.
    * @param currentInnerMostMethodFrame The current inner most {@link MethodFrame}.
    * @param currentActiveStatement The current active statement.
    * @param expectedStackSize The expected stack size.
    * @param expectedStatementsIterator An {@link Iterator} with the expected after block statements.
    * @return {@code true} after block is reached, {@code false} after block is not reached.
    */
   protected boolean isAfterBlockReached(int currentStackSize, 
                                         MethodFrame currentInnerMostMethodFrame, 
                                         SourceElement currentActiveStatement, 
                                         int expectedStackSize,
                                         Iterator<SourceElement> expectedStatementsIterator) {
      boolean done = false;
      if (expectedStackSize > currentStackSize) {
         done = true;
      }
      else {
         while (!done && expectedStatementsIterator.hasNext()) {
            SourceElement next = expectedStatementsIterator.next();
            if (SymbolicExecutionUtil.equalsWithPosition(next, currentActiveStatement)) { // Comparison by == is not possible since loops are recreated
               done = true;
            }
            else if (expectedStackSize == currentStackSize &&
                     (currentInnerMostMethodFrame != null && currentInnerMostMethodFrame.getBody().isEmpty() ||
                      (next != null && !SymbolicExecutionUtil.containsStatement(currentInnerMostMethodFrame, next, proof.getServices())))) {
               done = true;
            }
         }
      }
      return done;
   }
   
   /**
    * Creates an method return node.
    * @param parent The parent {@link AbstractExecutionNode}.
    * @param node The {@link Node} which represents a method return.
    * @param statement The currently active {@link SourceElement}.
    * @param completions The {@link SymbolicExecutionCompletions} to update.
    * @return The created {@link AbstractExecutionMethodReturn}.
    */
   protected AbstractExecutionMethodReturn<?> createMehtodReturn(AbstractExecutionNode<?> parent,
                                                                 Node node, 
                                                                 SourceElement statement,
                                                                 SymbolicExecutionCompletions completions) {
      AbstractExecutionMethodReturn<?> result = null;
      if (SymbolicExecutionUtil.hasSymbolicExecutionLabel(node.getAppliedRuleApp())) {
         if (statement != null && !SymbolicExecutionUtil.isRuleAppToIgnore(node.getAppliedRuleApp())) {
            boolean methodReturn = SymbolicExecutionUtil.isMethodReturnNode(node, node.getAppliedRuleApp());
            boolean exceptionalMethodReturn = !methodReturn && SymbolicExecutionUtil.isExceptionalMethodReturnNode(node, node.getAppliedRuleApp());
            if (methodReturn || exceptionalMethodReturn) {
               // Find the Node in the proof tree of KeY for that this Node is the return
               Node callNode = findMethodCallNode(node, node.getAppliedRuleApp());
               if (callNode != null) {
                  // Make sure that the return should not be ignored
                  Set<Node> methodReturnsToIgnore = getMethodReturnsToIgnore(node.getAppliedRuleApp()); 
                  if (!methodReturnsToIgnore.contains(callNode)) {
                     // Find the call Node representation in SED, if not available ignore it.
                     IExecutionNode<?> callSEDNode = keyNodeMapping.get(callNode);
                     if (callSEDNode instanceof ExecutionMethodCall) { // Could be the start node if the initial sequent already contains some method frames.
                        if (methodReturn) {
                           result = new ExecutionMethodReturn(settings, node, (ExecutionMethodCall)callSEDNode);
                           completions.addMethodReturn(result);
                        }
                        else {
                           result = new ExecutionExceptionalMethodReturn(settings, node, (ExecutionMethodCall)callSEDNode);
                           completions.addMethodReturn(result);
                        }
                     }
                  }
               }
            }
         }
      }
      return result;
   }
   
   /**
    * Checks if the given {@link Node} is not in an implicit method.
    * @param node The {@link Node} to check.
    * @return {@code true} is not implicit, {@code false} is implicit 
    */
   protected boolean isNotInImplicitMethod(Node node) {
      Term term = node.getAppliedRuleApp().posInOccurrence().subTerm();
      term = TermBuilder.goBelowUpdates(term);
      Services services = proof.getServices();
      IExecutionContext ec = JavaTools.getInnermostExecutionContext(term.javaBlock(), services);
      IProgramMethod pm = ec.getMethodContext();
      return SymbolicExecutionUtil.isNotImplicit(services, pm);
   }
   
   /**
    * This method initializes the method call stack of loop body modalities
    * with the values from the original call stack. For each {@link MethodFrame}
    * in the new modality is its method call {@link Node} added to the new
    * method call stack.
    * @param node The {@link Node} on which the loop invariant rule is applied.
    */
   protected void initNewLoopBodyMethodCallStack(Node node) {
      PosInOccurrence childPIO = SymbolicExecutionUtil.findModalityWithMaxSymbolicExecutionLabelId(node.child(1).sequent());
      initNewMethodCallStack(node, childPIO);
   }
   
   /**
    * This method initializes the method call stack of validity modalities
    * with the values from the original call stack. For each {@link MethodFrame}
    * in the new modality is its method call {@link Node} added to the new
    * method call stack.
    * @param node The {@link Node} on which the block contract rule is applied.
    */
   protected void initNewValidiityMethodCallStack(Node node) {
      PosInOccurrence childPIO = SymbolicExecutionUtil.findModalityWithMaxSymbolicExecutionLabelId(node.child(0).sequent());
      initNewMethodCallStack(node, childPIO);
   }
   
   /**
    * Initializes a new method call stack.
    * @param currentNode The current {@link Node}.
    * @param childPIO The {@link PosInOccurrence} where the modality has a new symbolic execution label counter.
    */
   protected void initNewMethodCallStack(Node currentNode, PosInOccurrence childPIO) {
      Term newModality = childPIO != null ? TermBuilder.goBelowUpdates(childPIO.subTerm()) : null;
      assert newModality != null;
      SymbolicExecutionTermLabel label = SymbolicExecutionUtil.getSymbolicExecutionLabel(newModality);
      assert label != null;
      JavaBlock jb = newModality.javaBlock();
      MethodFrameCounterJavaASTVisitor newCounter = new MethodFrameCounterJavaASTVisitor(jb.program(), proof.getServices());
      int newCount = newCounter.run();
      Term oldModality = currentNode.getAppliedRuleApp().posInOccurrence().subTerm();
      oldModality = TermBuilder.goBelowUpdates(oldModality);
      Map<Node, ImmutableList<Node>> currentMethodCallStackMap = getMethodCallStack(currentNode.getAppliedRuleApp());
      Map<Node, ImmutableList<Node>> newMethodCallStackMap = getMethodCallStack(label.getId());
      ImmutableList<Node> currentMethodCallStack = findMethodCallStack(currentMethodCallStackMap, currentNode);
      ImmutableList<Node> newMethodCallStack = ImmutableSLList.nil();
      Set<Node> currentIgnoreSet = getMethodReturnsToIgnore(label.getId());
      assert newMethodCallStack.isEmpty() : "Method call stack is not empty.";
      Iterator<Node> currentIter = currentMethodCallStack.iterator();
      int i = 0;
      while (currentIter.hasNext() && i < newCount) {
         Node next = currentIter.next();
         newMethodCallStack = newMethodCallStack.prepend(next);
         currentIgnoreSet.add(next);
         i++;
      }
      newMethodCallStackMap.put(currentNode, newMethodCallStack);
   }

   /**
    * Checks if the uninterpreted predicate is available or not.
    * @return {@code true} uninterpreted predicate is available, {@code false} otherwise.
    */
   public boolean isUninterpretedPredicateUsed() {
      return isUninterpretedPredicateUsed;
   }

   /**
    * Utility class used in {@link SymbolicExecutionTreeBuilder#initNewLoopBodyMethodCallStack(Node)}
    * to compute the number of available {@link MethodFrame}s.
    * @author Martin Hentschel
    */
   private static final class MethodFrameCounterJavaASTVisitor extends JavaASTVisitor {
      /**
       * The number of {@link MethodFrame}s.
       */
      private int count = 0;
      
      /**
       * Constructor.
       * @param root The {@link ProgramElement} to count the contained {@link MethodFrame}s.
       * @param services The {@link Services} to use.
       */
      public MethodFrameCounterJavaASTVisitor(ProgramElement root, Services services) {
         super(root, services);
      }

      /**
       * {@inheritDoc}
       */
      @Override
      protected void doDefaultAction(SourceElement node) {
      }
      
      /**
       * {@inheritDoc}
       */
      @Override
      public void performActionOnMethodFrame(MethodFrame x) {
         count++;
      }

      /**
       * Performs the counting of {@link MethodFrame}s.
       * @return The number of found {@link MethodFrame}s.
       */
      public int run() {
         walk(root());
         return count;
      }
   }
   
   /**
    * Computes the method call stack of the given {@link Node}.
    * @param node The {@link Node}.
    * @return The computed method call stack.
    */
   protected IExecutionNode<?>[] createCallStack(Node node) {
      // Compute number of call stack size
      int size = SymbolicExecutionUtil.computeStackSize(node.getAppliedRuleApp());
      if (size >= 1) {
         // Add call stack entries
         List<IExecutionNode<?>> callStack = new LinkedList<IExecutionNode<?>>();
         Map<Node, ImmutableList<Node>> methodCallStack = getMethodCallStack(node.getAppliedRuleApp());
         ImmutableList<Node> stack = findMethodCallStack(methodCallStack, node);
         stack = stack.take(stack.size() - size);
         Iterator<Node> stackIter = stack.iterator();
         for (int i = 0; i < size; i++) {
            Node stackEntry = stackIter.next();
            if (stackEntry != proof.root()) { // Ignore call stack entries provided by the initial sequent
               IExecutionNode<?> executionNode = getExecutionNode(stackEntry);
               if (executionNode != null) { // It might be null in case of API methods.
                  callStack.add(executionNode);
               }
            }
         }
         return callStack.toArray(new IExecutionNode[callStack.size()]);
      }
      else {
         return new IExecutionNode[0];
      }
   }

   /**
    * Finds the {@link Node} in the proof tree of KeY which has called the
    * method that is now executed or returned in the {@link Node}.
    * @param currentNode The {@link Node} for that the method call {@link Node} is needed.
    * @return The found call {@link Node} or {@code null} if no one was found.
    */
   protected Node findMethodCallNode(Node currentNode, RuleApp ruleApp) {
      // Compute the stack frame size before the method is called
      int returnStackSize = SymbolicExecutionUtil.computeStackSize(ruleApp);
      // Return the method from the call stack
      if (returnStackSize >= 0) {
         Map<Node, ImmutableList<Node>> methodCallStack = getMethodCallStack(ruleApp);
         ImmutableList<Node> stack = findMethodCallStack(methodCallStack, currentNode);
         return stack.take(stack.size() - returnStackSize).head();
      }
      else {
         return null;
      }
   }

   /**
    * Checks if the given {@link Node} handles something in an implicit method.
    * @param node The {@link Node} to check.
    * @return {@code true} is in implicit method, {@code false} is not in implicit method.
    */
   protected boolean isInImplicitMethod(Node node) {
      return SymbolicExecutionUtil.isInImplicitMethod(node, node.getAppliedRuleApp());
   }

   /**
    * Checks if the given {@link Node} has a branch condition.
    * @param node The {@link Node} to check.
    * @return {@code true} has branch condition, {@code false} has no branch condition.
    */
   protected boolean hasBranchCondition(Node node) {
      if (node.childrenCount() >= 2) { // Check if it is a possible branch statement, otherwise there is no need for complex computation to filter out not relevant branches
         int openChildrenCount = 0;
         Iterator<Node> childIter = node.childrenIterator();
         while (childIter.hasNext()) {
            Node child = childIter.next();
            // Make sure that the branch is not closed
            if (!shouldPrune(child)) {
               // Check if the current method on stack is not an implicit method
               Node previousSymbolicExecutionNode = searchPreviousSymbolicExecutionNode(child);
               if (!isInImplicitMethod(previousSymbolicExecutionNode)) {
                  openChildrenCount ++;
               }
            }
         }
         return openChildrenCount >= 2;
      }
      else {
         return false;
      }
   }

   /**
    * Searches the first node in the parent hierarchy (including the given node)
    * which executes a statement.
    * @param node The {@link Node} to start search in.
    * @return The found {@link Node} with the symbolic statement or {@code null} if no one was found.
    */
   protected Node searchPreviousSymbolicExecutionNode(Node node) {
      while (node != null && node.getNodeInfo().getActiveStatement() == null) {
         node = node.parent();
      }
      return node;
   }
   
   /**
    * Adds the child to the parent.
    * @param parent The parent to add to.
    * @param child The child to add.
    */
   protected void addChild(AbstractExecutionNode<?> parent, AbstractExecutionNode<?> child) {
      child.setParent(parent);
      parent.addChild(child);
   }
   
   /**
    * Returns the best matching {@link IExecutionNode} for the given proof {@link Node}
    * in the parent hierarchy.
    * @param proofNode The proof {@link Node}.
    * @return The best matching {@link IExecutionNode} or {@code null} if not available.
    */
   public IExecutionNode<?> getBestExecutionNode(Node proofNode) {
      IExecutionNode<?> node = getExecutionNode(proofNode);
      while (node == null && proofNode != null) {
         proofNode = proofNode.parent();
         node = getExecutionNode(proofNode);
      }
      return node;
   }

   /**
    * <p>
    * Searches the {@link IExecutionNode} which represents the given {@link Node} of KeY's proof tree.
    * <p>
    * In case that the {@link Node} is represented by multiple {@link AbstractExecutionNode}s,
    * e.g. a return statement and a method return, the last node is returned.
    * </p>
    * @param proofNode The {@link Node} in KeY's proof tree.
    * @return The {@link IExecutionNode} representation or {@code null} if no one is available.
    */
   public IExecutionNode<?> getExecutionNode(Node proofNode) {
      IExecutionNode<?> result = keyNodeMapping.get(proofNode);
      if (result == null) {
         result = keyNodeBranchConditionMapping.get(proofNode);
      }
      if (result == null) {
         result = keyNodeLoopConditionMapping.get(proofNode);
      }
      return result;
   }
   
   /**
    * Returns the minimal required PO {@link Properties} to support
    * symbolic execution tree extraction in a {@link SymbolicExecutionJavaProfile}.
    * @return The minimal required PO {@link Properties}.
    */
   public static Properties createPoPropertiesToForce() {
      Properties poPropertiesToForce = new Properties();
      poPropertiesToForce.setProperty(IPersistablePO.PROPERTY_ADD_SYMBOLIC_EXECUTION_LABEL, true + "");
      return poPropertiesToForce;
   }
   
   /**
    * Utility class to  group a call stack size with an {@link ImmutableList} of {@link SourceElement} with the elements of interest.
    * @author Martin Hentschel
    */
   protected static class JavaPair extends Pair<Integer, ImmutableList<SourceElement>> {
      /**
       * Constructor.
       * @param stackSize The call stack size.
       * @param elementsOfInterest The {@link SourceElement}s of interest.
       */
      public JavaPair(Integer stackSize, ImmutableList<SourceElement> elementsOfInterest) {
         super(stackSize, elementsOfInterest);
      }

      /**
       * {@inheritDoc}
       */
      @Override
      public boolean equals(Object o) {
         if (super.equals(o)) {
            if (o instanceof JavaPair) {
               JavaPair other = (JavaPair) o;
               if (second.size() == other.second.size()) {
                  Iterator<SourceElement> iter = second.iterator();
                  Iterator<SourceElement> otherIter = other.second.iterator();
                  boolean equals = true;
                  while (equals && iter.hasNext()) {
                     SourceElement next = iter.next();
                     SourceElement otherNext = otherIter.next();
                     if (!SymbolicExecutionUtil.equalsWithPosition(next, otherNext)) { // Comparison by == is not possible since loops are recreated
                        equals = false;
                     }
                  }
                  assert !otherIter.hasNext();
                  return equals;
               }
               else {
                  return false;
               }
            }
            else {
               return false;
            }
         }
         else {
            return false;
         }
      }
   }
}<|MERGE_RESOLUTION|>--- conflicted
+++ resolved
@@ -32,37 +32,16 @@
 import de.uka.ilkd.key.logic.op.IProgramMethod;
 import de.uka.ilkd.key.logic.op.IProgramVariable;
 import de.uka.ilkd.key.logic.op.Modality;
-<<<<<<< HEAD
-import de.uka.ilkd.key.proof.Goal;
-import de.uka.ilkd.key.proof.Node;
-import de.uka.ilkd.key.proof.NodeInfo;
-import de.uka.ilkd.key.proof.Proof;
-import de.uka.ilkd.key.proof.ProofVisitor;
-=======
 import de.uka.ilkd.key.logic.op.ProgramVariable;
 import de.uka.ilkd.key.proof.*;
->>>>>>> 569ced52
 import de.uka.ilkd.key.proof.init.AbstractOperationPO;
 import de.uka.ilkd.key.proof.init.FunctionalOperationContractPO;
 import de.uka.ilkd.key.proof.init.IPersistablePO;
 import de.uka.ilkd.key.rule.BuiltInRule;
 import de.uka.ilkd.key.rule.RuleApp;
 import de.uka.ilkd.key.rule.WhileInvariantRule;
-<<<<<<< HEAD
-import de.uka.ilkd.key.rule.merge.MergeRuleBuiltInRuleApp;
-import de.uka.ilkd.key.rule.merge.MergePartner;
-import de.uka.ilkd.key.symbolic_execution.model.IExecutionBaseMethodReturn;
-import de.uka.ilkd.key.symbolic_execution.model.IExecutionBlockStartNode;
-import de.uka.ilkd.key.symbolic_execution.model.IExecutionBranchCondition;
-import de.uka.ilkd.key.symbolic_execution.model.IExecutionLink;
-import de.uka.ilkd.key.symbolic_execution.model.IExecutionLoopCondition;
-import de.uka.ilkd.key.symbolic_execution.model.IExecutionNode;
-import de.uka.ilkd.key.symbolic_execution.model.IExecutionStart;
-import de.uka.ilkd.key.symbolic_execution.model.IExecutionTermination;
-=======
 import de.uka.ilkd.key.rule.join.JoinRuleBuiltInRuleApp;
 import de.uka.ilkd.key.symbolic_execution.model.*;
->>>>>>> 569ced52
 import de.uka.ilkd.key.symbolic_execution.model.IExecutionTermination.TerminationKind;
 import de.uka.ilkd.key.symbolic_execution.model.impl.*;
 import de.uka.ilkd.key.symbolic_execution.profile.SymbolicExecutionJavaProfile;
@@ -72,6 +51,7 @@
 import de.uka.ilkd.key.util.MiscTools;
 import de.uka.ilkd.key.util.NodePreorderIterator;
 import de.uka.ilkd.key.util.Pair;
+import de.uka.ilkd.key.util.Triple;
 
 /**
  * <p>
@@ -743,11 +723,11 @@
        */
       public void injectLinks() {
          for (Node node : joinNodes) {
-            MergeRuleBuiltInRuleApp ruleApp = (MergeRuleBuiltInRuleApp) node.getAppliedRuleApp();
+            JoinRuleBuiltInRuleApp ruleApp = (JoinRuleBuiltInRuleApp) node.getAppliedRuleApp();
             IExecutionNode<?> source = getBestExecutionNode(node);
             if (source != null) {
-               for (MergePartner partner : ruleApp.getMergePartners()) {
-                  IExecutionNode<?> target = getBestExecutionNode(partner.getGoal().node());
+               for (Triple<Goal, PosInOccurrence, HashMap<ProgramVariable, ProgramVariable>> partner : ruleApp.getJoinPartners()) {
+                  IExecutionNode<?> target = getBestExecutionNode(partner.first.node());
                   // Ignore branch conditions below join node
                   while (target instanceof IExecutionBranchCondition) {
                      target = getBestExecutionNode(target.getProofNode().parent());
