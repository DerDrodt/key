--- conflicted
+++ resolved
@@ -1,36 +1,21 @@
 package de.uka.ilkd.key.rule.label;
 
-import java.util.Collections;
-import java.util.LinkedHashSet;
-import java.util.LinkedList;
-import java.util.List;
-import java.util.Map;
-import java.util.Set;
-
-import org.key_project.util.collection.ImmutableList;
-import org.key_project.util.java.CollectionUtil;
-import org.key_project.util.java.IFilter;
-
 import de.uka.ilkd.key.java.Services;
-import de.uka.ilkd.key.logic.Name;
-import de.uka.ilkd.key.logic.PosInOccurrence;
-import de.uka.ilkd.key.logic.Sequent;
-import de.uka.ilkd.key.logic.SequentFormula;
-import de.uka.ilkd.key.logic.Term;
+import de.uka.ilkd.key.logic.*;
 import de.uka.ilkd.key.logic.label.FormulaTermLabel;
 import de.uka.ilkd.key.logic.label.TermLabel;
 import de.uka.ilkd.key.logic.label.TermLabelState;
 import de.uka.ilkd.key.proof.Goal;
 import de.uka.ilkd.key.proof.Proof;
-import de.uka.ilkd.key.proof.init.AbstractOperationPO;
-import de.uka.ilkd.key.proof.init.ProofOblInput;
-import de.uka.ilkd.key.rule.AbstractAuxiliaryContractRule;
 import de.uka.ilkd.key.rule.Rule;
 import de.uka.ilkd.key.rule.SyntacticalReplaceVisitor;
-import de.uka.ilkd.key.rule.UseOperationContractRule;
-import de.uka.ilkd.key.rule.WhileInvariantRule;
 import de.uka.ilkd.key.rule.merge.CloseAfterMerge;
 import de.uka.ilkd.key.symbolic_execution.TruthValueTracingUtil;
+import org.key_project.util.collection.ImmutableList;
+import org.key_project.util.java.CollectionUtil;
+import org.key_project.util.java.IFilter;
+
+import java.util.*;
 
 /**
  * The {@link TermLabelRefactoring} used to label predicates with a
@@ -156,33 +141,7 @@
     * @return {@code true} perform refactoring, {@code false} do not perform refactoring.
     */
    protected boolean shouldRefactorSpecificationApplication(Rule rule, Goal goal, Object hint) {
-<<<<<<< HEAD
       return TermLabelRefactoring.shouldRefactorOnBuiltInRule(rule, goal, hint);
-=======
-      if (goal != null) {
-         Proof proof = goal.proof();
-         if ((rule instanceof WhileInvariantRule && WhileInvariantRule.INITIAL_INVARIANT_ONLY_HINT.equals(hint)) ||
-             (rule instanceof WhileInvariantRule && WhileInvariantRule.FULL_INVARIANT_TERM_HINT.equals(hint)) ||
-             (rule instanceof UseOperationContractRule && UseOperationContractRule.FINAL_PRE_TERM_HINT.equals(hint)) ||
-             (rule instanceof AbstractAuxiliaryContractRule && AbstractAuxiliaryContractRule.FULL_PRECONDITION_TERM_HINT.equals(hint)) ||
-             (rule instanceof AbstractAuxiliaryContractRule && AbstractAuxiliaryContractRule.NEW_POSTCONDITION_TERM_HINT.equals(hint)) ||
-             (rule instanceof CloseAfterMerge && CloseAfterMerge.FINAL_WEAKENING_TERM_HINT.equals(hint))) {
-            ProofOblInput problem = proof.getServices().getSpecificationRepository().getProofOblInput(proof);
-            if (problem instanceof AbstractOperationPO) {
-               return ((AbstractOperationPO) problem).isAddSymbolicExecutionLabel();
-            }
-            else {
-               return false;
-            }
-         }
-         else {
-            return false;
-         }
-      }
-      else {
-         return false;
-      }
->>>>>>> a0b43c84
    }
 
    /**
