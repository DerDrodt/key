<?xml version="1.0" encoding="UTF-8"?>
<start name="&lt;start&gt;" pathCondition="true" pathConditionChanged="false">
   <methodCall name="&lt;call LightweightOperationContractTest.main(x)&gt;" pathCondition="true" pathConditionChanged="false">
      <statement name="return magic(x);" pathCondition="true" pathConditionChanged="false">
         <operationContract name="result_0 = magic(x) catch(exc_0)
<<<<<<< HEAD
pre: gt(x, Z(0(#))) | lt(x, Z(0(#))) | x = Z(0(#))
post: (   gt(x, Z(0(#)))
   -&gt;   ((exc_0 = null)&lt;&lt;impl&gt;&gt; -&gt; result_0 = Z(1(#)))
      &amp; (   !(exc_0 = null)&lt;&lt;impl&gt;&gt;
         -&gt;   java.lang.Error::instance(exc_0) = TRUE
            |   java.lang.RuntimeException::instance(exc_0)
              = TRUE))
&amp; (   lt(x, Z(0(#)))
   -&gt;   (   (exc_0 = null)&lt;&lt;impl&gt;&gt;
         -&gt; result_0 = Z(neglit(1(#))))
      &amp; (   !(exc_0 = null)&lt;&lt;impl&gt;&gt;
         -&gt;   java.lang.Error::instance(exc_0) = TRUE
            |   java.lang.RuntimeException::instance(exc_0)
              = TRUE))
&amp; (   x = Z(0(#))
   -&gt; !(exc_0 = null)&lt;&lt;impl&gt;&gt;
   -&gt;   java.lang.Error::instance(exc_0) = TRUE
      |   java.lang.RuntimeException::instance(exc_0)
        = TRUE)
mod: allLocs
=======
pre: x &gt;  0 | x &lt; 0 | x = 0
mod: \if (x &gt;  0 | x &lt; 0)
         \then (     \if (x &gt;  0)
                         \then (allLocs)
                         \else (allLocs)
                \cap \if (x &lt; 0)
                         \then (allLocs)
                         \else (allLocs))
         \else (allLocs)
\cap \if (x = 0)  \then (allLocs)  \else (allLocs)
>>>>>>> 7cc96121
termination: diamond" pathCondition="true" pathConditionChanged="false" resultTerm="result_0" exceptionTerm="exc_0" contractParameters="x" preconditionComplied="true" hasNotNullCheck="false" notNullCheckComplied="false">
            <branchCondition name="update-application(parallel-upd(elem-update(exc)(null),elem-update(heapBefore_magic)(heap)),and(equals(exc_0,null)&lt;&lt;impl&gt;&gt;,or(gt(x,Z(0(#))),lt(x,Z(0(#))))))" pathCondition="update-application(parallel-upd(elem-update(exc)(null),elem-update(heapBefore_magic)(heap)),and(equals(exc_0,null)&lt;&lt;impl&gt;&gt;,or(gt(x,Z(0(#))),lt(x,Z(0(#))))))" pathConditionChanged="true" branchCondition="update-application(parallel-upd(elem-update(exc)(null),elem-update(heapBefore_magic)(heap)),and(equals(exc_0,null)&lt;&lt;impl&gt;&gt;,or(gt(x,Z(0(#))),lt(x,Z(0(#))))))" mergedBranchCondition="false" isBranchConditionComputed="true" additionalBranchLabel="Post (magic)">
               <methodReturn name="&lt;return of main&gt;" signature="&lt;return of LightweightOperationContractTest.main(x)&gt;" pathCondition="update-application(parallel-upd(elem-update(exc)(null),elem-update(heapBefore_magic)(heap)),and(equals(exc_0,null)&lt;&lt;impl&gt;&gt;,or(gt(x,Z(0(#))),lt(x,Z(0(#))))))" pathConditionChanged="false" isReturnValueComputed="false" methodReturnCondition="update-application(parallel-upd(elem-update(exc)(null),elem-update(heapBefore_magic)(heap)),and(equals(exc_0,null)&lt;&lt;impl&gt;&gt;,or(gt(x,Z(0(#))),lt(x,Z(0(#))))))">
                  <termination name="&lt;end&gt;" pathCondition="update-application(parallel-upd(elem-update(exc)(null),elem-update(heapBefore_magic)(heap)),and(equals(exc_0,null)&lt;&lt;impl&gt;&gt;,or(gt(x,Z(0(#))),lt(x,Z(0(#))))))" pathConditionChanged="false" terminationKind="NORMAL" branchVerified="true">
                  </termination>
               </methodReturn>
            </branchCondition>
            <branchCondition name="update-application(parallel-upd(elem-update(exc)(null),elem-update(heapBefore_magic)(heap)),and(not(equals(exc_0,null)&lt;&lt;impl&gt;&gt;),equals(x,Z(0(#)))))" pathCondition="update-application(parallel-upd(elem-update(exc)(null),elem-update(heapBefore_magic)(heap)),and(not(equals(exc_0,null)&lt;&lt;impl&gt;&gt;),equals(x,Z(0(#)))))" pathConditionChanged="true" branchCondition="update-application(parallel-upd(elem-update(exc)(null),elem-update(heapBefore_magic)(heap)),and(not(equals(exc_0,null)&lt;&lt;impl&gt;&gt;),equals(x,Z(0(#)))))" mergedBranchCondition="false" isBranchConditionComputed="true" additionalBranchLabel="Exceptional Post (magic)">
               <exceptionalMethodReturn name="&lt;throw java.lang.Throwable&gt;" signature="&lt;exceptional return of &lt;call LightweightOperationContractTest.main(x)&gt;&gt;" pathCondition="update-application(parallel-upd(elem-update(exc)(null),elem-update(heapBefore_magic)(heap)),and(not(equals(exc_0,null)&lt;&lt;impl&gt;&gt;),equals(x,Z(0(#)))))" pathConditionChanged="false" methodReturnCondition="update-application(parallel-upd(elem-update(exc)(null),elem-update(heapBefore_magic)(heap)),and(not(equals(exc_0,null)&lt;&lt;impl&gt;&gt;),equals(x,Z(0(#)))))">
                  <termination name="&lt;uncaught java.lang.Throwable&gt;" pathCondition="update-application(parallel-upd(elem-update(exc)(null),elem-update(heapBefore_magic)(heap)),and(not(equals(exc_0,null)&lt;&lt;impl&gt;&gt;),equals(x,Z(0(#)))))" pathConditionChanged="false" terminationKind="EXCEPTIONAL" branchVerified="true">
                  </termination>
               </exceptionalMethodReturn>
            </branchCondition>
         </operationContract>
      </statement>
      <methodReturnEntry path="/0/0/0/0/0"/>
      <methodReturnEntry path="/0/0/0/1/0"/>
   </methodCall>
   <terminationEntry path="/0/0/0/0/0/0"/>
   <terminationEntry path="/0/0/0/1/0/0"/>
</start><|MERGE_RESOLUTION|>--- conflicted
+++ resolved
@@ -3,39 +3,8 @@
    <methodCall name="&lt;call LightweightOperationContractTest.main(x)&gt;" pathCondition="true" pathConditionChanged="false">
       <statement name="return magic(x);" pathCondition="true" pathConditionChanged="false">
          <operationContract name="result_0 = magic(x) catch(exc_0)
-<<<<<<< HEAD
-pre: gt(x, Z(0(#))) | lt(x, Z(0(#))) | x = Z(0(#))
-post: (   gt(x, Z(0(#)))
-   -&gt;   ((exc_0 = null)&lt;&lt;impl&gt;&gt; -&gt; result_0 = Z(1(#)))
-      &amp; (   !(exc_0 = null)&lt;&lt;impl&gt;&gt;
-         -&gt;   java.lang.Error::instance(exc_0) = TRUE
-            |   java.lang.RuntimeException::instance(exc_0)
-              = TRUE))
-&amp; (   lt(x, Z(0(#)))
-   -&gt;   (   (exc_0 = null)&lt;&lt;impl&gt;&gt;
-         -&gt; result_0 = Z(neglit(1(#))))
-      &amp; (   !(exc_0 = null)&lt;&lt;impl&gt;&gt;
-         -&gt;   java.lang.Error::instance(exc_0) = TRUE
-            |   java.lang.RuntimeException::instance(exc_0)
-              = TRUE))
-&amp; (   x = Z(0(#))
-   -&gt; !(exc_0 = null)&lt;&lt;impl&gt;&gt;
-   -&gt;   java.lang.Error::instance(exc_0) = TRUE
-      |   java.lang.RuntimeException::instance(exc_0)
-        = TRUE)
+pre: x &gt;  0 | x &lt; 0 | x = 0
 mod: allLocs
-=======
-pre: x &gt;  0 | x &lt; 0 | x = 0
-mod: \if (x &gt;  0 | x &lt; 0)
-         \then (     \if (x &gt;  0)
-                         \then (allLocs)
-                         \else (allLocs)
-                \cap \if (x &lt; 0)
-                         \then (allLocs)
-                         \else (allLocs))
-         \else (allLocs)
-\cap \if (x = 0)  \then (allLocs)  \else (allLocs)
->>>>>>> 7cc96121
 termination: diamond" pathCondition="true" pathConditionChanged="false" resultTerm="result_0" exceptionTerm="exc_0" contractParameters="x" preconditionComplied="true" hasNotNullCheck="false" notNullCheckComplied="false">
             <branchCondition name="update-application(parallel-upd(elem-update(exc)(null),elem-update(heapBefore_magic)(heap)),and(equals(exc_0,null)&lt;&lt;impl&gt;&gt;,or(gt(x,Z(0(#))),lt(x,Z(0(#))))))" pathCondition="update-application(parallel-upd(elem-update(exc)(null),elem-update(heapBefore_magic)(heap)),and(equals(exc_0,null)&lt;&lt;impl&gt;&gt;,or(gt(x,Z(0(#))),lt(x,Z(0(#))))))" pathConditionChanged="true" branchCondition="update-application(parallel-upd(elem-update(exc)(null),elem-update(heapBefore_magic)(heap)),and(equals(exc_0,null)&lt;&lt;impl&gt;&gt;,or(gt(x,Z(0(#))),lt(x,Z(0(#))))))" mergedBranchCondition="false" isBranchConditionComputed="true" additionalBranchLabel="Post (magic)">
                <methodReturn name="&lt;return of main&gt;" signature="&lt;return of LightweightOperationContractTest.main(x)&gt;" pathCondition="update-application(parallel-upd(elem-update(exc)(null),elem-update(heapBefore_magic)(heap)),and(equals(exc_0,null)&lt;&lt;impl&gt;&gt;,or(gt(x,Z(0(#))),lt(x,Z(0(#))))))" pathConditionChanged="false" isReturnValueComputed="false" methodReturnCondition="update-application(parallel-upd(elem-update(exc)(null),elem-update(heapBefore_magic)(heap)),and(equals(exc_0,null)&lt;&lt;impl&gt;&gt;,or(gt(x,Z(0(#))),lt(x,Z(0(#))))))">
