<?xml version="1.0" encoding="UTF-8"?>
<start name="&lt;start&gt;" pathCondition="true" pathConditionChanged="false">
   <methodCall name="&lt;call WhileWithMethodCallAsCondition.size(array)&gt;" pathCondition="true" pathConditionChanged="false">
      <statement name="int result = 0;" pathCondition="true" pathConditionChanged="false">
         <callStackEntry path="/0"/>
         <statement name="int i = 0;" pathCondition="true" pathConditionChanged="false">
            <callStackEntry path="/0"/>
            <loopInvariant name="invariant: ((i &gt;= 0 &amp; i &lt;= array.length)&lt;&lt;SC&gt;&gt; &amp; result_1 = i)&lt;&lt;SC&gt;&gt;;
variant: javaSubInt(array.length, i)
mod: false" pathCondition="true" pathConditionChanged="false" initiallyValid="true">
               <callStackEntry path="/0"/>
               <branchCondition name="update-application(parallel-upd(elem-update(i)(i_0),elem-update(result_1)(result_1_0)),\[{method-frame(source=size(int[])@WhileWithMethodCallAsCondition): {
    b=goOnNice(array,i);
  }
}\] (and(equals(b,TRUE),and(and(geq(i,Z(0(#))),geq(length(array),i))&lt;&lt;SC&gt;&gt;,equals(result_1,i)))))" pathCondition="update-application(parallel-upd(elem-update(i)(i_0),elem-update(result_1)(result_1_0)),\[{method-frame(source=size(int[])@WhileWithMethodCallAsCondition): {
    b=goOnNice(array,i);
  }
}\] (and(equals(b,TRUE),and(and(geq(i,Z(0(#))),geq(length(array),i))&lt;&lt;SC&gt;&gt;,equals(result_1,i)))))" pathConditionChanged="true" branchCondition="update-application(parallel-upd(elem-update(i)(i_0),elem-update(result_1)(result_1_0)),\[{method-frame(source=size(int[])@WhileWithMethodCallAsCondition): {
    b=goOnNice(array,i);
  }
}\] (and(equals(b,TRUE),and(and(geq(i,Z(0(#))),geq(length(array),i))&lt;&lt;SC&gt;&gt;,equals(result_1,i)))))" mergedBranchCondition="false" isBranchConditionComputed="true" additionalBranchLabel="Body Preserves Invariant">
                  <callStackEntry path="/0"/>
                  <branchCondition name="and(not(equals(array,null)),equals(exc_0,null))" pathCondition="not(or(or(not(equals(exc_0,null)),not(imp(equals(exc_0,null),or(equals(array,null),update-application(parallel-upd(elem-update(i)(i_0),elem-update(result_1)(result_1_0)),\[{method-frame(source=size(int[])@WhileWithMethodCallAsCondition): {
    b=goOnNice(array,i);
  }
}\] (and(equals(b,TRUE),and(and(geq(i,Z(0(#))),geq(length(array),i))&lt;&lt;SC&gt;&gt;,equals(result_1,i))))))))),and(equals(array,null),equals(exc_0,null))))" pathConditionChanged="true" branchCondition="and(not(equals(array,null)),equals(exc_0,null))" mergedBranchCondition="false" isBranchConditionComputed="true" additionalBranchLabel="Post (goOnNice)">
                     <loopCondition name="goOnNice(array,i);" pathCondition="not(or(or(not(equals(exc_0,null)),not(imp(equals(exc_0,null),or(equals(array,null),update-application(parallel-upd(elem-update(i)(i_0),elem-update(result_1)(result_1_0)),\[{method-frame(source=size(int[])@WhileWithMethodCallAsCondition): {
    b=goOnNice(array,i);
  }
}\] (and(equals(b,TRUE),and(and(geq(i,Z(0(#))),geq(length(array),i))&lt;&lt;SC&gt;&gt;,equals(result_1,i))))))))),and(equals(array,null),equals(exc_0,null))))" pathConditionChanged="false" blockOpened="false">
                        <callStackEntry path="/0"/>
                        <operationContract name="result_2 = goOnNice(array, i) catch(exc_2)
<<<<<<< HEAD
pre: lt(i, Z(0(#)))
| (!array = null
&amp; geq(i, Z(0(#))))&lt;&lt;SC&gt;&gt;
post: (   lt(i, Z(0(#)))
   -&gt;   !(exc_2 = null)&lt;&lt;impl&gt;&gt;
      &amp; java.lang.Exception::instance(exc_2) = TRUE)
&amp; (   (!array = null &amp; geq(i, Z(0(#))))&lt;&lt;SC&gt;&gt;
   -&gt;     result_2
        = \if (lt(i, length(array)))
              \then (TRUE)
              \else (FALSE)
      &amp; (exc_2 = null)&lt;&lt;impl&gt;&gt;)
mod: allLocs
=======
pre: i &lt; 0 | (!array = null &amp; i &gt;= 0)&lt;&lt;SC&gt;&gt;
mod: \if (i &lt; 0)
         \then (     \if (i &lt; 0)
                         \then (     \if (i &lt; 0)
                                         \then (     \if (  i
                                                          &lt; 0)
                                                         \then (     \if (  i
                                                                          &lt; 0)
                                                                         \then (allLocs)
                                                                         \else (allLocs)
                                                                \cap \if ((  !  array
                                                                              = null
                                                                           &amp;    i
                                                                             &gt;= 0)&lt;&lt;SC&gt;&gt;)
                                                                         \then (allLocs)
                                                                         \else (allLocs))
                                                         \else (allLocs)
                                                \cap \if ((  !  array
                                                              = null
                                                           &amp;    i
                                                             &gt;= 0)&lt;&lt;SC&gt;&gt;)
                                                         \then (allLocs)
                                                         \else (allLocs))
                                         \else (allLocs)
                                \cap \if ((  !  array
                                              = null
                                           &amp; i &gt;= 0)&lt;&lt;SC&gt;&gt;)
                                         \then (allLocs)
                                         \else (allLocs))
                         \else (allLocs)
                \cap \if ((!array = null &amp; i &gt;= 0)&lt;&lt;SC&gt;&gt;)
                         \then (allLocs)
                         \else (allLocs))
         \else (allLocs)
\cap \if ((!array = null &amp; i &gt;= 0)&lt;&lt;SC&gt;&gt;)
         \then (allLocs)
         \else (allLocs)
>>>>>>> 7cc96121
termination: diamond" pathCondition="not(or(or(not(equals(exc_0,null)),not(imp(equals(exc_0,null),or(equals(array,null),update-application(parallel-upd(elem-update(i)(i_0),elem-update(result_1)(result_1_0)),\[{method-frame(source=size(int[])@WhileWithMethodCallAsCondition): {
    b=goOnNice(array,i);
  }
}\] (and(equals(b,TRUE),and(and(geq(i,Z(0(#))),geq(length(array),i))&lt;&lt;SC&gt;&gt;,equals(result_1,i))))))))),and(equals(array,null),equals(exc_0,null))))" pathConditionChanged="false" resultTerm="result_2" exceptionTerm="exc_2" contractParameters="array, i" preconditionComplied="false" hasNotNullCheck="false" notNullCheckComplied="false">
                           <callStackEntry path="/0"/>
                           <branchCondition name="and(not(equals(array,null)),equals(exc_2,null))" pathCondition="not(or(or(or(not(equals(exc_0,null)),not(imp(equals(exc_0,null),or(equals(array,null),equals(exc_2,null))))),not(imp(and(equals(exc_2,null),equals(exc_0,null)),or(equals(array,null),update-application(parallel-upd(elem-update(i)(i_0),elem-update(result_1)(result_1_0)),\[{method-frame(source=size(int[])@WhileWithMethodCallAsCondition): {
    b=goOnNice(array,i);
  }
}\] (and(equals(b,TRUE),and(and(geq(i,Z(0(#))),geq(length(array),i))&lt;&lt;SC&gt;&gt;,equals(result_1,i))))))))),and(equals(array,null),equals(exc_0,null))))" pathConditionChanged="true" branchCondition="and(not(equals(array,null)),equals(exc_2,null))" mergedBranchCondition="false" isBranchConditionComputed="true" additionalBranchLabel="Post (goOnNice)">
                              <callStackEntry path="/0"/>
                              <branchCondition name="equals(result_2,TRUE)" pathCondition="not(or(or(or(or(not(equals(exc_0,null)),not(imp(equals(exc_0,null),or(equals(array,null),equals(exc_2,null))))),not(imp(and(equals(exc_2,null),equals(exc_0,null)),or(equals(array,null),equals(result_2,TRUE))))),not(imp(and(and(equals(result_2,TRUE),equals(exc_2,null)),equals(exc_0,null)),or(equals(array,null),update-application(parallel-upd(elem-update(i)(i_0),elem-update(result_1)(result_1_0)),\[{method-frame(source=size(int[])@WhileWithMethodCallAsCondition): {
    b=goOnNice(array,i);
  }
}\] (and(equals(b,TRUE),and(and(geq(i,Z(0(#))),geq(length(array),i))&lt;&lt;SC&gt;&gt;,equals(result_1,i))))))))),and(equals(array,null),equals(exc_0,null))))" pathConditionChanged="true" branchCondition="equals(result_2,TRUE)" mergedBranchCondition="false" isBranchConditionComputed="true">
                                 <callStackEntry path="/0"/>
                                 <statement name="result_1++;" pathCondition="not(or(or(or(or(not(equals(exc_0,null)),not(imp(equals(exc_0,null),or(equals(array,null),equals(exc_2,null))))),not(imp(and(equals(exc_2,null),equals(exc_0,null)),or(equals(array,null),equals(result_2,TRUE))))),not(imp(and(and(equals(result_2,TRUE),equals(exc_2,null)),equals(exc_0,null)),or(equals(array,null),update-application(parallel-upd(elem-update(i)(i_0),elem-update(result_1)(result_1_0)),\[{method-frame(source=size(int[])@WhileWithMethodCallAsCondition): {
    b=goOnNice(array,i);
  }
}\] (and(equals(b,TRUE),and(and(geq(i,Z(0(#))),geq(length(array),i))&lt;&lt;SC&gt;&gt;,equals(result_1,i))))))))),and(equals(array,null),equals(exc_0,null))))" pathConditionChanged="false">
                                    <callStackEntry path="/0"/>
                                    <statement name="i++;" pathCondition="not(or(or(or(or(not(equals(exc_0,null)),not(imp(equals(exc_0,null),or(equals(array,null),equals(exc_2,null))))),not(imp(and(equals(exc_2,null),equals(exc_0,null)),or(equals(array,null),equals(result_2,TRUE))))),not(imp(and(and(equals(result_2,TRUE),equals(exc_2,null)),equals(exc_0,null)),or(equals(array,null),update-application(parallel-upd(elem-update(i)(i_0),elem-update(result_1)(result_1_0)),\[{method-frame(source=size(int[])@WhileWithMethodCallAsCondition): {
    b=goOnNice(array,i);
  }
}\] (and(equals(b,TRUE),and(and(geq(i,Z(0(#))),geq(length(array),i))&lt;&lt;SC&gt;&gt;,equals(result_1,i))))))))),and(equals(array,null),equals(exc_0,null))))" pathConditionChanged="false">
                                       <callStackEntry path="/0"/>
                                       <termination name="&lt;loop body end&gt;" pathCondition="not(or(or(or(or(not(equals(exc_0,null)),not(imp(equals(exc_0,null),or(equals(array,null),equals(exc_2,null))))),not(imp(and(equals(exc_2,null),equals(exc_0,null)),or(equals(array,null),equals(result_2,TRUE))))),not(imp(and(and(equals(result_2,TRUE),equals(exc_2,null)),equals(exc_0,null)),or(equals(array,null),update-application(parallel-upd(elem-update(i)(i_0),elem-update(result_1)(result_1_0)),\[{method-frame(source=size(int[])@WhileWithMethodCallAsCondition): {
    b=goOnNice(array,i);
  }
}\] (and(equals(b,TRUE),and(and(geq(i,Z(0(#))),geq(length(array),i))&lt;&lt;SC&gt;&gt;,equals(result_1,i))))))))),and(equals(array,null),equals(exc_0,null))))" pathConditionChanged="false" terminationKind="LOOP_BODY" branchVerified="false">
                                       </termination>
                                    </statement>
                                 </statement>
                              </branchCondition>
                              <branchCondition name="not(equals(result_2,TRUE))" pathCondition="not(or(or(or(or(not(equals(exc_0,null)),not(imp(equals(exc_0,null),or(equals(array,null),equals(exc_2,null))))),not(imp(and(equals(exc_2,null),equals(exc_0,null)),or(or(equals(array,null),equals(result_2,TRUE)),update-application(parallel-upd(elem-update(i)(i_0),elem-update(result_1)(result_1_0)),\[{method-frame(source=size(int[])@WhileWithMethodCallAsCondition): {
    b=goOnNice(array,i);
  }
}\] (and(equals(b,TRUE),and(and(geq(i,Z(0(#))),geq(length(array),i))&lt;&lt;SC&gt;&gt;,equals(result_1,i))))))))),not(imp(and(and(equals(result_2,TRUE),equals(exc_2,null)),equals(exc_0,null)),equals(array,null)))),and(equals(array,null),equals(exc_0,null))))" pathConditionChanged="true" branchCondition="not(equals(result_2,TRUE))" mergedBranchCondition="false" isBranchConditionComputed="true">
                                 <callStackEntry path="/0"/>
                                 <termination name="&lt;loop body end&gt;" pathCondition="not(or(or(or(or(not(equals(exc_0,null)),not(imp(equals(exc_0,null),or(equals(array,null),equals(exc_2,null))))),not(imp(and(equals(exc_2,null),equals(exc_0,null)),or(or(equals(array,null),equals(result_2,TRUE)),update-application(parallel-upd(elem-update(i)(i_0),elem-update(result_1)(result_1_0)),\[{method-frame(source=size(int[])@WhileWithMethodCallAsCondition): {
    b=goOnNice(array,i);
  }
}\] (and(equals(b,TRUE),and(and(geq(i,Z(0(#))),geq(length(array),i))&lt;&lt;SC&gt;&gt;,equals(result_1,i))))))))),not(imp(and(and(equals(result_2,TRUE),equals(exc_2,null)),equals(exc_0,null)),equals(array,null)))),and(equals(array,null),equals(exc_0,null))))" pathConditionChanged="false" terminationKind="LOOP_BODY" branchVerified="false">
                                 </termination>
                              </branchCondition>
                           </branchCondition>
                           <branchCondition name="true" pathCondition="not(or(or(not(equals(exc_0,null)),not(imp(equals(exc_0,null),or(update-application(parallel-upd(elem-update(i)(i_0),elem-update(result_1)(result_1_0)),\[{method-frame(source=size(int[])@WhileWithMethodCallAsCondition): {
    b=goOnNice(array,i);
  }
}\] (and(equals(b,TRUE),and(and(geq(i,Z(0(#))),geq(length(array),i))&lt;&lt;SC&gt;&gt;,equals(result_1,i))))),equals(array,null))))),and(equals(exc_0,null),equals(array,null))))" pathConditionChanged="true" branchCondition="true" mergedBranchCondition="false" isBranchConditionComputed="true" additionalBranchLabel="Exceptional Post (goOnNice)">
                              <callStackEntry path="/0"/>
                              <exceptionalMethodReturn name="&lt;throw java.lang.Throwable&gt;" signature="&lt;exceptional return of &lt;call WhileWithMethodCallAsCondition.size(array)&gt;&gt;" pathCondition="not(or(or(not(equals(exc_0,null)),not(imp(equals(exc_0,null),or(update-application(parallel-upd(elem-update(i)(i_0),elem-update(result_1)(result_1_0)),\[{method-frame(source=size(int[])@WhileWithMethodCallAsCondition): {
    b=goOnNice(array,i);
  }
}\] (and(equals(b,TRUE),and(and(geq(i,Z(0(#))),geq(length(array),i))&lt;&lt;SC&gt;&gt;,equals(result_1,i))))),equals(array,null))))),and(equals(exc_0,null),equals(array,null))))" pathConditionChanged="false" methodReturnCondition="not(or(or(not(equals(exc_0,null)),not(imp(equals(exc_0,null),or(equals(array,null),update-application(parallel-upd(elem-update(i)(i_0),elem-update(result_1)(result_1_0)),\[{method-frame(source=size(int[])@WhileWithMethodCallAsCondition): {
    b=goOnNice(array,i);
  }
}\] (and(equals(b,TRUE),and(and(geq(i,Z(0(#))),geq(length(array),i))&lt;&lt;SC&gt;&gt;,equals(result_1,i))))))))),and(equals(array,null),equals(exc_0,null))))">
                                 <callStackEntry path="/0"/>
                                 <termination name="&lt;uncaught java.lang.Throwable&gt;" pathCondition="not(or(or(not(equals(exc_0,null)),not(imp(equals(exc_0,null),or(update-application(parallel-upd(elem-update(i)(i_0),elem-update(result_1)(result_1_0)),\[{method-frame(source=size(int[])@WhileWithMethodCallAsCondition): {
    b=goOnNice(array,i);
  }
}\] (and(equals(b,TRUE),and(and(geq(i,Z(0(#))),geq(length(array),i))&lt;&lt;SC&gt;&gt;,equals(result_1,i))))),equals(array,null))))),and(equals(exc_0,null),equals(array,null))))" pathConditionChanged="false" terminationKind="EXCEPTIONAL" branchVerified="true">
                                 </termination>
                              </exceptionalMethodReturn>
                           </branchCondition>
                        </operationContract>
                     </loopCondition>
                  </branchCondition>
                  <branchCondition name="true" pathCondition="update-application(parallel-upd(elem-update(i)(i_0),elem-update(result_1)(result_1_0)),\[{method-frame(source=size(int[])@WhileWithMethodCallAsCondition): {
    b=goOnNice(array,i);
  }
}\] (and(equals(b,TRUE),and(and(geq(i,Z(0(#))),geq(length(array),i))&lt;&lt;SC&gt;&gt;,equals(result_1,i)))))" pathConditionChanged="true" branchCondition="true" mergedBranchCondition="false" isBranchConditionComputed="true" additionalBranchLabel="Exceptional Post (goOnNice)">
                     <loopCondition name="goOnNice(array,i);" pathCondition="update-application(parallel-upd(elem-update(i)(i_0),elem-update(result_1)(result_1_0)),\[{method-frame(source=size(int[])@WhileWithMethodCallAsCondition): {
    b=goOnNice(array,i);
  }
}\] (and(equals(b,TRUE),and(and(geq(i,Z(0(#))),geq(length(array),i))&lt;&lt;SC&gt;&gt;,equals(result_1,i)))))" pathConditionChanged="false" blockOpened="false">
                        <callStackEntry path="/0"/>
                        <operationContract name="result_2 = goOnNice(array, i) catch(exc_2)
<<<<<<< HEAD
pre: lt(i, Z(0(#)))
| (!array = null
&amp; geq(i, Z(0(#))))&lt;&lt;SC&gt;&gt;
post: (   lt(i, Z(0(#)))
   -&gt;   !(exc_2 = null)&lt;&lt;impl&gt;&gt;
      &amp; java.lang.Exception::instance(exc_2) = TRUE)
&amp; (   (!array = null &amp; geq(i, Z(0(#))))&lt;&lt;SC&gt;&gt;
   -&gt;     result_2
        = \if (lt(i, length(array)))
              \then (TRUE)
              \else (FALSE)
      &amp; (exc_2 = null)&lt;&lt;impl&gt;&gt;)
mod: allLocs
=======
pre: i &lt; 0 | (!array = null &amp; i &gt;= 0)&lt;&lt;SC&gt;&gt;
mod: \if (i &lt; 0)
         \then (     \if (i &lt; 0)
                         \then (     \if (i &lt; 0)
                                         \then (     \if (  i
                                                          &lt; 0)
                                                         \then (     \if (  i
                                                                          &lt; 0)
                                                                         \then (allLocs)
                                                                         \else (allLocs)
                                                                \cap \if ((  !  array
                                                                              = null
                                                                           &amp;    i
                                                                             &gt;= 0)&lt;&lt;SC&gt;&gt;)
                                                                         \then (allLocs)
                                                                         \else (allLocs))
                                                         \else (allLocs)
                                                \cap \if ((  !  array
                                                              = null
                                                           &amp;    i
                                                             &gt;= 0)&lt;&lt;SC&gt;&gt;)
                                                         \then (allLocs)
                                                         \else (allLocs))
                                         \else (allLocs)
                                \cap \if ((  !  array
                                              = null
                                           &amp; i &gt;= 0)&lt;&lt;SC&gt;&gt;)
                                         \then (allLocs)
                                         \else (allLocs))
                         \else (allLocs)
                \cap \if ((!array = null &amp; i &gt;= 0)&lt;&lt;SC&gt;&gt;)
                         \then (allLocs)
                         \else (allLocs))
         \else (allLocs)
\cap \if ((!array = null &amp; i &gt;= 0)&lt;&lt;SC&gt;&gt;)
         \then (allLocs)
         \else (allLocs)
>>>>>>> 7cc96121
termination: diamond" pathCondition="update-application(parallel-upd(elem-update(i)(i_0),elem-update(result_1)(result_1_0)),\[{method-frame(source=size(int[])@WhileWithMethodCallAsCondition): {
    b=goOnNice(array,i);
  }
}\] (and(equals(b,TRUE),and(and(geq(i,Z(0(#))),geq(length(array),i))&lt;&lt;SC&gt;&gt;,equals(result_1,i)))))" pathConditionChanged="false" resultTerm="result_2" exceptionTerm="exc_2" contractParameters="array, i" preconditionComplied="false" hasNotNullCheck="false" notNullCheckComplied="false">
                           <callStackEntry path="/0"/>
                           <branchCondition name="true" pathCondition="update-application(parallel-upd(elem-update(i)(i_0),elem-update(result_1)(result_1_0)),\[{method-frame(source=size(int[])@WhileWithMethodCallAsCondition): {
    b=goOnNice(array,i);
  }
}\] (and(equals(b,TRUE),and(and(geq(i,Z(0(#))),geq(length(array),i))&lt;&lt;SC&gt;&gt;,equals(result_1,i)))))" pathConditionChanged="true" branchCondition="true" mergedBranchCondition="false" isBranchConditionComputed="true" additionalBranchLabel="Post (goOnNice)">
                              <callStackEntry path="/0"/>
                              <branchCondition name="equals(result_2,TRUE)" pathCondition="not(or(not(equals(result_2,TRUE)),not(imp(equals(result_2,TRUE),update-application(parallel-upd(elem-update(i)(i_0),elem-update(result_1)(result_1_0)),\[{method-frame(source=size(int[])@WhileWithMethodCallAsCondition): {
    b=goOnNice(array,i);
  }
}\] (and(equals(b,TRUE),and(and(geq(i,Z(0(#))),geq(length(array),i))&lt;&lt;SC&gt;&gt;,equals(result_1,i)))))))))" pathConditionChanged="true" branchCondition="equals(result_2,TRUE)" mergedBranchCondition="false" isBranchConditionComputed="true">
                                 <callStackEntry path="/0"/>
                                 <statement name="result_1++;" pathCondition="not(or(not(equals(result_2,TRUE)),not(imp(equals(result_2,TRUE),update-application(parallel-upd(elem-update(i)(i_0),elem-update(result_1)(result_1_0)),\[{method-frame(source=size(int[])@WhileWithMethodCallAsCondition): {
    b=goOnNice(array,i);
  }
}\] (and(equals(b,TRUE),and(and(geq(i,Z(0(#))),geq(length(array),i))&lt;&lt;SC&gt;&gt;,equals(result_1,i)))))))))" pathConditionChanged="false">
                                    <callStackEntry path="/0"/>
                                    <statement name="i++;" pathCondition="not(or(not(equals(result_2,TRUE)),not(imp(equals(result_2,TRUE),update-application(parallel-upd(elem-update(i)(i_0),elem-update(result_1)(result_1_0)),\[{method-frame(source=size(int[])@WhileWithMethodCallAsCondition): {
    b=goOnNice(array,i);
  }
}\] (and(equals(b,TRUE),and(and(geq(i,Z(0(#))),geq(length(array),i))&lt;&lt;SC&gt;&gt;,equals(result_1,i)))))))))" pathConditionChanged="false">
                                       <callStackEntry path="/0"/>
                                       <termination name="&lt;loop body end&gt;" pathCondition="not(or(not(equals(result_2,TRUE)),not(imp(equals(result_2,TRUE),update-application(parallel-upd(elem-update(i)(i_0),elem-update(result_1)(result_1_0)),\[{method-frame(source=size(int[])@WhileWithMethodCallAsCondition): {
    b=goOnNice(array,i);
  }
}\] (and(equals(b,TRUE),and(and(geq(i,Z(0(#))),geq(length(array),i))&lt;&lt;SC&gt;&gt;,equals(result_1,i)))))))))" pathConditionChanged="false" terminationKind="LOOP_BODY" branchVerified="false">
                                       </termination>
                                    </statement>
                                 </statement>
                              </branchCondition>
                              <branchCondition name="not(equals(result_2,TRUE))" pathCondition="not(or(not(or(equals(result_2,TRUE),update-application(parallel-upd(elem-update(i)(i_0),elem-update(result_1)(result_1_0)),\[{method-frame(source=size(int[])@WhileWithMethodCallAsCondition): {
    b=goOnNice(array,i);
  }
}\] (and(equals(b,TRUE),and(and(geq(i,Z(0(#))),geq(length(array),i))&lt;&lt;SC&gt;&gt;,equals(result_1,i))))))),equals(result_2,TRUE)))" pathConditionChanged="true" branchCondition="not(equals(result_2,TRUE))" mergedBranchCondition="false" isBranchConditionComputed="true">
                                 <callStackEntry path="/0"/>
                                 <termination name="&lt;loop body end&gt;" pathCondition="not(or(not(or(equals(result_2,TRUE),update-application(parallel-upd(elem-update(i)(i_0),elem-update(result_1)(result_1_0)),\[{method-frame(source=size(int[])@WhileWithMethodCallAsCondition): {
    b=goOnNice(array,i);
  }
}\] (and(equals(b,TRUE),and(and(geq(i,Z(0(#))),geq(length(array),i))&lt;&lt;SC&gt;&gt;,equals(result_1,i))))))),equals(result_2,TRUE)))" pathConditionChanged="false" terminationKind="LOOP_BODY" branchVerified="false">
                                 </termination>
                              </branchCondition>
                           </branchCondition>
                           <branchCondition name="true" pathCondition="update-application(parallel-upd(elem-update(i)(i_0),elem-update(result_1)(result_1_0)),\[{method-frame(source=size(int[])@WhileWithMethodCallAsCondition): {
    b=goOnNice(array,i);
  }
}\] (and(equals(b,TRUE),and(and(geq(i,Z(0(#))),geq(length(array),i))&lt;&lt;SC&gt;&gt;,equals(result_1,i)))))" pathConditionChanged="true" branchCondition="true" mergedBranchCondition="false" isBranchConditionComputed="true" additionalBranchLabel="Exceptional Post (goOnNice)">
                              <callStackEntry path="/0"/>
                              <exceptionalMethodReturn name="&lt;throw java.lang.Throwable&gt;" signature="&lt;exceptional return of &lt;call WhileWithMethodCallAsCondition.size(array)&gt;&gt;" pathCondition="update-application(parallel-upd(elem-update(i)(i_0),elem-update(result_1)(result_1_0)),\[{method-frame(source=size(int[])@WhileWithMethodCallAsCondition): {
    b=goOnNice(array,i);
  }
}\] (and(equals(b,TRUE),and(and(geq(i,Z(0(#))),geq(length(array),i))&lt;&lt;SC&gt;&gt;,equals(result_1,i)))))" pathConditionChanged="false" methodReturnCondition="update-application(parallel-upd(elem-update(i)(i_0),elem-update(result_1)(result_1_0)),\[{method-frame(source=size(int[])@WhileWithMethodCallAsCondition): {
    b=goOnNice(array,i);
  }
}\] (and(equals(b,TRUE),and(and(geq(i,Z(0(#))),geq(length(array),i))&lt;&lt;SC&gt;&gt;,equals(result_1,i)))))">
                                 <callStackEntry path="/0"/>
                                 <termination name="&lt;uncaught java.lang.Throwable&gt;" pathCondition="update-application(parallel-upd(elem-update(i)(i_0),elem-update(result_1)(result_1_0)),\[{method-frame(source=size(int[])@WhileWithMethodCallAsCondition): {
    b=goOnNice(array,i);
  }
}\] (and(equals(b,TRUE),and(and(geq(i,Z(0(#))),geq(length(array),i))&lt;&lt;SC&gt;&gt;,equals(result_1,i)))))" pathConditionChanged="false" terminationKind="EXCEPTIONAL" branchVerified="true">
                                 </termination>
                              </exceptionalMethodReturn>
                           </branchCondition>
                        </operationContract>
                     </loopCondition>
                  </branchCondition>
               </branchCondition>
               <branchCondition name="update-application(parallel-upd(elem-update(i)(i_0),elem-update(result_1)(result_1_0)),\&lt;{method-frame(source=size(int[])@WhileWithMethodCallAsCondition): {
    b=goOnNice(array,i);
  }
}\&gt; (and(not(equals(b,TRUE)),and(and(geq(i,Z(0(#))),geq(length(array),i))&lt;&lt;SC&gt;&gt;,equals(result_1,i)))))" pathCondition="update-application(parallel-upd(elem-update(i)(i_0),elem-update(result_1)(result_1_0)),\&lt;{method-frame(source=size(int[])@WhileWithMethodCallAsCondition): {
    b=goOnNice(array,i);
  }
}\&gt; (and(not(equals(b,TRUE)),and(and(geq(i,Z(0(#))),geq(length(array),i))&lt;&lt;SC&gt;&gt;,equals(result_1,i)))))" pathConditionChanged="true" branchCondition="update-application(parallel-upd(elem-update(i)(i_0),elem-update(result_1)(result_1_0)),\&lt;{method-frame(source=size(int[])@WhileWithMethodCallAsCondition): {
    b=goOnNice(array,i);
  }
}\&gt; (and(not(equals(b,TRUE)),and(and(geq(i,Z(0(#))),geq(length(array),i))&lt;&lt;SC&gt;&gt;,equals(result_1,i)))))" mergedBranchCondition="false" isBranchConditionComputed="true" additionalBranchLabel="Use Case">
                  <callStackEntry path="/0"/>
                  <statement name="return result_1;" pathCondition="update-application(parallel-upd(elem-update(i)(i_0),elem-update(result_1)(result_1_0)),\&lt;{method-frame(source=size(int[])@WhileWithMethodCallAsCondition): {
    b=goOnNice(array,i);
  }
}\&gt; (and(not(equals(b,TRUE)),and(and(geq(i,Z(0(#))),geq(length(array),i))&lt;&lt;SC&gt;&gt;,equals(result_1,i)))))" pathConditionChanged="false">
                     <callStackEntry path="/0"/>
                     <branchCondition name="and(not(equals(array,null)),equals(exc_0,null))" pathCondition="not(or(or(not(equals(exc_0,null)),not(imp(equals(exc_0,null),or(equals(array,null),update-application(parallel-upd(elem-update(i)(i_0),elem-update(result_1)(result_1_0)),\&lt;{method-frame(source=size(int[])@WhileWithMethodCallAsCondition): {
    b=goOnNice(array,i);
  }
}\&gt; (and(not(equals(b,TRUE)),and(and(geq(i,Z(0(#))),geq(length(array),i))&lt;&lt;SC&gt;&gt;,equals(result_1,i))))))))),and(equals(array,null),equals(exc_0,null))))" pathConditionChanged="true" branchCondition="and(not(equals(array,null)),equals(exc_0,null))" mergedBranchCondition="false" isBranchConditionComputed="true" additionalBranchLabel="Post (goOnNice)">
                        <methodReturn name="&lt;return of size&gt;" signature="&lt;return of WhileWithMethodCallAsCondition.size(array)&gt;" pathCondition="not(or(or(not(equals(exc_0,null)),not(imp(equals(exc_0,null),or(equals(array,null),update-application(parallel-upd(elem-update(i)(i_0),elem-update(result_1)(result_1_0)),\&lt;{method-frame(source=size(int[])@WhileWithMethodCallAsCondition): {
    b=goOnNice(array,i);
  }
}\&gt; (and(not(equals(b,TRUE)),and(and(geq(i,Z(0(#))),geq(length(array),i))&lt;&lt;SC&gt;&gt;,equals(result_1,i))))))))),and(equals(array,null),equals(exc_0,null))))" pathConditionChanged="false" isReturnValueComputed="false" methodReturnCondition="not(or(or(not(equals(exc_0,null)),not(imp(equals(exc_0,null),or(equals(array,null),update-application(parallel-upd(elem-update(i)(i_0),elem-update(result_1)(result_1_0)),\&lt;{method-frame(source=size(int[])@WhileWithMethodCallAsCondition): {
    b=goOnNice(array,i);
  }
}\&gt; (and(not(equals(b,TRUE)),and(and(geq(i,Z(0(#))),geq(length(array),i))&lt;&lt;SC&gt;&gt;,equals(result_1,i))))))))),and(equals(array,null),equals(exc_0,null))))">
                           <callStackEntry path="/0"/>
                           <termination name="&lt;end&gt;" pathCondition="not(or(or(not(equals(exc_0,null)),not(imp(equals(exc_0,null),or(equals(array,null),update-application(parallel-upd(elem-update(i)(i_0),elem-update(result_1)(result_1_0)),\&lt;{method-frame(source=size(int[])@WhileWithMethodCallAsCondition): {
    b=goOnNice(array,i);
  }
}\&gt; (and(not(equals(b,TRUE)),and(and(geq(i,Z(0(#))),geq(length(array),i))&lt;&lt;SC&gt;&gt;,equals(result_1,i))))))))),and(equals(array,null),equals(exc_0,null))))" pathConditionChanged="false" terminationKind="NORMAL" branchVerified="true">
                           </termination>
                        </methodReturn>
                     </branchCondition>
                  </statement>
               </branchCondition>
            </loopInvariant>
         </statement>
      </statement>
      <methodReturnEntry path="/0/0/0/0/0/0/0/0/1/0"/>
      <methodReturnEntry path="/0/0/0/0/0/1/0/0/1/0"/>
      <methodReturnEntry path="/0/0/0/0/1/0/0/0"/>
   </methodCall>
   <terminationEntry path="/0/0/0/0/0/0/0/0/0/0/0/0/0"/>
   <terminationEntry path="/0/0/0/0/0/0/0/0/0/1/0"/>
   <terminationEntry path="/0/0/0/0/0/0/0/0/1/0/0"/>
   <terminationEntry path="/0/0/0/0/0/1/0/0/0/0/0/0/0"/>
   <terminationEntry path="/0/0/0/0/0/1/0/0/0/1/0"/>
   <terminationEntry path="/0/0/0/0/0/1/0/0/1/0/0"/>
   <terminationEntry path="/0/0/0/0/1/0/0/0/0"/>
</start><|MERGE_RESOLUTION|>--- conflicted
+++ resolved
@@ -30,59 +30,8 @@
 }\] (and(equals(b,TRUE),and(and(geq(i,Z(0(#))),geq(length(array),i))&lt;&lt;SC&gt;&gt;,equals(result_1,i))))))))),and(equals(array,null),equals(exc_0,null))))" pathConditionChanged="false" blockOpened="false">
                         <callStackEntry path="/0"/>
                         <operationContract name="result_2 = goOnNice(array, i) catch(exc_2)
-<<<<<<< HEAD
-pre: lt(i, Z(0(#)))
-| (!array = null
-&amp; geq(i, Z(0(#))))&lt;&lt;SC&gt;&gt;
-post: (   lt(i, Z(0(#)))
-   -&gt;   !(exc_2 = null)&lt;&lt;impl&gt;&gt;
-      &amp; java.lang.Exception::instance(exc_2) = TRUE)
-&amp; (   (!array = null &amp; geq(i, Z(0(#))))&lt;&lt;SC&gt;&gt;
-   -&gt;     result_2
-        = \if (lt(i, length(array)))
-              \then (TRUE)
-              \else (FALSE)
-      &amp; (exc_2 = null)&lt;&lt;impl&gt;&gt;)
+pre: i &lt; 0 | (!array = null &amp; i &gt;= 0)&lt;&lt;SC&gt;&gt;
 mod: allLocs
-=======
-pre: i &lt; 0 | (!array = null &amp; i &gt;= 0)&lt;&lt;SC&gt;&gt;
-mod: \if (i &lt; 0)
-         \then (     \if (i &lt; 0)
-                         \then (     \if (i &lt; 0)
-                                         \then (     \if (  i
-                                                          &lt; 0)
-                                                         \then (     \if (  i
-                                                                          &lt; 0)
-                                                                         \then (allLocs)
-                                                                         \else (allLocs)
-                                                                \cap \if ((  !  array
-                                                                              = null
-                                                                           &amp;    i
-                                                                             &gt;= 0)&lt;&lt;SC&gt;&gt;)
-                                                                         \then (allLocs)
-                                                                         \else (allLocs))
-                                                         \else (allLocs)
-                                                \cap \if ((  !  array
-                                                              = null
-                                                           &amp;    i
-                                                             &gt;= 0)&lt;&lt;SC&gt;&gt;)
-                                                         \then (allLocs)
-                                                         \else (allLocs))
-                                         \else (allLocs)
-                                \cap \if ((  !  array
-                                              = null
-                                           &amp; i &gt;= 0)&lt;&lt;SC&gt;&gt;)
-                                         \then (allLocs)
-                                         \else (allLocs))
-                         \else (allLocs)
-                \cap \if ((!array = null &amp; i &gt;= 0)&lt;&lt;SC&gt;&gt;)
-                         \then (allLocs)
-                         \else (allLocs))
-         \else (allLocs)
-\cap \if ((!array = null &amp; i &gt;= 0)&lt;&lt;SC&gt;&gt;)
-         \then (allLocs)
-         \else (allLocs)
->>>>>>> 7cc96121
 termination: diamond" pathCondition="not(or(or(not(equals(exc_0,null)),not(imp(equals(exc_0,null),or(equals(array,null),update-application(parallel-upd(elem-update(i)(i_0),elem-update(result_1)(result_1_0)),\[{method-frame(source=size(int[])@WhileWithMethodCallAsCondition): {
     b=goOnNice(array,i);
   }
@@ -161,59 +110,8 @@
 }\] (and(equals(b,TRUE),and(and(geq(i,Z(0(#))),geq(length(array),i))&lt;&lt;SC&gt;&gt;,equals(result_1,i)))))" pathConditionChanged="false" blockOpened="false">
                         <callStackEntry path="/0"/>
                         <operationContract name="result_2 = goOnNice(array, i) catch(exc_2)
-<<<<<<< HEAD
-pre: lt(i, Z(0(#)))
-| (!array = null
-&amp; geq(i, Z(0(#))))&lt;&lt;SC&gt;&gt;
-post: (   lt(i, Z(0(#)))
-   -&gt;   !(exc_2 = null)&lt;&lt;impl&gt;&gt;
-      &amp; java.lang.Exception::instance(exc_2) = TRUE)
-&amp; (   (!array = null &amp; geq(i, Z(0(#))))&lt;&lt;SC&gt;&gt;
-   -&gt;     result_2
-        = \if (lt(i, length(array)))
-              \then (TRUE)
-              \else (FALSE)
-      &amp; (exc_2 = null)&lt;&lt;impl&gt;&gt;)
+pre: i &lt; 0 | (!array = null &amp; i &gt;= 0)&lt;&lt;SC&gt;&gt;
 mod: allLocs
-=======
-pre: i &lt; 0 | (!array = null &amp; i &gt;= 0)&lt;&lt;SC&gt;&gt;
-mod: \if (i &lt; 0)
-         \then (     \if (i &lt; 0)
-                         \then (     \if (i &lt; 0)
-                                         \then (     \if (  i
-                                                          &lt; 0)
-                                                         \then (     \if (  i
-                                                                          &lt; 0)
-                                                                         \then (allLocs)
-                                                                         \else (allLocs)
-                                                                \cap \if ((  !  array
-                                                                              = null
-                                                                           &amp;    i
-                                                                             &gt;= 0)&lt;&lt;SC&gt;&gt;)
-                                                                         \then (allLocs)
-                                                                         \else (allLocs))
-                                                         \else (allLocs)
-                                                \cap \if ((  !  array
-                                                              = null
-                                                           &amp;    i
-                                                             &gt;= 0)&lt;&lt;SC&gt;&gt;)
-                                                         \then (allLocs)
-                                                         \else (allLocs))
-                                         \else (allLocs)
-                                \cap \if ((  !  array
-                                              = null
-                                           &amp; i &gt;= 0)&lt;&lt;SC&gt;&gt;)
-                                         \then (allLocs)
-                                         \else (allLocs))
-                         \else (allLocs)
-                \cap \if ((!array = null &amp; i &gt;= 0)&lt;&lt;SC&gt;&gt;)
-                         \then (allLocs)
-                         \else (allLocs))
-         \else (allLocs)
-\cap \if ((!array = null &amp; i &gt;= 0)&lt;&lt;SC&gt;&gt;)
-         \then (allLocs)
-         \else (allLocs)
->>>>>>> 7cc96121
 termination: diamond" pathCondition="update-application(parallel-upd(elem-update(i)(i_0),elem-update(result_1)(result_1_0)),\[{method-frame(source=size(int[])@WhileWithMethodCallAsCondition): {
     b=goOnNice(array,i);
   }
