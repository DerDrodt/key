// This file is part of KeY - Integrated Deductive Software Design 
//
// Copyright (C) 2001-2011 Universitaet Karlsruhe (TH), Germany 
//                         Universitaet Koblenz-Landau, Germany
//                         Chalmers University of Technology, Sweden
// Copyright (C) 2011-2013 Karlsruhe Institute of Technology, Germany 
//                         Technical University Darmstadt, Germany
//                         Chalmers University of Technology, Sweden
//
// The KeY system is protected by the GNU General 
// Public License. See LICENSE.TXT for details.
// 

//
// This file contains rules for handling java programs

 
\sorts {
  any;
  java.lang.Object;
  \abstract java.lang.Cloneable \extends java.lang.Object;
  \abstract java.io.Serializable \extends java.lang.Object;
  
  \generic alpha, beta, gamma;
  \generic deltaObject \extends java.lang.Object;
}

\functions {
  alpha alpha::cast(any);
  boolean alpha::exactInstance(any);
  boolean alpha::instance(any);
}
/*
   return "runtimeExceptions:ignore".equals(choice) ||
                "initialisation:disableStaticInitialisation".equals(choice) ||
                "intRules:arithmeticSemanticsIgnoringOF".equals(choice);

<entry key="optimisedSelectRules">
The optimized select rules can be turned off by setting this option to off.

The unoptimized rules use inplace rewriting for the evaluation of select terms. This may lead to heap terms growing exponentially in the number of anons/stores to be evaluated. However, in some rare cases the usage of the unoptimized rules may lead to more human readable sequents.

The optimized rules pull out select terms before they evaluate them. Because other occurences of the same select term are replaced by the Skolem constant introduced by the pullout rule (application of equalities), each select term has to be evaluated only once. Intelligent hiding of no longer needed auxiliary equations holds the sequent human readable and increases performance. The result of the evaluation of a select term is stored such that it can be reapplied immediately if the same select term occurs again.
</entry>

*/
\optionsDecl {

  /*!
  Treatment of Java assertion statements. Java assertions can be handled in three different ways in KeY.
  */
  assertions:{
    /*!
    If set to 'safe', the following proof obligations have to be shown:
        - The program with assertions removed must fulfill the specification
        - The asserted conditions must hold (without throwing an exception,
          and with termination)
        - The assertions do not have side effects influencing the post
          conditions.
    This is the default option. Proofs with this option are typically harder.

    @choiceDefaultOption
    */
    safe,

    /*! If switched 'on', assertions are treated like Java would treat them:
    Asserted Statements are evaluated and an AssertionException is
    raised if they turn out to be false. */
    on,

    /*! If switched 'off', assert statements are skipped. */
    off};

  /*! Specifies whether static (class loading) initialization should be
  taken in consideration.

  Both specifications and proof obligations become significantly more
  difficult since class loading may take place at many places.*/
  initialisation:{/*! @choiceUnsound */
    disableStaticInitialisation,
    enableStaticInitialisation
  };

  /*! This option controls how integer numbers are modeled. */
  intRules:{
    /*! 'Arithmetic without overflow checking' treats integers as pure
    mathematical objects. The proof obligations are often easier to
    discharge. However, the model does not allow the verification of all
    properties which hold with Java semantics. Moreover, it allows the
    verification of properties which do not hold on Java's actual
    semantics. This is the default option.

    @choiceDefaultOption @choiceUnsound
    */
    arithmeticSemanticsIgnoringOF,

    /*! 'Arithmetic with overflow checking' also treats integers as
    mathematical objects, but ensures that no overflow occurs.  While
    this model also has a completeness gap, it prevents proving
    incorrect properties.

    @choiceIncomplete */
    arithmeticSemanticsCheckingOF,

    /*! 'Java semantics' treat integers the same way Java would treat them.
    The different integer types operate within their respective value
    ranges. The bitvector arithmetic is modeled in KeY using modulo
    expressions. This is sound and complete. Proof obligations tend
    to get more complex with this setting.*/
    javaSemantics
  };

  /*! Rules dealing Java language constructs can be turned off by setting this to 'None'. */
  programRules:{Java, /*! @choiceIncomplete */ None};
  /*! Treatment of implicit runtime exceptions */
  runtimeExceptions: {
    /*! If set to 'allow', implicit runtime exceptions are raised as specified
    in the Java language specification.

    @choiceIncomplete
    */
    ban,
    /*!
    If set to 'ban', any occurrence of an implicit runtime exception is
    considered an unrecoverable program failure. For programs which do not
    raise implicit runtime exceptions, this is usually easier to prove than
    'allow'. This is the default option.
    */
    allow,
    /*! If set to 'ignore', it is assumed that no implicit runtime exception occurs.
    Warning: Reasoning with these rules is unsound.

    @choiceUnsound
    */
    ignore
  };

  /*! JavaCard is a dialect of Java designed for the use in SmartCards.  It
  lacks floating point operations and concurrency, but provides stronger
  object persistence guarantees.

  There are two values for this option 'on' and 'off'. Switching
  on or off all taclets axiomatising JavaCard specific features like transaction.
  */
  JavaCard:{off, on};

  /*! Loading rules dealing with Strings (charLists) can be disabled.*/
  Strings:{on, /*!     @choiceIncomplete */ off};

  /*!
  Rules for model field representation clauses. JML model fields are given
  a semantics by represents clauses. This switch sets how the rules handle these clauses.
  */
  modelFields:{
    /*!
  * If set to 'treatAsAxiom', the representation is seen as an axiom,
    satisfiability will not be checked. This may introduce inconsistent
    specifications, for example the following contradictory JML clause
    will not be rejected:
       //@ represents modelField == modelField + 1;
    This is the default option since KeY 2.4.
    */
    treatAsAxiom,
    /*!
    If set to 'showSatisfiability', for every expansion of the represents
    clause, it must be shown that the definition is _locally_
    satisfiable. Cross-definition inconsistencies can still be
    formulated, however:
    ```
       //@ represents modelField1 == modelField2;
       //@ represents modelField2 == modelField1 + 1;
    ```
    This had been the default option previously, until KeY 2.2.
    */
    showSatisfiability
  };
  /*! Loading program rules dealing with JML's \bigint datatype can be disabled. */
  bigint:{on, off};
  /*! Loading rules dealing with sequences can be disabled. */
  sequences:{on, off};
  /*! This option allows more fine-grained control over rules dealing with sequences.
  By default, it is disabled because the additional rules are known to have a negative impact on overall performance.
  Activate this option if your problem is concerned with permutations or information flow.*/
  moreSeqRules:{off, on};
  /*! Loading rules dealing with reachability can be disabled. */
  reach:{on, off};
  /*!
  Loading less commonly used rules for (mathematical) integers,
  such as rules for bounded sums and products, modulo, or polynomials,
  can be disabled. If they are loaded, their application in the strategy
  can still be controlled as usual.

  This option is experimental. Depending of your understanding of 'less common',
  you may experience incompleteness. Doing proofs with Java int semantics will not work, definitely.

  Not to be confused with intRules, which controls the semantics of the Java type int.
  */
  integerSimplificationRules:{full, /*! @choiceIncomplete*/ minimal}; // TODO: further refine this option
  permissions:{off, on};

  /*!
  Treatment of formulas and terms for welldefinedness checks:
  */
  wdOperator: {
    /*!
    More intuitive for software developers and along the lines of
    runtime assertion semantics. Well-Definedness checks will be
    stricter using this operator, since the order of terms/formulas
    matters. It is based on McCarthy logic.
    Cf. "Are the Logical Foundations of Verifying Compiler
    Prototypes Matching User Expectations?" by Patrice Chalin.

    @choiceDefaultOption
    */
    L,
    /*!
    Complete and along the lines of classical logic, where the
    order of terms/formulas is irrelevant. This operator is
    equivalent to the D-operator, but more efficient.
    Cf. "Efficient Well-Definedness Checking" by Ádám Darvas,
    Farhad Mehta, and Arsenii Rudich.
    */
    Y,
    /*!
    Complete and along the lines of classical logic, where the
    order of terms/formulas is irrelevant. This operator is not as
    strict as the L-operator, based on strong Kleene logic. To be
    used with care, since formulas may blow up exponentially.
    Cf. "Well Defined B" by Patrick Behm, Lilian Burdy, and
    Jean-Marc Meynadier */
    D
  };

  /*!
  Welldefinedness checks of JML specifications can be turned on/off.
  This includes class invariants, operation contracts, model fields
  as well as JML (annotation) statements as loop invariants and
  block contracts. The former ones are checked "on-the-fly", i.e.,
  directly when they are applied in the code while proving an operation
  contract, since the context is needed.
  */
  wdChecks:{off, on};
  /*!
  Specifies whether a special goal "Joined node is weakening" should be
  generated as a child of the partner node of a join operation.

  For join procedures formally proven correct, this should not be necessary.
  Enable this option when you are not sure whether a newly implemented join
  procedure is sound. In this case, the generated "is weakening" goals should
  only be closable if the concrete join instance is correct.
  */
  mergeGenerateIsWeakeningGoal:{off, on};
<<<<<<< HEAD
  

  methodExpansion:{noRestriction,modularOnly};
  
=======
  javaLoopTreatment:{efficient, teaching};
  methodExpansion:{modularOnly, noRestriction};
>>>>>>> 3c51150e
}





// ***************************************
// Places in KeY with hard-coded rule sets
// (check there when changing rule sets):
// ***************************************
// 1) NodeInfo#symbolicExecNames
// 2) 



\heuristicsDecl{
  notHumanReadable;

  modal_tautology;
  simplify_prog;

  // updates
  update_elim;
  update_apply;
  update_join;
  update_apply_on_update;

  
  // the rule set split if is currently also used to mark program rule applications which
  // would usually be considered to split, but don't because usage of
  // the "if-then-else" operator in logic or by encoding it as 
  //   (cond-> <a>phi) & (!cond -> <b>phi)  
  split_if;
  
  split_cond;
  simplify;
  simplify_enlarging;
  simplify_ENLARGING; // Simplification rules which make formulas much bigger
                      // and therefore should be used less frequently than
                      // the rules from simplify_enlarging set.
  simplify_prog_subset;
  simplify_expression;
  simplify_autoname;
  method_expand;
  query_axiom;
  simplify_instanceof_static;
  evaluate_instanceof;
  instanceof_to_exists;
  loop_expand;
  loop_scope_inv_taclet;
  loop_scope_expand;

  javaIntegerSemantics;
  executeIntegerAssignment;

  triggered;

  comprehension_split;
  comprehensions;
  comprehensions_high_costs;
  comprehensions_low_costs;

  std_taclets;
  closure;
  replace_known_left;
  replace_known_right;
  confluence_restricted;
  delta;
  beta;
  gamma;
  gamma_destructive;
  test_gen;
  test_gen_empty_modality_hide;
  test_gen_quan;
  test_gen_quan_num;
  order_terms;
  apply_equations;
  insert_eq_nonrigid;
  simplify_literals;
  eval_literals;
  int_arithmetic;
  charLiteral_to_intLiteral;
  delta;
  pull_out_quantifier;
  simplify_boolean;
  boolean_cases;
  alpha;
  concrete;
  try_apply_subst;
  type_hierarchy_def;  

  userTaclets1;
  userTaclets2;
  userTaclets3;

  cut;
  cut_direct;
  
  // Set obsolete applies to rules which use is discouraged 
  // in both automated and interactive proofs.
  obsolete;
  
  // sequents
  defOpsSeqEquality;
  
  
  // strings
  stringNormalisationReduce;
  integerToString;

  defOpsConcat;
  stringsSimplify;
  defOpsReplaceInline;
  defOpsReplace;
  defOpsStartsEndsWith;
  stringsReduceSubstring;
  stringsConcatNotBothLiterals;
  stringsReduceConcat;
  stringsExpandDefNormalOp;
  stringsContainsDefInline;
  stringsMoveReplaceInside;
  stringsReduceOrMoveOutsideConcat;
  stringsIntroduceNewSym;

  // primary categories for Buchberger
  polySimp_expand;
  polySimp_directEquations;
  polySimp_saturate;
  polySimp_pullOutGcd;
  polySimp_leftNonUnit;

  // secondary categories for Buchberger
  polySimp_elimSubNeg;
  polySimp_dist;
  polySimp_addAssoc;
  polySimp_mulAssoc;
  polySimp_addOrder;
  polySimp_mulOrder;
  polySimp_mulOne;
  polySimp_balance;
  polySimp_elimOneLeft;
  polySimp_elimOneRight;
  polySimp_normalise;
  polySimp_applyEq;
  polySimp_applyEqRigid;
  polySimp_homo;
  polySimp_pullOutFactor;
  polySimp_critPair;
  polySimp_newSym;
  polySimp_applyEqPseudo;

  // the symbols introduced by rules of the following
  // category will be considered as very small by the
  // term ordering
  polySimp_newSmallSym;

  polyDivision;

  // primary categories for Omega
  inEqSimp_expand;
  inEqSimp_directInEquations;
  inEqSimp_saturate;
  inEqSimp_propagation;
  inEqSimp_pullOutGcd;
  inEqSimp_nonLin;
  inEqSimp_special_nonLin;
  inEqSimp_signCases;
  inEqSimp_forNormalisation;

  // secondary categories for Omega
  inEqSimp_moveLeft;
  inEqSimp_makeNonStrict;
  inEqSimp_homo;
  inEqSimp_commute;
  inEqSimp_balance;
  inEqSimp_antiSymm;
  inEqSimp_exactShadow;
  inEqSimp_normalise;
  inEqSimp_subsumption;
  inEqSimp_contradInEqs;
  inEqSimp_contradEqs;
  inEqSimp_strengthen;
  inEqSimp_nonLin_multiply;
  inEqSimp_nonLin_divide;
  inEqSimp_nonLin_pos;
  inEqSimp_nonLin_neg;
  inEqSimp_nonNegSquares;
  inEqSimp_split_eq;
  inEqSimp_pullOutGcd_antec;
  inEqSimp_pullOutGcd_leq;
  inEqSimp_pullOutGcd_geq;
  inEqSimp_and_contradInEqs;
  inEqSimp_andOr_subsumption;
  inEqSimp_and_subsumptionEq;
  inEqSimp_or_tautInEqs;
  inEqSimp_or_weaken;
  inEqSimp_or_antiSymm;

  // primary categories for defined operations
  defOps_div;
  defOps_jdiv;
  defOps_jdiv_inline;
  defOps_mod;
  defOps_expandRanges;
  defOps_expandModulo;
  defOps_expandJNumericOp;
  defOps_modHomoEq;

  // secondary categories for defined operations
  defOps_divModPullOut;

  // used to solve several issues with system invariants
  system_invariant;

  // used to avoid infinite loops when removing casts
  cast_deletion;

  // rules for adding assertions like x.length >= 0,
  // o.a.<created> = TRUE, etc. that can be derived
  // from wellFormed(heap)
  inReachableStateImplication;
  
  limitObserver;
  classAxiom;
  partialInvAxiom;

  boxDiamondConv;

  // normalisation of formulas that cannot be analysed directly
  // (e.g., quantified formulas)

  // primary categories
  moveQuantToLeft;
  negationNormalForm;
  conjNormalForm;
  apply_equations_andOr;
  elimQuantifier;
  distrQuantifier;
  pullOutQuantifierAll;
  pullOutQuantifierEx;
  swapQuantifiers;

  // secondary categories
  cnf_andAssoc;
  cnf_orAssoc;
  cnf_andComm;
  cnf_orComm;
  cnf_dist;
  cnf_expandIfThenElse;
  elimQuantifierWithCast;
  pullOutQuantifierUnifying;
  cnf_setComm;

  // LocSets
  setEqualityBlastingRight;

  // heap simplification
  pull_out_select;
  simplify_select;
  apply_select_eq;
  apply_auxiliary_eq;
  hide_auxiliary_eq;
  hide_auxiliary_eq_const;
  simplify_heap_high_costs;

  //chrisg: pattern-based automation rules
  auto_induction;
  auto_induction_lemma;
  induction_var;

  // information flow
  information_flow_contract_appl;

  // for equality versions of rules
  no_self_application;
  find_term_not_in_assumes;

  //semantics blasting
  semantics_blasting;

  //automation of loop invariants
  loopInvariant;
  
  // deletion of merge point statements
  merge_point;

  // included for integer simplification macro
  simplify_int;
}<|MERGE_RESOLUTION|>--- conflicted
+++ resolved
@@ -250,15 +250,13 @@
   only be closable if the concrete join instance is correct.
   */
   mergeGenerateIsWeakeningGoal:{off, on};
-<<<<<<< HEAD
-  
+
 
   methodExpansion:{noRestriction,modularOnly};
-  
-=======
+
   javaLoopTreatment:{efficient, teaching};
+
   methodExpansion:{modularOnly, noRestriction};
->>>>>>> 3c51150e
 }
 
 
