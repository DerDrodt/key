\schemaVariables {

    \term int i, i0, i1, i2, i3, i4, j, j0, j1, t, t1, t2;
    \term [rigid] int ir, i0r;
    \variables int k, j2, c, nv;
    \skolemTerm int sk, sk2;

    \term numbers iz, jz;
    \formula b, psi, phi, post, inv;

    \term int commLeft, commRight;
    \term int distSummand0, distSummand1, distCoeff;
    \term int invertLeft, invertRight;
    \term int pullOutCommon, pullOutLeft, pullOutRight;
    \term int homoLeft, homoRight;
    \term int addAssocMono, addAssocPoly0, addAssocPoly1;
    \term int mulAssocAtom, mulAssocMono0, mulAssocMono1;
    \term int applyEqDividend, applyEqDivisor;
    \term [rigid] int applyEqDivisorr;
    \term int cpLeft1, cpLeft2, cpRight1, cpRight2;
    \term int esLeft, esRight1, esRight2, esCoeff1, esCoeff2;
    \term int sepPosMono, sepNegMono, sepResidue;
    \term int multLeft, multRight, multFac;
    \term int multFacLeft, multFacRight;
    \term int divX, divXBoundPos, divXBoundNonPos, divXBoundNeg, divXBoundNonNeg;
    \term int divY;
    \term int divProd, divProdBoundPos, divProdBoundNonPos;
    \term int divProdBoundNeg, divProdBoundNonNeg;
    \term int squareFac;
    \term int subsumLeft, subsumRightBigger, subsumRightSmaller,
    subsumCoeffBigger, subsumCoeffSmaller;
    \term int contradLeft, contradRightBigger, contradRightSmaller,
    contradCoeffBigger, contradCoeffSmaller;
    \term int strengthenLeft, strengthenRight;
    \term int splitEqLeft, splitEqRight;
    \term int signCasesLeft;
    \term int elimGcdLeft, elimGcdRight, elimGcd;

    \term int elimGcdLeftDiv, elimGcdRightDiv;
    \term int divNum, divDenom, polyDivCoeff;
    \term int modNumLeft, modNumRight, modDenom;
    \term int newSymLeft, newSymLeftCoeff, newSymRight, newSymDef;
    \skolemTerm int l, quotient;
    \term int applyEqLeft, applyEqRight, applyEqOther;
    \term int tautLeft, tautRightBigger, tautRightSmaller;
    \term int weakenLeft, weakenRightSmaller, weakenRightBigger;
    \term int antiSymmLeft, antiSymmRightSmaller, antiSymmRightBigger;
    \term int aePseudoLeft, aePseudoLeftCoeff, aePseudoRight;
    \term int aePseudoTargetLeft, aePseudoTargetRight, aePseudoTargetFactor;

    // attention strategy depends on this var.name
    \term int castedTerm;

    \variables int uSub, uSub1, uSub2;
    \term int tInt;
}

\rules {

    // --------------------------------------------------------------------
    // some of these taclets are from Isabelle theory IntArith
    // --------------------------------------------------------------------

    // reviewed 04/16/2004, St.S.
    less_iff_diff_less_0 {
        \find(lt(i0, i1))
        \replacewith(lt(sub(i0, i1), 0))
    };

    // reviewed 04/16/2004, St.S.
    leq_iff_diff_leq_0 {
        \find(leq(i0, i1))
        \replacewith(leq(sub(i0, i1), 0))
    };

    // reviewed 04/16/2004, St.S.
    minus_distribute_1 {
        \find(neg(add(i, i1)))
        \replacewith(add(neg(i), neg(i1)))
        \heuristics(simplify_int)
        \displayname "minus_distribute"
    };
    // reviewed 04/16/2004, St.S.
    minus_distribute_2 {
        \find(neg(sub(i, i1)))
        \replacewith(add(neg(i), i1))
        \heuristics(simplify_int)
        \displayname "minus_distribute"
    };

    // reviewed 04/16/2004, St.S.
    left_add_mult_distrib {
        \find(add(mul(i0, i1), add(mul(i2, i1), i3)))
        \replacewith(add(mul(add(i0, i2), i1), i3))
    };

    // reviewed 04/16/2004, St.S.
    eq_add_iff1 {
        \find(add(mul(i0, i1), i2) = add(mul(i3, i1), i4))
        \replacewith(add(mul(sub(i0, i3), i1), i2) = i4)
    };

    // reviewed 04/16/2004, St.S.
    eq_add_iff2 {
        \find(add(mul(i0, i1), i2) = add(mul(i3, i1), i4))
        \replacewith(i2 = add(mul(sub(i3, i0), i1), i4))
    };

    // reviewed 04/16/2004, St.S.
    less_add_iff1 {
        \find(lt(add(mul(i0, i1), i2), add(mul(i3, i1), i4)))
        \replacewith(lt(add(mul(sub(i0, i3), i1), i2), i4))
    };

    // reviewed 04/16/2004, St.S.
    less_add_iff2 {
        \find(lt(add(mul(i0, i1), i2), add(mul(i3, i1), i4)))
        \replacewith(lt(i2, add(mul(sub(i3, i0), i1), i4)))
    };

    // reviewed 04/16/2004, St.S.
    leq_add_iff1 {
        \find(leq(add(mul(i0, i1), i2), add(mul(i3, i1), i4)))
        \replacewith(leq(add(mul(sub(i0, i3), i1), i2), i4))
    };

    // reviewed 04/16/2004, St.S.
    leq_add_iff2 {
        \find(leq(add(mul(i0, i1), i2), add(mul(i3, i1), i4)))
        \replacewith(leq(i2, add(mul(sub(i3, i0), i1), i4)))
    };

    // reviewed 04/16/2004, St.S.
    leq_diff1_eq {
        \find(leq(i0, sub(i1, 1)))
        \replacewith(lt(i0, i1))
        \heuristics(simplify_int)
    };

    // reviewed 04/16/2004, St.S.
    le1_add1_eq_le {
        \find(lt(i0, add(i1, 1)))
        \replacewith(leq(i0, i1))
        \heuristics(simplify_int)
    };

    // reviewed 04/16/2004, St.S.
    zadd_left_cancel0 {
        \find(i0 = add(i0, i1))
        \replacewith(i1 = 0)
    };

    // reviewed 04/16/2004, St.S.
    int_diff_minus_eq {
        \find(sub(i0, neg(i1)))
        \replacewith(add(i0, i1))
    };

    // reviewed 04/16/2004, St.S.
    mult_pos {
        \find(lt(0, i0) & lt(0, i1))
        \replacewith(lt(0, mul(i0, i1)))
    };

    // reviewed 04/16/2004, St.S.
    mult_neg {
        \find(lt(i0, 0) & lt(i1, 0))
        \replacewith(lt(0, mul(i0, i1)))
    };

    // reviewed 04/16/2004, St.S.
    mult_pos_neg {
        \find(lt(i0, 0) & lt(0, i1))
        \replacewith(lt(mul(i0, i1), 0))
    };

    // reviewed 04/16/2004, St.S.
    zero_less_mult_iff {
        \find(lt(0, mul(i0, i1)))
        \replacewith(lt(0, i0) & lt(0, i1) | lt(i0, 0) & lt(i1, 0))
    };

    // reviewed 04/16/2004, St.S.
    zero_leq_mult_iff {
        \find(leq(0, mul(i0, i1)))
        \replacewith(leq(0, i0) & leq(0, i1) | leq(i0, 0) & leq(i1, 0))
    };

    // reviewed 04/16/2004, St.S.
    mult_less_0_iff {
        \find(lt(mul(i0, i1), 0))
        \replacewith(lt(i0, 0) & lt(0, i1) | lt(0, i0) & lt(i1, 0))
    };

    // reviewed 04/16/2004, St.S.
    mult_leq_0_iff {
        \find(leq(mul(i0, i1), 0))
        \replacewith(leq(i0, 0) & leq(0, i1) | leq(0, i0) & leq(i1, 0))
    };

    // reviewed 04/16/2004, St.S.
    square_nonneg {
        \find(leq(0, mul(i0, i0)))
        \replacewith(true) \heuristics(simplify_int)
    };

    // reviewed 04/16/2004, St.S.
    mult_eq_self_iff {
        \find(i0 = mul(i0, i1))
        \replacewith(i0 = 0 | i1 = 1)
    };

    // reviewed 04/16/2004, St.S.
    less_1_mult {
        \find(lt(1, i0) & lt(1, i1))
        \replacewith(lt(1, mul(i0, i1)))
    };

    // reviewed 04/16/2004, St.S.
    pos_mult_eq_1_iff {
        \find(lt(0, i0) -> mul(i0, i1) = 1)
        \replacewith(i0 = 1 & i1 = 1)
    };

    // reviewed 04/16/2004, St.S.
    mult_eq_1_iff {
        \find(mul(i0, i1) = 1)
        \replacewith(i0 = 1 & i1 = 1 | i0 = Z(neglit(1(#))) & i1 = Z(neglit(1(#))))
    };

    // reviewed 04/16/2004, St.S.
    multiply_distribute_1 {
        \find(mul(add(i0, i1), add(j0, j1)))
        \replacewith
        (add(add(mul(i0, j0), mul(i0, j1)), add(mul(i1, j0), mul(i1, j1))))
        \displayname "multiply_distribute"
    };

    // reviewed 04/16/2004, St.S.
    multiply_distribute_2 {
        \find(mul(add(i0, i1), sub(j0, j1)))
        \replacewith
        (add(sub(mul(i0, j0), mul(i0, j1)), sub(mul(i1, j0), mul(i1, j1))))
        \displayname "multiply_distribute"
    };

    // reviewed 04/16/2004, St.S.
    multiply_distribute_3 {
        \find(mul(sub(i0, i1), sub(j0, j1)))
        \replacewith
        (add(sub(mul(i0, j0), mul(i0, j1)), sub(mul(i1, j1), mul(i1, j0))))
        \displayname "multiply_distribute"
    };

    // reviewed 12/21/2004, St.S.
    mul_distribute_4 {
        \find(mul(i0, add(i1, i2)))
        \replacewith(add(mul(i0, i1), mul(i0, i2)))
        \displayname "multiply_distribute"
    };

    // reviewed 12/21/2004, St.S.
    mul_distribute_5 {
        \find(mul(add(i1, i2), i0))
        \replacewith(add(mul(i0, i1), mul(i0, i2)))
        \displayname "multiply_distribute"
    };

    // reviewed 12/21/2004, St.S.
    theorem_of_archimedes {
        \assumes(gt(i0, sub(i1, 1)) ==>)
        \find(lt(i0, i1) ==>)
        \replacewith(false ==>)
    };

    // reviewed 04/16/2004, St.S.
    collect_same_terms_1 {
        \find(add(mul(i, j), mul(i, j)))
        \replacewith(mul(2, mul(i, j)))
        \displayname "collect_same_terms"
    };

    // reviewed 04/16/2004, St.S.
    collect_same_terms_2 {
        \find(add(add(mul(i, j), mul(i0, i1)), add(mul(i, j), mul(j0, j1))))
        \replacewith(add(mul(2, mul(i, j)), add(mul(i0, i1), mul(j0, j1))))
        \displayname "collect_same_terms"
    };

    // reviewed 04/16/2004, St.S.
    collect_same_terms_3 {
        \find(add(add(neg(mul(i, j)), mul(i0, i1)), add(neg(mul(i, j)), mul(j0, j1))))
        \replacewith(add(neg(mul(2, mul(i, j))), add(mul(i0, i1), mul(j0, j1))))
        \displayname "collect_same_terms"
    };

    // reviewed 04/16/2004, St.S.
    addition_associative {
        \find(add(add(i0, i1), add(j0, j1)))
        \replacewith(add(add(j0, i1), add(i0, j1)))
    };

    // reviewed 04/16/2004, St.S.
    leq_add_one {
        \find(leq(i0, i1))
        \replacewith(leq(add(i0, 1), add(i1, 1)))
    };

    // reviewed 04/16/2004, St.S.
    less_add_one {
        \find(lt(i0, i1))
        \replacewith(lt(add(i0, 1), add(i1, 1)))
    };

    // reviewed 04/16/2004, St.S.
    geq_add_one {
        \find(geq(i0, i1))
        \replacewith(geq(add(i0, 1), add(i1, 1)))
    };

    // reviewed 04/16/2004, St.S.
    greater_add_one {
        \find(gt(i0, i1))
        \replacewith(gt(add(i0, 1), add(i1, 1)))
    };
    // reviewed 04/16/2004, St.S.
    equal_add_one {
        \find(i0 = i1)
        \replacewith(add(i0, 1) = add(i1, 1))
    };

    // reviewed 04/16/2004, St.S.
    leq_add {
        \find( ==> leq(i0, i1))
        \varcond(\notFreeIn(j2, i0, i1))
        \replacewith( ==> \exists j2; leq(add(i0, j2), add(i1, j2)))
    };

    // reviewed 04/16/2004, St.S.
    less_add {
        \find( ==> lt(i0, i1))
        \varcond(\notFreeIn(j2, i0, i1))
        \replacewith( ==> \exists j2; lt(add(i0, j2), add(i1, j2)))
    };

    // reviewed 04/16/2004, St.S.
    geq_add {
        \find( ==> geq(i0, i1))
        \varcond(\notFreeIn(j2, i0, i1))
        \replacewith( ==> \exists j2; geq(add(i0, j2), add(i1, j2)))
    };

    // reviewed 04/16/2004, St.S.
    greater_add {
        \find( ==> gt(i0, i1))
        \varcond(\notFreeIn(j2, i0, i1))
        \replacewith( ==> \exists j2; gt(add(i0, j2), add(i1, j2)))
    };

    // reviewed 04/16/2004, St.S.
    equal_add {
        \find( ==> i0 = i1)
        \varcond(\notFreeIn(j2, i0, i1))
        \replacewith( ==> \exists j2; add(i0, j2) = add(i1, j2))
    };

    // reviewed 04/16/2004, St.S.
    leq_diff_1 {
        \find(leq(i0, add(i0, 1)))
        \replacewith(true)
        \heuristics(int_arithmetic)
    };

    // reviewed 04/16/2004, St.S.
    lt_diff_1 {
        \find(lt(i0, add(i0, 1)))
        \replacewith(true)
        \heuristics(int_arithmetic)
    };

    // reviewed 04/16/2004, St.S.
    geq_diff_1 {
        \find(geq(add(i0, 1), i0))
        \replacewith(true)
        \heuristics(int_arithmetic)
    };

    // reviewed 04/16/2004, St.S.
    gt_diff_1 {
        \find(gt(add(i0, 1), i0))
        \replacewith(true)
        \heuristics(int_arithmetic)
    };

    // reviewed 04/16/2004, St.S.
    i_minus_i_is_zero {
        \find(sub(i, i))
        \replacewith(0) \heuristics(simplify_int)
    };

    // reviewed 04/16/2004, St.S.
    add_two_inequations_1 {
        \assumes(lt(i, i0) ==>)
        \find(lt(j, j0) ==>)
        \add(lt(add(i, j), add(i0, j0)) ==>)
    };
    // reviewed 04/16/2004, St.S.
    add_two_inequations_2 {
        \assumes(leq(i, i0) ==>)
        \find(leq(j, j0) ==>)
        \add(leq(add(i, j), add(i0, j0)) ==>)
    };

    // reviewed 04/16/2004, St.S.
    partition_inequation {
        \assumes( ==> lt(i, i0))
        \find(lt(i, i1) ==>)
        \add( ==> lt(i1, i0))
    };

    // reviewed 04/16/2004, St.S.
    eq_sides {
        \find(i = j)
        \replacewith(sub(i, j) = 0)
    };

    // reviewed 04/15/2004, St.S.
    times_one_1 {
        \find(mul(i, 1))
        \replacewith(i)
        \heuristics(simplify_int)
        \displayname "times_one"
    };
    // reviewed 04/15/2004, St.S.
    times_one_2 {
        \find(mul(1, i))
        \replacewith(i)
        \heuristics(simplify_int)
        \displayname "times_one"
    };
    // reviewed 04/15/2004, St.S.
    times_minus_one_1 {
        \find(mul(i, -1))
        \replacewith(neg(i))
        \heuristics(simplify_int)
        \displayname "times_minus_one"
    };
    // reviewed 04/15/2004, St.S.
    times_minus_one_2 {
        \find(mul(-1, i))
        \replacewith(neg(i))
        \heuristics(simplify_int)
        \displayname "times_minus_one"
    };
    // reviewed 04/15/2004, St.S.
    times_zero_1 {
        \find(mul(i, 0))
        \replacewith(0)
        \heuristics(simplify_literals)
        \displayname "times_zero"
    };
    // reviewed 04/15/2004, St.S.
    times_zero_2 {
        \find(mul(0, i))
        \replacewith(0) \heuristics(simplify_literals)
        \displayname "times_zero"
    };

    // reviewed 04/15/2004, St.S.
    leq_to_gt {
        \find(leq(i, j))
        \replacewith(!gt(i, j))
    };

    // reviewed 04/15/2004, St.S.
    geq_to_lt {
        \find(geq(i, j))
        \replacewith(!lt(i, j))
    };

    // reviewed 04/15/2004, St.S.
    leq_to_gt_alt {
        \find(leq(i, j))
        \replacewith(lt(i, j) | i = j)
    };

    // reviewed 04/15/2004, St.S.
    geq_to_lt_alt {
        \find(geq(i, j))
        \replacewith(gt(i, j) | i = j)
    };

    // reviewed 04/15/2004, St.S.
    greater {
        \find(gt(i, i0))
        \replacewith(lt(i0, i))
    };

    // reviewed 04/15/2004, St.S.
    less_is_total_heu {
        \assumes( ==> lt(i, i0), (i = i0), lt(i0, i)) \closegoal
    };
    // reviewed 04/15/2004, St.S.
    less_is_total {
        \find(i)
        \sameUpdateLevel
        \add(lt(i, i0) ==>);
        \add((i = i0) ==>);
        \add(lt(i0, i) ==>)
    };
    // reviewed 04/15/2004, St.S.
    less_zero_is_total {
        \find(i)
        \sameUpdateLevel
        \add(lt(i, 0) ==>);
        \add(i = 0 ==>);
        \add(lt(0, i) ==>)
    };

    // reviewed 04/15/2004, St.S.
    less_is_alternative_1 {
        \assumes(lt(i, i0), lt(i0, i) ==>) \closegoal
    };
    // reviewed 04/15/2004, St.S.
    less_is_alternative_2 {
        \assumes( ==> lt(i, i0))
        \find( ==> lt(i0, i))
        \add((i = i0) ==>)
    };

    // reviewed 04/15/2004, St.S.
    less_trans {
        \assumes(lt(i, i0) ==>)
        \find(lt(i0, i1) ==>)
        \add(lt(i, i1) ==>)
    };
    // reviewed 04/15/2004, St.S.
    leq_trans {
        \assumes(leq(i, i0) ==>)
        \find(leq(i0, i1) ==>)
        \add(leq(i, i1) ==>)
    };

    // reviewed 04/15/2004, St.S.
    less_neg {
        \find(lt(i, i0))
        \replacewith(!(lt(i0, i + 1)))
    };

    // reviewed 04/15/2004, St.S.
    less_base {
        \find(lt(i, i))
        \replacewith(false) \heuristics(simplify_int)
    };

    // reviewed 04/15/2004, St.S.
    add_zero_left {
        \find(add(0, i))
        \replacewith(i) \heuristics(simplify_literals)
    };
    // reviewed 04/15/2004, St.S.
    add_zero_right {
        \find(add(i, 0))
        \replacewith(i) \heuristics(simplify_literals)
    };

    // reviewed 04/15/2004, St.S.
    switch_brackets {
        \find(add(add(i, i0), i1))
        \replacewith(add(i, add(i0, i1)))
    };
    // reviewed 04/15/2004, St.S.
    switch_params {
        \find(add(i0, i1))
        \replacewith(add(i1, i0))
    };

    // reviewed 04/15/2004, St.S.
    mul_assoc {
        \find(mul(mul(i, i0), i1))
        \replacewith(mul(i, mul(i0, i1)))
    };
    // reviewed 04/15/2004, St.S.
    mul_comm {
        \find(mul(i0, i1))
        \replacewith(mul(i1, i0))
    };

    // reviewed 04/15/2004, St.S.
    pull_out_neg_1 {
        \find(mul(neg(i0), i1))
        \replacewith(neg(mul(i0, i1)))
        \displayname "pull_out_minus"
    };
    // reviewed 04/15/2004, St.S.
    pull_out_neg_2 {
        \find(mul(i0, neg(i1)))
        \replacewith(neg(mul(i0, i1)))
        \displayname "pull_out_minus"
    };

    // reviewed 04/15/2004, St.S.
    rotate_params {
        \find(add(i, add(i0, i1)))
        \replacewith(add(i0, add(i, i1)))
    };

    // TODO: review;  added 04/19/05 RB
    add_equations {
        \assumes(i = i0 ==>)
        \find(j = j0 ==>)
        \add(add(i, j) = add(i0, j0) ==>)
    };
    add_equations_right {
        \assumes(i = i0 ==>)
        \find( ==> j = j0)
        \add( ==> add(i, j) = add(i0, j0))
    };

    sub_equations_left {
        \assumes(i = i0 ==>)
        \find(j = j0 ==>)
        \add(sub(j, i) = sub(j0, i0) ==>)
    };
    sub_equations_right {
        \assumes(i = i0 ==>)
        \find( ==> j = j0)
        \add( ==> sub(j, i) = sub(j0, i0))
    };

    // reviewed 04/15/2004, St.S.
    add_eq {
        \find(i0 = i1)
        \replacewith(add(i, i0) = add(i, i1))
    };

    // reviewed 04/15/2004, St.S.
    add_eq_back {
        \find(add(i1, i) = add(i1, i0))
        \replacewith(i = i0)
        \heuristics(simplify_int)
    };

    // new, not reviewed but proven: see ../proof/rules/proven_rules/add_eq_back_2.proof
    add_eq_back_2 {
        \find(add(i, i1) = add(i0, i1))
        \replacewith(i = i0)
        \heuristics(simplify_int)
        \displayname "add_eq_back"
    };

    // new, not reviewed, but proven: see ../proof/rules/proven_rules/add_eq_back_2_fst_comm.proof
    add_eq_back_2_fst_comm {
        \find(add(i1, i) = add(i0, i1))
        \replacewith(i = i0)
        \heuristics(simplify_int)
        \displayname "add_eq_back"
    };

    // new, not reviewed, but proven: see ../proof/rules/proven_rules/add_eq_back_3.proof
    add_eq_back_3 {
        \find(i1 = add(i1, i0))
        \replacewith(0 = i0)
        \heuristics(simplify_int)
        \displayname "add_eq_back"
    };

    // reviewed 04/15/2004, St.S.
    add_less {
        \find(lt(i, i0))
        \replacewith(lt(add(i1, i), add(i1, i0)))
    };

    // added 08/02/2019 PHS
    add_greater {
        \find(gt(i, i0))
        \replacewith(gt(add(i1, i), add(i1, i0)))
    };

    // added 08/02/2019 PHS
    add_lesseq {
        \find(leq(i, i0))
        \replacewith(leq(add(i1, i), add(i1, i0)))
    };

    // added 08/02/2019 PHS
    add_greatereq {
        \find(geq(i, i0))
        \replacewith(geq(add(i1, i), add(i1, i0)))
    };

    // reviewed 04/15/2004, St.S.
    add_less_back {
        \find(lt(add(i1, i), add(i1, i0)))
        \replacewith(lt(i, i0))
        \heuristics(simplify_int)
    };

    // reviewed 04/15/2004, St.S.
    add_less_back_zero_1 {
        \find(lt(i, add(i, i1)))
        \replacewith(lt(0, i1))
        \heuristics(simplify_int)
        \displayname "add_less_back"
    };

    // new, not reviewed, but proven: see ../proof/rules/proven_rules/add_less_back_zero_1_comm.proof
    add_less_back_zero_1_comm {
        \find(lt(i, add(i1, i)))
        \replacewith(lt(0, i1))
        \heuristics(simplify_int)
        \displayname "add_less_back"
    };

    // reviewed 04/15/2004, St.S.
    add_less_back_zero_2 {
        \find(lt(add(i, i1), i))
        \replacewith(lt(i1, 0))
        \heuristics(simplify_int)
        \displayname "add_less_back"
    };

    // new, not reviewed, but proven: see ../proof/rules/proven_rules/add_less_back_zero_2_comm.proof
    add_less_back_zero_2_comm {
        \find(lt(add(i1, i), i))
        \replacewith(lt(i1, 0))
        \heuristics(simplify_int)
        \displayname "add_less_back"
    };

    // reviewed 04/15/2004, St.S.
    sub {
        \find(sub(i, i0))
        \replacewith(add(i, neg(i0))) \heuristics(simplify_int)
    };
    // reviewed 04/15/2004, St.S.
    sub_zero_1 {
        \find(Z(neglit(0(#))))
        \replacewith(Z(0(#)))
        \heuristics(simplify_literals)
    };
    // reviewed 04/15/2004, St.S.
    sub_zero_2 {
        \find(sub(i, 0))
        \replacewith(i) \heuristics(simplify_int)
    };
    // reviewed 04/15/2004, St.S.
    add_sub_elim_left {
        \find(add(neg(i), i))
        \replacewith(0) \heuristics(simplify_int)
    };
    // reviewed 04/15/2004, St.S.
    add_sub_elim_right {
        \find(add(i, neg(i)))
        \replacewith(0) \heuristics(simplify_int)
    };
    // reviewed 04/15/2004, St.S.
    add_sub_step {
        \find(add(neg(i), neg(i0)))
        \replacewith(neg(add(i, i0)))
    };
    // reviewed 04/15/2004, St.S.
    sub_sub_elim {
        \find(neg(neg(i)))
        \replacewith(i) \heuristics(simplify_int)
    };
    // reviewed 04/15/2004, St.S.
    less_sub {
        \find(lt(i, i0))
        \replacewith(lt(neg(i0), neg(i)))
    };

    // reviewed 04/15/2004, St.S.
    less_plus {
        \find(lt(0, add(i0, i1)))
        \replacewith(lt(neg(i0), i1))
    };

    // reviewed 04/15/2004, St.S.
    close_by_lt_leq {
        \assumes(lt(i, j) ==>)
        \find( ==> leq(add(i, 1), j))
        \replacewith( ==> true)
    };

    // reviewed 04/15/2004, St.S.
    lt_to_leq_1 {
        \find(lt(i, j) | i = j)
        \replacewith(leq(i, j)) \heuristics(simplify_int)
    };

    // reviewed 04/15/2004, St.S.
    lt_to_leq_2 {
        \assumes( ==> lt(i, j))
        \find( ==> i = j)
        \replacewith( ==> leq(i, j))
        \heuristics(simplify_int)
    };

    // reviewed 04/15/2004, St.S.
    lt_to_gt {
        \find(lt(i, i0))
        \replacewith(gt(i0, i))
    };
    // reviewed 04/15/2004, St.S.
    gt_to_lt {
        \find(gt(i, i0))
        \replacewith(lt(i0, i))
    };
    // reviewed 04/15/2004, St.S.
    leq_to_geq {
        \find(leq(i, i0))
        \replacewith(geq(i0, i))
    };
    // reviewed 04/15/2004, St.S.
    geq_to_leq {
        \find(geq(i, i0))
        \replacewith(leq(i0, i))
    };

    // -------------------------------------------------------
    // ------------- Rules for integer literals --------------
    // -------------------------------------------------------

    // reviewed 04/20/2004, St.S.
    double_unary_minus_literal {
        \find(Z(neglit(neglit(iz))))
        \replacewith(Z(iz))
        \heuristics(simplify_literals)
        \displayname "double_unary_minus"
    };

    // reviewed 04/16/2004, St.S.
    charLiteral_to_int {
        \find(C(iz))
        \replacewith(Z(iz)) \heuristics(charLiteral_to_intLiteral)
    };

    // reviewed 04/15/2004, St.S.
    add_literals {
        \find(add(Z(iz), Z(jz)))
        \replacewith(#add(Z(iz), Z(jz)))
        \heuristics(simplify_literals)
    };

    // reviewed 04/15/2004, St.S.
    sub_literals {
        \find(sub(Z(iz), Z(jz)))
        \replacewith(#sub(Z(iz), Z(jz)))
        \heuristics(simplify_literals)
    };

    // reviewed 04/15/2004, St.S.
    mul_literals {
        \find(mul(Z(iz), Z(jz)))
        \replacewith(#mul(Z(iz), Z(jz)))
        \heuristics(simplify_literals)
    };

    // reviewed 04/15/2004, St.S.
    div_literals {
        \find(div(Z(iz), Z(jz)))
        \replacewith(#div(Z(iz), Z(jz)))
        \heuristics(simplify_literals)
    };

    // reviewed 04/15/2004, St.S.
    less_literals {
        \find(lt(Z(iz), Z(jz)))
        \replacewith(#less(Z(iz), Z(jz)))
        \heuristics(simplify_literals)
    };

    // reviewed 04/15/2004, St.S.
    greater_literals {
        \find(gt(Z(iz), Z(jz)))
        \replacewith(#greater(Z(iz), Z(jz)))
        \heuristics(simplify_literals)
    };

    // reviewed 04/15/2004, St.S.
    leq_literals {
        \find(leq(Z(iz), Z(jz)))
        \replacewith(#leq(Z(iz), Z(jz)))
        \heuristics(simplify_literals)
    };

    // reviewed 04/15/2004, St.S.
    qeq_literals {
        \find(geq(Z(iz), Z(jz)))
        \replacewith(#geq(Z(iz), Z(jz)))
        \heuristics(simplify_literals)
    };

    // reviewed 04/15/2004, St.S.
    equal_literals {
        \find(Z(iz) = Z(jz))
        \replacewith(#eq(Z(iz), Z(jz)))
        \heuristics(simplify_literals)
    };

    // reviewed 04/15/2004, St.S.
    neg_literal {
        \find(neg(Z(iz)))
        \replacewith(Z(neglit(iz)))
        \heuristics(simplify_literals)
    };

    pow_literals {
        \find(pow(Z(iz), Z(jz)))
        \replacewith(#pow(Z(iz), Z(jz)))
        \heuristics(simplify_literals)
    };

}

// ---------------------------------------------------------
// - multiply both sides of an (in)equation with some term -
// ---------------------------------------------------------

\rules(integerSimplificationRules:full) {
    multiply_inEq0 {
        \find(multLeft <= multRight ==>)
        \add(\if(multFac >= 0)
                \then(multLeft * multFac <= multRight * multFac)
                \else(multLeft * multFac >= multRight * multFac) ==>)
    };

    multiply_inEq1 {
        \find(multLeft >= multRight ==>)
        \add(\if(multFac >= 0)
                \then(multLeft * multFac >= multRight * multFac)
                \else(multLeft * multFac <= multRight * multFac) ==>)
    };

    multiply_eq {
        \find(multLeft = multRight ==>)
        \add(multLeft * multFac = multRight * multFac ==>)
    };

    multiply_2_inEq0 {
        \assumes(multFacLeft <= multFacRight ==>)
        \find(multLeft <= multRight ==>)
        \add(multLeft * multFacLeft >=
            -multRight * multFacRight
            + multRight * multFacLeft
            + multLeft * multFacRight ==>)
        \heuristics(inEqSimp_nonLin,
            inEqSimp_nonLin_multiply)
    };

    multiply_2_inEq1 {
        \assumes(multFacLeft >= multFacRight ==>)
        \find(multLeft <= multRight ==>)
        \add(multLeft * multFacLeft <=
            -multRight * multFacRight
            + multRight * multFacLeft
            + multLeft * multFacRight ==>)
        \heuristics(inEqSimp_nonLin,
            inEqSimp_nonLin_multiply)
    };

    multiply_2_inEq2 {
        \assumes(multFacLeft <= multFacRight ==>)
        \find(multLeft >= multRight ==>)
        \add(multLeft * multFacLeft <=
            -multRight * multFacRight
            + multRight * multFacLeft
            + multLeft * multFacRight ==>)
        \heuristics(inEqSimp_nonLin,
            inEqSimp_nonLin_multiply)
    };

    multiply_2_inEq3 {
        \assumes(multFacLeft >= multFacRight ==>)
        \find(multLeft >= multRight ==>)
        \add(multLeft * multFacLeft >=
            -multRight * multFacRight
            + multRight * multFacLeft
            + multLeft * multFacRight ==>)
        \heuristics(inEqSimp_nonLin,
            inEqSimp_nonLin_multiply)
    };

    divide_inEq0 {
        \assumes(divX >= divXBoundPos ==>)
        \find(divProd <= divProdBoundNonNeg ==>)
        \add(divProd = divX * divY ->
            divXBoundPos >= 1 ->
            divProdBoundNonNeg >= 0 ->
            divY <= divProdBoundNonNeg/divXBoundPos ==>)
        \heuristics(inEqSimp_special_nonLin,
            inEqSimp_nonLin_divide)
    };

    divide_inEq1 {
        \assumes(divX >= divXBoundNonNeg ==>)
        \find(divProd <= divProdBoundNeg ==>)
        \add(divProd = divX * divY ->
            divXBoundNonNeg >= 0 ->
            divProdBoundNeg <= -1 ->
            divY <= -1 ==>)
        \heuristics(inEqSimp_special_nonLin,
            inEqSimp_nonLin_neg)
    };

    divide_inEq2 {
        \assumes(divX >= divXBoundPos ==>)
        \find(divProd >= divProdBoundNonPos ==>)
        \add(divProd = divX * divY ->
            divXBoundPos >= 1 ->
            divProdBoundNonPos <= 0 ->
            divY >= (divProdBoundNonPos + divXBoundPos - 1)
            /divXBoundPos ==>)
        \heuristics(inEqSimp_special_nonLin,
            inEqSimp_nonLin_divide)
    };

    divide_inEq3 {
        \assumes(divX >= divXBoundNonNeg ==>)
        \find(divProd >= divProdBoundPos ==>)
        \add(divProd = divX * divY ->
            divXBoundNonNeg >= 0 ->
            divProdBoundPos >= 1 ->
            divY >= 1 ==>)
        \heuristics(inEqSimp_special_nonLin,
            inEqSimp_nonLin_pos)
    };

    divide_inEq4 {
        \assumes(divX <= divXBoundNeg ==>)
        \find(divProd >= divProdBoundNonPos ==>)
        \add(divProd = divX * divY ->
            divXBoundNeg <= -1 ->
            divProdBoundNonPos <= 0 ->
            divY <= divProdBoundNonPos/divXBoundNeg ==>)
        \heuristics(inEqSimp_special_nonLin,
            inEqSimp_nonLin_divide)
    };

    divide_inEq5 {
        \assumes(divX <= divXBoundNonPos ==>)
        \find(divProd >= divProdBoundPos ==>)
        \add(divProd = divX * divY ->
            divXBoundNonPos <= 0 ->
            divProdBoundPos >= 1 ->
            divY <= -1 ==>)
        \heuristics(inEqSimp_special_nonLin,
            inEqSimp_nonLin_neg)
    };

    divide_inEq6 {
        \assumes(divX <= divXBoundNeg ==>)
        \find(divProd <= divProdBoundNonNeg ==>)
        \add(divProd = divX * divY ->
            divXBoundNeg <= -1 ->
            divProdBoundNonNeg >= 0 ->
            divY >= divProdBoundNonNeg/divXBoundNeg ==>)
        \heuristics(inEqSimp_special_nonLin,
            inEqSimp_nonLin_divide)
    };

    divide_inEq7 {
        \assumes(divX <= divXBoundNonPos ==>)
        \find(divProd <= divProdBoundNeg ==>)
        \add(divProd = divX * divY ->
            divXBoundNonPos <= 0 ->
            divProdBoundNeg <= -1 ->
            divY >= 1 ==>)
        \heuristics(inEqSimp_special_nonLin,
            inEqSimp_nonLin_pos)
    };

    divide_eq0 {
        \assumes(divX >= divXBoundPos ==>)
        \find(divProd = divProdBoundNonNeg ==>)
        \add(divProd = divX * divY ->
            divXBoundPos >= 1 ->
            divProdBoundNonNeg >= 0 ->
            divY <= divProdBoundNonNeg/divXBoundPos ==>)
        \heuristics(inEqSimp_special_nonLin,
            inEqSimp_nonLin_divide)
    };

    divide_eq1 {
        \assumes(divX >= divXBoundNonNeg ==>)
        \find(divProd = divProdBoundNeg ==>)
        \add(divProd = divX * divY ->
            divXBoundNonNeg >= 0 ->
            divProdBoundNeg <= -1 ->
            divY <= -1 ==>)
        \heuristics(inEqSimp_special_nonLin,
            inEqSimp_nonLin_neg)
    };

    divide_eq2 {
        \assumes(divX >= divXBoundPos ==>)
        \find(divProd = divProdBoundNonPos ==>)
        \add(divProd = divX * divY ->
            divXBoundPos >= 1 ->
            divProdBoundNonPos <= 0 ->
            divY >= (divProdBoundNonPos + divXBoundPos - 1)
            /divXBoundPos ==>)
        \heuristics(inEqSimp_special_nonLin,
            inEqSimp_nonLin_divide)
    };

    divide_eq3 {
        \assumes(divX >= divXBoundNonNeg ==>)
        \find(divProd = divProdBoundPos ==>)
        \add(divProd = divX * divY ->
            divXBoundNonNeg >= 0 ->
            divProdBoundPos >= 1 ->
            divY >= 1 ==>)
        \heuristics(inEqSimp_special_nonLin,
            inEqSimp_nonLin_pos)
    };

    divide_eq4 {
        \assumes(divX <= divXBoundNeg ==>)
        \find(divProd = divProdBoundNonPos ==>)
        \add(divProd = divX * divY ->
            divXBoundNeg <= -1 ->
            divProdBoundNonPos <= 0 ->
            divY <= divProdBoundNonPos/divXBoundNeg ==>)
        \heuristics(inEqSimp_special_nonLin,
            inEqSimp_nonLin_divide)
    };

    divide_eq5 {
        \assumes(divX <= divXBoundNonPos ==>)
        \find(divProd = divProdBoundPos ==>)
        \add(divProd = divX * divY ->
            divXBoundNonPos <= 0 ->
            divProdBoundPos >= 1 ->
            divY <= -1 ==>)
        \heuristics(inEqSimp_special_nonLin,
            inEqSimp_nonLin_neg)
    };

    divide_eq6 {
        \assumes(divX <= divXBoundNeg ==>)
        \find(divProd = divProdBoundNonNeg ==>)
        \add(divProd = divX * divY ->
            divXBoundNeg <= -1 ->
            divProdBoundNonNeg >= 0 ->
            divY >= divProdBoundNonNeg/divXBoundNeg ==>)
        \heuristics(inEqSimp_special_nonLin,
            inEqSimp_nonLin_divide)
    };

    divide_eq7 {
        \assumes(divX <= divXBoundNonPos ==>)
        \find(divProd = divProdBoundNeg ==>)
        \add(divProd = divX * divY ->
            divXBoundNonPos <= 0 ->
            divProdBoundNeg <= -1 ->
            divY >= 1 ==>)
        \heuristics(inEqSimp_special_nonLin,
            inEqSimp_nonLin_pos)
    };
}

// ##########################################################################################################
// ------------- integer induction rules    --------------
// ##########################################################################################################

\rules {
    // reviewed 04/15/2004, St.S.
    int_induction {
        "Base Case":
            \add( ==> {\subst nv; 0}(b));
        "Step Case":
            \add( ==> \forall nv; ((geq(nv, 0) & b) -> {\subst nv; (nv + 1)}b));
        "Use Case":
            \add(\forall nv; (geq(nv, 0) -> b) ==>)
    };
}

// -------------------------------------------------------------------------------------
// Automatic induction rules. Ch.G.
// Universal quantification in the succedent
// -------------------------------------------------------------------------------------

\rules(integerSimplificationRules:full) {

    // basic pattern,
    auto_int_induction_geqZero {
        \find( ==> \forall uSub; b)
        \varcond(\newDependingOn(sk, b))
        "Base Case":
            \replacewith( ==> {\subst uSub; 0}b);
        "Step Case (positive)":
            \replacewith( ==> ((geq(sk, 0) & {\subst uSub; sk}b) ->
                    {\subst uSub; sk + 1}b));
        "Step Case (negative)":
            \replacewith( ==> ((leq(sk, 0) & {\subst uSub; sk}b) ->
                    {\subst uSub; sk - 1}b))
        \displayname "auto_induction"
    };

    // -------------------------------------------------------------------------------------
    // auto induction for: variable greater or equal to some term
    auto_int_induction_geq_1 {
        \find( ==> \forall uSub; (t <= uSub -> b))
        \varcond(\newDependingOn(sk, b), \notFreeIn(uSub, t))
        "Base Case":
            \replacewith( ==> #ExpandQueries({\subst uSub; t}b, true));
        "Step Case":
            \replacewith( ==> ((geq(sk, 0) & {\subst uSub; t + sk}b) ->
                    #ExpandQueries({\subst uSub; t + (sk + 1)}b, true)))
        \heuristics(auto_induction, induction_var)
        \displayname "auto_induction"
    };

    auto_int_induction_geq_2 {
        \find( ==> \forall uSub; (t > uSub | b))
        \varcond(\newDependingOn(sk, b), \notFreeIn(uSub, t))
        "Base Case":
            \replacewith( ==> #ExpandQueries({\subst uSub; t}b, true));
        "Step Case":
            \replacewith( ==> ((geq(sk, 0) & {\subst uSub; t + sk}b) ->
                    #ExpandQueries({\subst uSub; t + (sk + 1)}b, true)))
        \heuristics(auto_induction, induction_var)
        \displayname "auto_induction"
    };

    auto_int_induction_geq_3 {
        \find( ==> \forall uSub; (uSub < t | b))
        \varcond(\newDependingOn(sk, b), \notFreeIn(uSub, t))
        "Base Case":
            \replacewith( ==> #ExpandQueries({\subst uSub; t}b, true));
        "Step Case":
            \replacewith( ==> ((geq(sk, 0) & {\subst uSub; t + sk}b) ->
                    #ExpandQueries({\subst uSub; t + (sk + 1)}b, true)))
        \heuristics(auto_induction, induction_var)
        \displayname "auto_induction"
    };

    // auto induction for: variable greater or equal to some term and a second bound psi

    auto_int_induction_geq_5 {
        \find( ==> \forall uSub; ((t > uSub | psi) | b))
        \varcond(\newDependingOn(sk, b), \notFreeIn(uSub, t))
        "Base Case":
            \replacewith( ==> #ExpandQueries({\subst uSub; t}(psi | b), true));
        "Step Case":
            \replacewith( ==> ((geq(sk, 0) & {\subst uSub; t + sk}(psi | b)) ->
                    #ExpandQueries({\subst uSub; t + (sk + 1)}(psi | b), true)))
        \heuristics(auto_induction, induction_var)
        \displayname "auto_induction"
    };

    auto_int_induction_geq_6 {
        \find( ==> \forall uSub; ((uSub < t | psi) | b))
        \varcond(\newDependingOn(sk, b), \notFreeIn(uSub, t))
        "Base Case":
            \replacewith( ==> #ExpandQueries({\subst uSub; t}(psi | b), true));
        "Step Case":
            \replacewith( ==> ((geq(sk, 0) & {\subst uSub; t + sk}(psi | b)) ->
                    #ExpandQueries({\subst uSub; t + (sk + 1)}(psi | b), true)))
        \heuristics(auto_induction, induction_var)
        \displayname "auto_induction"
    };

    // -------------------------------------------------------------------------------------
    // auto induction for: variable greater than some term
    auto_int_induction_gt_1 {
        \find( ==> \forall uSub; (t < uSub -> b))
        \varcond(\newDependingOn(sk, b), \notFreeIn(uSub, t))
        "Base Case":
            \replacewith( ==> #ExpandQueries({\subst uSub; t + 1}b, true));
        "Step Case":
            \replacewith( ==> ((geq(sk, 1) & {\subst uSub; t + sk}b) ->
                    #ExpandQueries({\subst uSub; t + (sk + 1)}b, true)))
        \heuristics(auto_induction, induction_var)
        \displayname "auto_induction"
    };

    auto_int_induction_gt_2 {
        \find( ==> \forall uSub; (t >= uSub | b))
        \varcond(\newDependingOn(sk, b), \notFreeIn(uSub, t))
        "Base Case":
            \replacewith( ==> #ExpandQueries({\subst uSub; t + 1}b, true));
        "Step Case":
            \replacewith( ==> ((geq(sk, 1) & {\subst uSub; t + sk}b) ->
                    #ExpandQueries({\subst uSub; t + (sk + 1)}b, true)))
        \heuristics(auto_induction, induction_var)
        \displayname "auto_induction"
    };

    auto_int_induction_gt_3 {
        \find( ==> \forall uSub; (uSub <= t | b))
        \varcond(\newDependingOn(sk, b), \notFreeIn(uSub, t))
        "Base Case":
            \replacewith( ==> #ExpandQueries({\subst uSub; t + 1}b, true));
        "Step Case":
            \replacewith( ==> ((geq(sk, 1) & {\subst uSub; t + sk}b) ->
                    #ExpandQueries({\subst uSub; t + (sk + 1)}b, true)))
        \heuristics(auto_induction, induction_var)
        \displayname "auto_induction"
    };

    // auto induction for: variable greater than some term and a second bound psi

    auto_int_induction_gt_5 {
        \find( ==> \forall uSub; ((t >= uSub | psi) | b))
        \varcond(\newDependingOn(sk, b), \notFreeIn(uSub, t))
        "Base Case":
            \replacewith( ==> #ExpandQueries({\subst uSub; t + 1}(psi | b), true));
        "Step Case":
            \replacewith( ==> ((geq(sk, 1) & {\subst uSub; t + sk}(psi | b)) ->
                    #ExpandQueries({\subst uSub; t + (sk + 1)}(psi | b), true)))
        \heuristics(auto_induction, induction_var)
        \displayname "auto_induction"
    };

    auto_int_induction_gt_6 {
        \find( ==> \forall uSub; ((uSub <= t | psi) | b))
        \varcond(\newDependingOn(sk, b), \notFreeIn(uSub, t))
        "Base Case":
            \replacewith( ==> #ExpandQueries({\subst uSub; t + 1}(psi | b), true));
        "Step Case":
            \replacewith( ==> ((geq(sk, 1) & {\subst uSub; t + sk}(psi | b)) ->
                    #ExpandQueries({\subst uSub; t + (sk + 1)}(psi | b), true)))
        \heuristics(auto_induction, induction_var)
        \displayname "auto_induction"
    };

    // -------------------------------------------------------------------------------------
    // Automatic induction rules and lemma generation rule. The inductively proved formula is
    //  used as a lemma for consecutive formulas in a conjunction. Ch.G.
    // -------------------------------------------------------------------------------------

    // basic pattern
    autoInduct_Lemma {
        \find( ==> (\forall uSub; b) & phi)
        \varcond(\newDependingOn(sk, b))
        "Base Case":
            \replacewith( ==> {\subst uSub; 0}b);
        "Step Case (positive)":
            \replacewith( ==> ((geq(sk, 0) & {\subst uSub; sk}b) ->
                    {\subst uSub; sk + 1}b));
        "Step Case (negative)":
            \replacewith( ==> ((leq(sk, 0) & {\subst uSub; sk}b) ->
                    {\subst uSub; sk - 1}b));
        "Use Case":
            \replacewith(\forall uSub; b ==> phi)
    };

    // ---------------------------------------------------------------------------------------------------------------------------------
    // auto induction for: variable greater or equal to some term
    autoInductGEQ_Lemma_1 {
        \find( ==> (\forall uSub; (t <= uSub -> b)) & phi)
        \varcond(\newDependingOn(sk, b), \notFreeIn(uSub, t))
        "Base Case":
            \replacewith( ==> #ExpandQueries({\subst uSub; t}b, true));
        "Step Case":
            \replacewith( ==> ((geq(sk, 0) & {\subst uSub; t + sk}b) ->
                    #ExpandQueries({\subst uSub; t + (sk + 1)}b, true)));
        "Use Case":
            \replacewith(\forall uSub; (t <= uSub -> b) ==> phi)
        \heuristics(auto_induction_lemma, induction_var)
        \displayname "auto_induction_lemma"
    };

    autoInductGEQ_Lemma_2 {
        \find( ==> (\forall uSub; (t > uSub | b)) & phi)
        \varcond(\newDependingOn(sk, b), \notFreeIn(uSub, t))
        "Base Case":
            \replacewith( ==> #ExpandQueries({\subst uSub; t}b, true));
        "Step Case":
            \replacewith( ==> ((geq(sk, 0) & {\subst uSub; t + sk}b) ->
                    #ExpandQueries({\subst uSub; (t + (sk + 1))}b, true)));
        "Use Case":
            \replacewith(\forall uSub; (t <= uSub -> b) ==> phi)
        \heuristics(auto_induction_lemma, induction_var)
        \displayname "auto_induction_lemma"
    };

    autoInductGEQ_Lemma_3 {
        \find( ==> (\forall uSub; (uSub < t | b)) & phi)
        \varcond(\newDependingOn(sk, b), \notFreeIn(uSub, t))
        "Base Case":
            \replacewith( ==> #ExpandQueries({\subst uSub; t}b, true));
        "Step Case":
            \replacewith( ==> ((geq(sk, 0) & {\subst uSub; t + sk}b) ->
                    #ExpandQueries({\subst uSub; (t + (sk + 1))}b, true)));
        "Use Case":
            \replacewith(\forall uSub; (t <= uSub -> b) ==> phi)
        \heuristics(auto_induction_lemma, induction_var)
        \displayname "auto_induction_lemma"
    };

    // auto induction for: variable greater or equal to some term and a second bound psi.

    autoInductGEQ_Lemma_5 {
        \find( ==> (\forall uSub; ((t > uSub | psi) | b)) & phi)
        \varcond(\newDependingOn(sk, b), \notFreeIn(uSub, t))
        "Base Case":
            \replacewith( ==> #ExpandQueries({\subst uSub; t}(psi | b), true));
        "Step Case":
            \replacewith( ==> ((geq(sk, 0) & {\subst uSub; t + sk}(psi | b)) ->
                    #ExpandQueries({\subst uSub; (t + (sk + 1))}(psi | b), true)));
        "Use Case":
            \replacewith(\forall uSub; (t <= uSub -> (psi | b)) ==> phi)
        \heuristics(auto_induction_lemma, induction_var)
        \displayname "auto_induction_lemma"
    };

    autoInductGEQ_Lemma_6 {
        \find( ==> (\forall uSub; ((uSub < t | psi) | b)) & phi)
        \varcond(\newDependingOn(sk, b), \notFreeIn(uSub, t))
        "Base Case":
            \replacewith( ==> #ExpandQueries({\subst uSub; t}(psi | b), true));
        "Step Case":
            \replacewith( ==> ((geq(sk, 0) & {\subst uSub; t + sk}(psi | b)) ->
                    #ExpandQueries({\subst uSub; (t + (sk + 1))}(psi | b), true)));
        "Use Case":
            \replacewith(\forall uSub; (t <= uSub -> (psi | b)) ==> phi)
        \heuristics(auto_induction_lemma, induction_var)
        \displayname "auto_induction_lemma"
    };

    // ---------------------------------------------------------------------------------------------------------------------------------
    // auto induction for: variable greater than some term

    autoInductGT_Lemma_1 {
        \find( ==> (\forall uSub; (t < uSub -> b)) & phi)
        \varcond(\newDependingOn(sk, b), \notFreeIn(uSub, t))
        "Base Case":
            \replacewith( ==> #ExpandQueries({\subst uSub; t + 1}b, true));
        "Step Case":
            \replacewith( ==> ((geq(sk, 1) & {\subst uSub; t + sk}b) ->
                    #ExpandQueries({\subst uSub; (t + (sk + 1))}b, true)));
        "Use Case":
            \replacewith(\forall uSub; (t < uSub -> b) ==> phi)
        \heuristics(auto_induction_lemma, induction_var)
        \displayname "auto_induction_lemma"
    };

    autoInductGT_Lemma_2 {
        \find( ==> (\forall uSub; (t >= uSub | b)) & phi)
        \varcond(\newDependingOn(sk, b), \notFreeIn(uSub, t))
        "Base Case":
            \replacewith( ==> #ExpandQueries({\subst uSub; t + 1}b, true));
        "Step Case":
            \replacewith( ==> ((geq(sk, 1) & {\subst uSub; t + sk}b) ->
                    #ExpandQueries({\subst uSub; (t + (sk + 1))}b, true)));
        "Use Case":
            \replacewith(\forall uSub; (t < uSub -> b) ==> phi)
        \heuristics(auto_induction_lemma, induction_var)
        \displayname "auto_induction_lemma"
    };

    autoInductGT_Lemma_3 {
        \find( ==> (\forall uSub; (uSub <= t | b)) & phi)
        \varcond(\newDependingOn(sk, b), \notFreeIn(uSub, t))
        "Base Case":
            \replacewith( ==> #ExpandQueries({\subst uSub; t + 1}b, true));
        "Step Case":
            \replacewith( ==> ((geq(sk, 1) & {\subst uSub; t + sk}b) ->
                    #ExpandQueries({\subst uSub; (t + (sk + 1))}b, true)));
        "Use Case":
            \replacewith(\forall uSub; (t < uSub -> b) ==> phi)
        \heuristics(auto_induction_lemma, induction_var)
        \displayname "auto_induction_lemma"
    };

    // auto induction for: variable greater than some term and a second bound psi.

    autoInductGT_Lemma_5 {
        \find( ==> (\forall uSub; ((t >= uSub | psi) | b)) & phi)
        \varcond(\newDependingOn(sk, b), \notFreeIn(uSub, t))
        "Base Case":
            \replacewith( ==> #ExpandQueries({\subst uSub; t + 1}(psi | b), true));
        "Step Case":
            \replacewith( ==> ((geq(sk, 1) & {\subst uSub; t + sk}(psi | b)) ->
                    #ExpandQueries({\subst uSub; (t + (sk + 1))}(psi | b), true)));
        "Use Case":
            \replacewith(\forall uSub; (t < uSub -> (psi | b)) ==> phi)
        \heuristics(auto_induction_lemma)
        \displayname "auto_induction_lemma"
    };

    autoInductGT_Lemma_6 {
        \find( ==> (\forall uSub; ((uSub <= t | psi) | b)) & phi)
        \varcond(\newDependingOn(sk, b), \notFreeIn(uSub, t))
        "Base Case":
            \replacewith( ==> #ExpandQueries({\subst uSub; t + 1}(psi | b), true));
        "Step Case":
            \replacewith( ==> ((geq(sk, 1) & {\subst uSub; t + sk}(psi | b)) ->
                    #ExpandQueries({\subst uSub; (t + (sk + 1))}(psi | b), true)));
        "Use Case":
            \replacewith(\forall uSub; (t < uSub -> (psi | b)) ==> phi)
        \heuristics(auto_induction_lemma, induction_var)
        \displayname "auto_induction_lemma"
    };

    // -------------------------------------------------------------------------------------
    // Automatic induction rules. Ch.G.
    // Existential quantification in the antecedent
    // -------------------------------------------------------------------------------------

    // basic pattern,
    auto_int_induction_geqZeroLeft {
        \find(\exists uSub; b ==>)
        \varcond(\newDependingOn(sk, b))
        "Base Case":
            \replacewith( ==> {\subst uSub; 0}!b);
        "Step Case (positive)":
            \replacewith( ==> ((geq(sk, 0) & {\subst uSub; sk}!b) ->
                    {\subst uSub; (sk + 1)}!b));
        "Step Case (negative)":
            \replacewith( ==> ((leq(sk, 0) & {\subst uSub; sk}!b) ->
                    {\subst uSub; (sk - 1)}!b))
        \displayname "auto_induction"
    };

    // auto induction for: variable greater or equal to some term
    auto_int_induction_geq_Left1 {
        \find(\exists uSub; (t <= uSub & b) ==>)
        \varcond(\newDependingOn(sk, b), \notFreeIn(uSub, t))
        "Base Case":
            \replacewith( ==> #ExpandQueries({\subst uSub; t}!b, true));
        "Step Case":
            \replacewith( ==> ((geq(sk, 0) & {\subst uSub; t + sk}!b) ->
                    #ExpandQueries({\subst uSub; (t + (sk + 1))}!b, true)))
        \heuristics(auto_induction, induction_var)
        \displayname "auto_induction"
    };

    auto_int_induction_geq_Left2 {
        \find(\exists uSub; (uSub >= t & b) ==>)
        \varcond(\newDependingOn(sk, b), \notFreeIn(uSub, t))
        "Base Case":
            \replacewith( ==> #ExpandQueries({\subst uSub; t}!b, true));
        "Step Case":
            \replacewith( ==> ((geq(sk, 0) & {\subst uSub; t + sk}!b) ->
                    #ExpandQueries({\subst uSub; (t + (sk + 1))}!b, true)))
        \heuristics(auto_induction, induction_var)
        \displayname "auto_induction"
    };

    // auto induction for: variable greater than some term
    auto_int_induction_gt_Left1 {
        \find(\exists uSub; (t < uSub & b) ==>)
        \varcond(\newDependingOn(sk, b), \notFreeIn(uSub, t))
        "Base Case":
            \replacewith( ==> #ExpandQueries({\subst uSub; t + 1}!b, true));
        "Step Case":
            \replacewith( ==> ((geq(sk, 1) & {\subst uSub; t + sk}!b) ->
                    #ExpandQueries({\subst uSub; (t + (sk + 1))}!b, true)))
        \heuristics(auto_induction, induction_var)
        \displayname "auto_induction"
    };

    auto_int_induction_gt_Left2 {
        \find(\exists uSub; (uSub > t & b) ==>)
        \varcond(\newDependingOn(sk, b), \notFreeIn(uSub, t))
        "Base Case":
            \replacewith( ==> #ExpandQueries({\subst uSub; t + 1}!b, true));
        "Step Case":
            \replacewith( ==> ((geq(sk, 1) & {\subst uSub; t + sk}!b) ->
                    #ExpandQueries({\subst uSub; (t + (sk + 1))}!b, true)))
        \heuristics(auto_induction, induction_var)
        \displayname "auto_induction"
    };

    // ##########################################################################################################


    // ##########################################################################################################

}

// ---------------------------------------------------------
// ------------- split an equation into inequations --------
// ---------------------------------------------------------

\rules {

    splitEquation {
        \find(splitEqLeft = splitEqRight)
        \replacewith(splitEqLeft >= splitEqRight & splitEqLeft <= splitEqRight)
    };

    splitEquationSucc {
        \find( ==> splitEqLeft = splitEqRight)
        \replacewith( ==> splitEqLeft >= splitEqRight);
        \replacewith( ==> splitEqLeft <= splitEqRight)
        \heuristics(inEqSimp_nonLin, inEqSimp_split_eq, notHumanReadable)
    };
}

// ---------------------------------------------------------
// ------------- normalisation of polynomials --------------
// ---------------------------------------------------------

\rules {

    polySimp_elimSub {
        \find(sub(i, i0))
        \replacewith(add(i, mul(i0, -1)))
        \heuristics(polySimp_expand, polySimp_elimSubNeg)
    };

    polySimp_elimNeg {
        \find(neg(i))
        \replacewith(mul(i, -1))
        \heuristics(polySimp_expand, polySimp_elimSubNeg)
    };

    polySimp_elimOne {
        \find(mul(i, 1))
        \replacewith(i)
        \heuristics(polySimp_expand, polySimp_elimOneRight)
    };

<<<<<<< HEAD
 //reviewed 12/21/2004, St.S.
   theorem_of_archimedes {
        \assumes (gt(i0,sub(i1,1)) ==>) \find (lt(i0,i1) ==> ) \replacewith (false ==>)
   };


 //reviewed 04/16/2004, St.S.
  collect_same_terms_1          {\find (add(mul(i,j),mul(i,j)))
                           \replacewith (mul(2,mul(i,j)))
                           \displayname "collect_same_terms"};

 //reviewed 04/16/2004, St.S.
  collect_same_terms_2          {\find (add(add(mul(i,j),mul(i0,i1)),add(mul(i,j),mul(j0,j1))))
                           \replacewith (add(mul(2,mul(i,j)),add(mul(i0,i1),mul(j0,j1))))
                           \displayname "collect_same_terms"};

 //reviewed 04/16/2004, St.S.
  collect_same_terms_3          {\find (add( add(neg(mul(i,j)),mul(i0,i1)), add(neg(mul(i,j)),mul(j0,j1))))
                           \replacewith (add(neg(mul(2,mul(i,j))), add(mul(i0,i1), mul(j0,j1))))
                           \displayname "collect_same_terms"};

 //reviewed 04/16/2004, St.S.
  addition_associative   {\find ( add(add(i0,i1),add(j0,j1)) )
                           \replacewith ( add(add(j0,i1),add(i0,j1)) ) };

 //reviewed 04/16/2004, St.S.
  leq_add_one                {\find (leq(i0,i1)) \replacewith (leq(add(i0,1),add(i1,1)))
			   };

 //reviewed 04/16/2004, St.S.
  less_add_one               {\find (lt(i0,i1)) \replacewith (lt(add(i0,1),add(i1,1)))
			   };

 //reviewed 04/16/2004, St.S.
  geq_add_one                {\find (geq(i0,i1)) \replacewith (geq(add(i0,1),add(i1,1)))
			   };

 //reviewed 04/16/2004, St.S.
  greater_add_one            {\find (gt(i0,i1)) \replacewith (gt(add(i0,1),add(i1,1)))
			   };
 //reviewed 04/16/2004, St.S.
  equal_add_one              {\find (i0=i1) \replacewith (add(i0,1)=add(i1,1))
			   };


 //reviewed 04/16/2004, St.S.
  leq_add                {\find (==> leq(i0,i1)) \varcond(\notFreeIn(j2,i0,i1)) \replacewith (==> \exists j2; leq(add(i0,j2),add(i1,j2)))
			   };

 //reviewed 04/16/2004, St.S.
  less_add               {\find (==> lt(i0,i1)) \varcond(\notFreeIn(j2,i0,i1)) \replacewith (==> \exists j2; lt(add(i0,j2),add(i1,j2)))
			   };

 //reviewed 04/16/2004, St.S.
  geq_add                {\find (==> geq(i0,i1)) \varcond(\notFreeIn(j2,i0,i1)) \replacewith (==> \exists j2; geq(add(i0,j2),add(i1,j2)))
			   };

 //reviewed 04/16/2004, St.S.
  greater_add            {\find (==> gt(i0,i1)) \varcond(\notFreeIn(j2,i0,i1)) \replacewith (==> \exists j2; gt(add(i0,j2),add(i1,j2)))
			   };

 //reviewed 04/16/2004, St.S.
  equal_add              {\find (==> i0=i1) \varcond(\notFreeIn(j2,i0,i1)) \replacewith (==> \exists j2; add(i0,j2)=add(i1,j2))
			   };

 //reviewed 04/16/2004, St.S.
  leq_diff_1             { \find (leq(i0,add(i0,1))) \replacewith (true)
			   \heuristics (int_arithmetic)};

 //reviewed 04/16/2004, St.S.
  lt_diff_1              { \find (lt(i0,add(i0,1))) \replacewith (true)
			   \heuristics (int_arithmetic)};

 //reviewed 04/16/2004, St.S.
  geq_diff_1             { \find (geq(add(i0,1),i0)) \replacewith (true)
			   \heuristics (int_arithmetic)};

 //reviewed 04/16/2004, St.S.
  gt_diff_1              { \find (gt(add(i0,1),i0)) \replacewith (true)
			   \heuristics (int_arithmetic)};



 //reviewed 04/16/2004, St.S.
  i_minus_i_is_zero { \find (sub(i,i)) \replacewith (0) \heuristics (simplify_int) };

 //reviewed 04/16/2004, St.S.
  add_two_inequations_1 { \assumes (lt(i,i0)==>) \find (lt(j,j0)==>) \add (lt(add(i,j),add(i0,j0))==>)};
 //reviewed 04/16/2004, St.S.
  add_two_inequations_2 { \assumes (leq(i,i0)==>) \find (leq(j,j0)==>) \add (leq(add(i,j),add(i0,j0))==>)};

 //reviewed 04/16/2004, St.S.
 partition_inequation { \assumes (==>lt(i,i0)) \find (lt(i,i1)==>) \add (==>lt(i1, i0)) };

  //reviewed 04/16/2004, St.S.
  eq_sides { \find (i=j) \replacewith ( sub(i,j)=0 ) };


  //reviewed 04/15/2004, St.S.
  times_one_1 {\find (mul(i,1)) \replacewith (i)
               \heuristics (simplify_int)
               \displayname "times_one"};
  //reviewed 04/15/2004, St.S.
  times_one_2 {\find (mul(1,i)) \replacewith (i)
               \heuristics (simplify_int)
               \displayname "times_one"};
  //reviewed 04/15/2004, St.S.
  times_minus_one_1 {\find (mul(i,-1)) \replacewith (neg(i))
                     \heuristics (simplify_int)
                     \displayname "times_minus_one"};
  //reviewed 04/15/2004, St.S.
  times_minus_one_2 {\find (mul(-1,i)) \replacewith (neg(i))
                     \heuristics (simplify_int)
                     \displayname "times_minus_one"};
  //reviewed 04/15/2004, St.S.
  times_zero_1 {\find (mul(i,0))
  		\replacewith (0)
  		\heuristics (simplify_literals)
                \displayname "times_zero"};
  //reviewed 04/15/2004, St.S.
  times_zero_2 {\find (mul(0,i)) \replacewith (0) \heuristics (simplify_literals)
                \displayname "times_zero"};


  //reviewed 04/15/2004, St.S.
  leq_to_gt { \find (leq(i,j)) \replacewith(!gt(i,j)) };

  //reviewed 04/15/2004, St.S.
  geq_to_lt { \find (geq(i,j)) \replacewith(!lt(i,j)) };

  //reviewed 04/15/2004, St.S.
  leq_to_gt_alt {\find (leq(i,j)) \replacewith(lt(i,j) | i=j) };

  //reviewed 04/15/2004, St.S.
  geq_to_lt_alt {\find (geq(i,j)) \replacewith(gt(i,j) | i=j) };


  //reviewed 04/15/2004, St.S.
  greater { \find (gt(i, i0)) \replacewith (lt(i0, i)) };

  //reviewed 04/15/2004, St.S.
  less_is_total_heu { \assumes (==> lt(i, i0), (i = i0), lt(i0, i)) \closegoal };
  //reviewed 04/15/2004, St.S.
  less_is_total { \find (i) \sameUpdateLevel \add (lt(i, i0) ==>); \add ((i = i0) ==>); \add (lt(i0, i) ==>) };
  //reviewed 04/15/2004, St.S.
  less_zero_is_total { \find (i) \sameUpdateLevel \add (lt(i, 0) ==>); \add (i = 0 ==>); \add (lt(0, i) ==>) };

  //reviewed 04/15/2004, St.S.
  less_is_alternative_1 { \assumes (lt(i, i0), lt(i0, i) ==>) \closegoal };
  //reviewed 04/15/2004, St.S.
  less_is_alternative_2 { \assumes (==> lt(i, i0)) \find (==> lt(i0, i)) \add ((i = i0) ==>) };

  //reviewed 04/15/2004, St.S.
  less_trans{ \assumes (lt(i, i0) ==>) \find (lt(i0, i1) ==>) \add (lt(i, i1) ==>)};
  //reviewed 04/15/2004, St.S.
  leq_trans{ \assumes (leq(i, i0) ==>) \find (leq(i0, i1) ==>) \add (leq(i, i1) ==>) };

  //reviewed 04/15/2004, St.S.
  less_neg { \find (lt(i, i0)) \replacewith (!(lt(i0, i+1))) };

  //reviewed 04/15/2004, St.S.
  less_base { \find (lt(i, i)) \replacewith (false) \heuristics (simplify_int) };

  //reviewed 04/15/2004, St.S.
  add_zero_left  { \find (add(0, i)) \replacewith (i) \heuristics (simplify_literals) };
  //reviewed 04/15/2004, St.S.
  add_zero_right { \find (add(i, 0)) \replacewith (i) \heuristics (simplify_literals) };

  //reviewed 04/15/2004, St.S.
  switch_brackets { \find (add(add(i, i0), i1)) \replacewith(add(i, add(i0, i1))) };
  //reviewed 04/15/2004, St.S.
  switch_params { \find (add(i0, i1))  \replacewith(add(i1, i0)) };

  //reviewed 04/15/2004, St.S.
  mul_assoc { \find (mul(mul(i, i0), i1)) \replacewith(mul(i, mul(i0, i1))) };
  //reviewed 04/15/2004, St.S.
  mul_comm  { \find (mul(i0, i1)) \replacewith(mul(i1, i0)) };

  //reviewed 04/15/2004, St.S.
  pull_out_neg_1  { \find (mul(neg(i0), i1)) \replacewith(neg(mul(i0, i1))) \displayname "pull_out_minus" };
  //reviewed 04/15/2004, St.S.
  pull_out_neg_2  { \find (mul(i0, neg(i1))) \replacewith(neg(mul(i0, i1))) \displayname "pull_out_minus"};

  //reviewed 04/15/2004, St.S.
  rotate_params { \find (add(i, add(i0, i1))) \replacewith(add(i0, add(i, i1))) };

  // TODO: review;  added 04/19/05 RB
  add_equations { \assumes (i = i0==>) \find (j = j0 ==>) \add (add(i,j) = add(i0,j0)==>)};
  add_equations_right { \assumes (i = i0==>) \find (==> j = j0) \add (==> add(i,j) = add(i0,j0))};

  sub_equations_left { \assumes (i = i0==>) \find (j = j0 ==>) \add (sub(j,i) = sub(j0,i0)==>)};
  sub_equations_right { \assumes (i = i0==>) \find (==> j = j0) \add (==> sub(j,i) = sub(j0,i0))};

  //reviewed 04/15/2004, St.S.
  add_eq { \find (i0 = i1) \replacewith(add(i, i0) = add(i, i1)) };

  //reviewed 04/15/2004, St.S.
  add_eq_back {
	\find (add(i1, i) = add(i1, i0))
	\replacewith(i = i0)
	\heuristics (simplify_int)
  };

  // new, not reviewed but proven: see ../proof/rules/proven_rules/add_eq_back_2.proof
  add_eq_back_2 {
	\find (add(i, i1) = add(i0, i1))
	\replacewith(i = i0)
	\heuristics (simplify_int)
	\displayname "add_eq_back"
  };

  // new, not reviewed, but proven: see ../proof/rules/proven_rules/add_eq_back_2_fst_comm.proof
  add_eq_back_2_fst_comm {
	\find (add(i1, i) = add(i0, i1))
	\replacewith(i = i0)
	\heuristics (simplify_int)
	\displayname "add_eq_back"
  };

  // new, not reviewed, but proven: see ../proof/rules/proven_rules/add_eq_back_3.proof
  add_eq_back_3 {
	\find (i1 = add(i1, i0))
	\replacewith (0 = i0)
	\heuristics (simplify_int)
	\displayname "add_eq_back"
  };

  //reviewed 04/15/2004, St.S.
  add_less { \find (lt(i, i0)) \replacewith(lt(add(i1, i), add(i1, i0))) };

 // added 08/02/2019 PHS
   add_greater { \find (gt(i, i0)) \replacewith(gt(add(i1, i), add(i1, i0))) };



  // added 08/02/2019 PHS
   add_lesseq { \find (leq(i, i0)) \replacewith(leq(add(i1, i), add(i1, i0))) };

 // added 08/02/2019 PHS
   add_greatereq { \find (geq(i, i0)) \replacewith(geq(add(i1, i), add(i1, i0))) };


  //reviewed 04/15/2004, St.S.
  add_less_back {
	\find (lt(add(i1, i), add(i1, i0)))
	\replacewith(lt(i, i0))
	\heuristics (simplify_int)
  };

  //reviewed 04/15/2004, St.S.
  add_less_back_zero_1 {
	\find (lt(i,add(i,i1)))
	\replacewith(lt(0,i1))
	\heuristics (simplify_int)
	\displayname "add_less_back"
  };

  // new, not reviewed, but proven: see ../proof/rules/proven_rules/add_less_back_zero_1_comm.proof
  add_less_back_zero_1_comm {
	\find (lt(i,add(i1,i)))
	\replacewith(lt(0,i1))
	\heuristics (simplify_int)
	\displayname "add_less_back"
  };

  //reviewed 04/15/2004, St.S.
  add_less_back_zero_2 {
	\find (lt(add(i,i1),i))
	\replacewith(lt(i1,0))
	\heuristics (simplify_int)
	\displayname "add_less_back"
  };

  // new, not reviewed, but proven: see ../proof/rules/proven_rules/add_less_back_zero_2_comm.proof
  add_less_back_zero_2_comm {
	\find (lt(add(i1,i),i))
	\replacewith(lt(i1,0))
	\heuristics (simplify_int)
	\displayname "add_less_back"
  };


  //reviewed 04/15/2004, St.S.
  sub { \find (sub(i, i0)) \replacewith (add(i, neg(i0))) \heuristics (simplify_int) };
  //reviewed 04/15/2004, St.S.
  sub_zero_1 { \find (Z(neglit(0(#)))) \replacewith (Z(0(#)))
               \heuristics(simplify_literals) };
  //reviewed 04/15/2004, St.S.
  sub_zero_2 { \find (sub(i,0)) \replacewith (i) \heuristics (simplify_int) };
  //reviewed 04/15/2004, St.S.
  add_sub_elim_left  { \find (add(neg(i), i)) \replacewith (0) \heuristics (simplify_int) };
  //reviewed 04/15/2004, St.S.
  add_sub_elim_right { \find (add(i, neg(i))) \replacewith (0) \heuristics (simplify_int) };
  //reviewed 04/15/2004, St.S.
  add_sub_step { \find (add(neg(i), neg(i0))) \replacewith (neg(add(i, i0))) };
  //reviewed 04/15/2004, St.S.
  sub_sub_elim { \find (neg(neg(i))) \replacewith (i) \heuristics (simplify_int) };
  //reviewed 04/15/2004, St.S.
  less_sub { \find (lt(i, i0)) \replacewith (lt(neg(i0), neg(i))) };

  //reviewed 04/15/2004, St.S.
  less_plus { \find (lt(0, add(i0, i1))) \replacewith(lt(neg(i0),i1)) };

  //reviewed 04/15/2004, St.S.
  close_by_lt_leq { \assumes (lt (i,j) ==>)
           \find (==> leq(add(i,1), j) )
           \replacewith (==> true) };

  //reviewed 04/15/2004, St.S.
  lt_to_leq_1 {\find (lt(i,j)|i=j) \replacewith (leq(i,j)) \heuristics (simplify_int) };

  //reviewed 04/15/2004, St.S.
  lt_to_leq_2 { \assumes (==> lt(i,j))
              \find (==> i=j)
              \replacewith (==> leq(i,j))
              \heuristics (simplify_int) };

  //reviewed 04/15/2004, St.S.
  lt_to_gt {\find (lt(i,i0)) \replacewith (gt(i0,i))};
  //reviewed 04/15/2004, St.S.
  gt_to_lt {\find (gt(i,i0)) \replacewith (lt(i0,i))};
  //reviewed 04/15/2004, St.S.
  leq_to_geq {\find (leq(i,i0)) \replacewith (geq(i0,i))};
  //reviewed 04/15/2004, St.S.
  geq_to_leq {\find (geq(i,i0)) \replacewith (leq(i0,i))};



// -------------------------------------------------------
// ------------- Rules for integer literals --------------
// -------------------------------------------------------

  //reviewed 04/20/2004, St.S.
  double_unary_minus_literal { \find (Z(neglit(neglit(iz))))
	  \replacewith (Z(iz))
	  \heuristics (simplify_literals)
	  \displayname "double_unary_minus"};


 //reviewed 04/16/2004, St.S.
  charLiteral_to_int {\find (C(iz)) \replacewith (Z(iz)) \heuristics (charLiteral_to_intLiteral)};

 //reviewed 04/15/2004, St.S.
  add_literals {\find (add(Z(iz),Z(jz)))
    \replacewith (#add(Z(iz),Z(jz)))
    \heuristics (simplify_literals)};

 //reviewed 04/15/2004, St.S.
  sub_literals {\find (sub(Z(iz),Z(jz)))
    \replacewith (#sub(Z(iz),Z(jz)))
    \heuristics (simplify_literals)};

 //reviewed 04/15/2004, St.S.
  mul_literals {\find (mul(Z(iz),Z(jz)))
    \replacewith (#mul(Z(iz),Z(jz)))
    \heuristics (simplify_literals)};

 //reviewed 04/15/2004, St.S.
   div_literals {\find (div(Z(iz),Z(jz)))
    \replacewith (#div(Z(iz),Z(jz)))
    \heuristics (simplify_literals)};


 //reviewed 04/15/2004, St.S.
   less_literals {\find (lt(Z(iz),Z(jz)))
    \replacewith (#less(Z(iz),Z(jz)))
    \heuristics (simplify_literals)};

 //reviewed 04/15/2004, St.S.
   greater_literals {\find (gt(Z(iz),Z(jz)))
    \replacewith (#greater(Z(iz),Z(jz)))
    \heuristics (simplify_literals)};

 //reviewed 04/15/2004, St.S.
   leq_literals {\find (leq(Z(iz),Z(jz)))
    \replacewith (#leq(Z(iz),Z(jz)))
    \heuristics (simplify_literals)};

 //reviewed 04/15/2004, St.S.
   qeq_literals {\find (geq(Z(iz),Z(jz)))
    \replacewith (#geq(Z(iz),Z(jz)))
    \heuristics (simplify_literals)};

 //reviewed 04/15/2004, St.S.
   equal_literals {\find (Z(iz)=Z(jz))
    \replacewith (#eq(Z(iz),Z(jz)))
    \heuristics (simplify_literals)};

 //reviewed 04/15/2004, St.S.
  neg_literal { \find (neg(Z(iz)))
    \replacewith (Z(neglit(iz)))
    \heuristics (simplify_literals)};

  pow_literals {
    \find (pow(Z(iz),Z(jz)))
    \replacewith (#pow(Z(iz),Z(jz)))
    \heuristics (simplify_literals, nonDuplicateAppCheckEq)
  };
=======
    polySimp_elimOneLeft0 {
        \find(mul(1, i))
        \replacewith(i)
        \heuristics(polySimp_expand, polySimp_elimOneLeft)
    };
>>>>>>> db1f82d8

    polySimp_elimOneLeft1 {
        \find(mul(mul(i0, 1), i))
        \replacewith(mul(i0, i))
        \heuristics(polySimp_expand, polySimp_elimOneLeft)
    };

    polySimp_homoEq {
        \find(homoLeft = homoRight)
        \replacewith(add(homoRight, mul(homoLeft, -1)) = 0)
        \heuristics(polySimp_expand, polySimp_homo, notHumanReadable)
    };

    polySimp_rightDist {
        \find(mul(distCoeff, add(distSummand0, distSummand1)))
        \replacewith(add(mul(distCoeff, distSummand0),
                mul(distSummand1, distCoeff)))
        \heuristics(polySimp_expand, polySimp_dist)
    };

    polySimp_addAssoc {
        \find(add(addAssocPoly0, add(addAssocPoly1, addAssocMono)))
        \replacewith(add(add(addAssocPoly0, addAssocPoly1), addAssocMono))
        \heuristics(polySimp_expand, polySimp_addAssoc)
    };

    polySimp_mulAssoc {
        \find(mul(mulAssocMono0, mul(mulAssocMono1, mulAssocAtom)))
        \replacewith(mul(mul(mulAssocMono0, mulAssocMono1), mulAssocAtom))
        \heuristics(polySimp_expand, polySimp_mulAssoc)
    };

    polySimp_addComm0 {
        \find(add(commLeft, commRight))
        \replacewith(add(commRight, commLeft))
        \heuristics(polySimp_expand, polySimp_addOrder)
    };

    polySimp_addComm1 {
        \find(add(add(i0, commLeft), commRight))
        \replacewith(add(add(i0, commRight), commLeft))
        \heuristics(polySimp_expand, polySimp_addOrder)
    };

    polySimp_mulComm0 {
        \find(mul(commLeft, commRight))
        \replacewith(mul(commRight, commLeft))
        \heuristics(polySimp_expand, polySimp_mulOrder)
    };

    polySimp_mulComm1 {
        \find(mul(mul(i0, commLeft), commRight))
        \replacewith(mul(mul(i0, commRight), commLeft))
        \heuristics(polySimp_expand, polySimp_mulOrder)
    };

    polySimp_addLiterals {
        \find(add(add(i, Z(iz)), Z(jz)))
        \replacewith(add(i, #add(Z(iz), Z(jz))))
        \heuristics(simplify_literals)
    };

    polySimp_mulLiterals {
        \find(mul(mul(i, Z(iz)), Z(jz)))
        \replacewith(mul(i, #mul(Z(iz), Z(jz))))
        \heuristics(simplify_literals)
    };

    polySimp_pullOutFactor0 {
        \find(add(mul(pullOutCommon, pullOutLeft),
                mul(pullOutCommon, pullOutRight)))
        \replacewith(mul(pullOutCommon,
                add(pullOutLeft, pullOutRight)))
        \heuristics(polySimp_expand, polySimp_pullOutFactor)
    };

    polySimp_pullOutFactor1 {
        \find(add(pullOutCommon,
                mul(pullOutCommon, pullOutRight)))
        \replacewith(mul(pullOutCommon,
                add(1, pullOutRight)))
        \heuristics(polySimp_expand, polySimp_pullOutFactor)
    };

    polySimp_pullOutFactor2 {
        \find(add(mul(pullOutCommon, pullOutLeft),
                pullOutCommon))
        \replacewith(mul(pullOutCommon,
                add(pullOutLeft, 1)))
        \heuristics(polySimp_expand, polySimp_pullOutFactor)
    };

    polySimp_pullOutFactor3 {
        \find(add(pullOutCommon, pullOutCommon))
        \replacewith(mul(pullOutCommon, 2))
        \heuristics(polySimp_expand, polySimp_pullOutFactor)
    };

    polySimp_pullOutFactor0b {
        \find(add(add(i0, mul(pullOutCommon, pullOutLeft)),
                mul(pullOutCommon, pullOutRight)))
        \replacewith(add(i0, mul(pullOutCommon,
                    add(pullOutLeft, pullOutRight))))
        \heuristics(polySimp_expand, polySimp_pullOutFactor)
    };

    polySimp_pullOutFactor1b {
        \find(add(add(i0, pullOutCommon),
                mul(pullOutCommon, pullOutRight)))
        \replacewith(add(i0, mul(pullOutCommon,
                    add(1, pullOutRight))))
        \heuristics(polySimp_expand, polySimp_pullOutFactor)
    };

    polySimp_pullOutFactor2b {
        \find(add(add(i0, mul(pullOutCommon, pullOutLeft)),
                pullOutCommon))
        \replacewith(add(i0, mul(pullOutCommon,
                    add(pullOutLeft, 1))))
        \heuristics(polySimp_expand, polySimp_pullOutFactor)
    };

    polySimp_pullOutFactor3b {
        \find(add(add(i0, pullOutCommon), pullOutCommon))
        \replacewith(add(i0, mul(pullOutCommon, 2)))
        \heuristics(polySimp_expand, polySimp_pullOutFactor)
    };

    polySimp_invertEq {
        \find(invertLeft = invertRight)
        \replacewith(invertLeft * (-1) = invertRight * (-1))
        \heuristics(polySimp_directEquations, polySimp_normalise)
    };

    polySimp_sepPosMonomial {
        \find(add(sepResidue, sepPosMono) = 0)
        \replacewith(sepPosMono = mul(sepResidue, -1))
        \heuristics(polySimp_directEquations, polySimp_balance, notHumanReadable)
    };

    polySimp_sepNegMonomial {
        \find(add(sepResidue, sepNegMono) = 0)
        \replacewith(mul(sepNegMono, -1) = sepResidue)
        \heuristics(polySimp_directEquations, polySimp_balance)
    };

    apply_eq_monomials {
        \assumes(applyEqDivisor = i0 ==>)
        \find(applyEqDividend)
        \sameUpdateLevel
        \replacewith(#divideMonomials(applyEqDividend, applyEqDivisor) *
            (i0 + applyEqDivisor * -1)
            + applyEqDividend)
        \heuristics(polySimp_applyEq, apply_equations, notHumanReadable)
    };

    apply_eq_monomials_rigid {
        \assumes(applyEqDivisorr = i0r ==>)
        \find(applyEqDividend)
        \replacewith(#divideMonomials(applyEqDividend, applyEqDivisorr) *
            (i0r + applyEqDivisorr * -1)
            + applyEqDividend)
        \heuristics(polySimp_applyEqRigid, apply_equations, notHumanReadable)
    };

    apply_eq_pseudo_eq {
        \assumes(aePseudoLeft * aePseudoLeftCoeff = aePseudoRight ==>)
        \find(aePseudoTargetLeft = aePseudoTargetRight)
        \sameUpdateLevel
        \replacewith(\if(aePseudoTargetLeft = aePseudoLeft * aePseudoTargetFactor
                & aePseudoLeftCoeff != 0)
                \then(aePseudoRight * aePseudoTargetFactor
                    = aePseudoTargetRight * aePseudoLeftCoeff)
                \else(aePseudoTargetLeft = aePseudoTargetRight))
        \heuristics(polySimp_leftNonUnit, polySimp_applyEqPseudo, notHumanReadable, notHumanReadable)
    };

    apply_eq_pseudo_leq {
        \assumes(aePseudoLeft * aePseudoLeftCoeff = aePseudoRight ==>)
        \find(aePseudoTargetLeft <= aePseudoTargetRight)
        \sameUpdateLevel
        \replacewith(\if(aePseudoTargetLeft = aePseudoLeft * aePseudoTargetFactor
                & aePseudoLeftCoeff > 0)
                \then(aePseudoRight * aePseudoTargetFactor
                    <= aePseudoTargetRight * aePseudoLeftCoeff)
                \else(aePseudoTargetLeft <= aePseudoTargetRight))
        \heuristics(polySimp_leftNonUnit, polySimp_applyEqPseudo, notHumanReadable)
    };

    apply_eq_pseudo_geq {
        \assumes(aePseudoLeft * aePseudoLeftCoeff = aePseudoRight ==>)
        \find(aePseudoTargetLeft >= aePseudoTargetRight)
        \sameUpdateLevel
        \replacewith(\if(aePseudoTargetLeft = aePseudoLeft * aePseudoTargetFactor
                & aePseudoLeftCoeff > 0)
                \then(aePseudoRight * aePseudoTargetFactor
                    >= aePseudoTargetRight * aePseudoLeftCoeff)
                \else(aePseudoTargetLeft >= aePseudoTargetRight))
        \heuristics(polySimp_leftNonUnit, polySimp_applyEqPseudo, notHumanReadable)
    };

    polySimp_critPair {
        \assumes(cpLeft1 = cpRight1 ==>)
        \find(cpLeft2 = cpRight2 ==>)
        \add(#divideLCRMonomials(cpLeft2, cpLeft1)
            * (-1 * cpRight1 + cpLeft1)
            +
            #divideLCRMonomials(cpLeft1, cpLeft2)
            * (cpRight2 + -1 * cpLeft2)
            = 0 ==>)
        \heuristics(polySimp_saturate, polySimp_critPair, notHumanReadable)
    };

}

// ---------------------------------------------------------
// ------------- normalisation of inequations --------------
// ---------------------------------------------------------

\rules {

    inEqSimp_ltRight {
        \find( ==> i < i0)
        \replacewith((-1) * i0 + i >= 0 ==>)
        \heuristics(inEqSimp_expand, inEqSimp_moveLeft, notHumanReadable)
    };

    inEqSimp_gtRight {
        \find( ==> i > i0)
        \replacewith((-1) * i0 + i <= 0 ==>)
        \heuristics(inEqSimp_expand, inEqSimp_moveLeft, notHumanReadable)
    };

    inEqSimp_leqRight {
        \find( ==> i <= i0)
        \replacewith((-1) + (-1) * i0 + i >= 0 ==>)
        \heuristics(inEqSimp_expand, inEqSimp_moveLeft, notHumanReadable)
    };

    inEqSimp_geqRight {
        \find( ==> i >= i0)
        \replacewith(1 + (-1) * i0 + i <= 0 ==>)
        \heuristics(inEqSimp_expand, inEqSimp_moveLeft, notHumanReadable)
    };

    inEqSimp_ltToLeq {
        \find(i < i0)
        \replacewith(1 + (-1) * i0 + i <= 0)
        \heuristics(inEqSimp_expand, inEqSimp_makeNonStrict, notHumanReadable)
    };

    inEqSimp_gtToGeq {
        \find(i > i0)
        \replacewith((-1) + (-1) * i0 + i >= 0)
        \heuristics(inEqSimp_expand, inEqSimp_makeNonStrict, notHumanReadable)
    };

    inEqSimp_commuteLeq {
        \find(commLeft <= commRight)
        \replacewith(commRight >= commLeft)
        \heuristics(inEqSimp_expand, inEqSimp_commute)
    };

    inEqSimp_commuteGeq {
        \find(commLeft >= commRight)
        \replacewith(commRight <= commLeft)
        \heuristics(inEqSimp_expand, inEqSimp_commute)
    };

    inEqSimp_homoInEq0 {
        \find(homoLeft <= homoRight)
        \replacewith(add(homoRight, mul(homoLeft, -1)) >= 0)
        \heuristics(inEqSimp_expand, inEqSimp_homo, notHumanReadable)
    };

    inEqSimp_homoInEq1 {
        \find(homoLeft >= homoRight)
        \replacewith(add(homoRight, mul(homoLeft, -1)) <= 0)
        \heuristics(inEqSimp_expand, inEqSimp_homo, notHumanReadable)
    };

    inEqSimp_invertInEq0 {
        \find(invertLeft <= invertRight)
        \replacewith(invertLeft * (-1) >= invertRight * (-1))
        \heuristics(inEqSimp_directInEquations, inEqSimp_normalise, notHumanReadable)
    };

    inEqSimp_invertInEq1 {
        \find(invertLeft >= invertRight)
        \replacewith(invertLeft * (-1) <= invertRight * (-1))
        \heuristics(inEqSimp_directInEquations, inEqSimp_normalise, notHumanReadable)
    };

    inEqSimp_sepPosMonomial0 {
        \find(add(sepResidue, sepPosMono) <= 0)
        \replacewith(sepPosMono <= mul(sepResidue, -1))
        \heuristics(inEqSimp_directInEquations, inEqSimp_balance, notHumanReadable)
    };

    inEqSimp_sepNegMonomial0 {
        \find(add(sepResidue, sepNegMono) <= 0)
        \replacewith(mul(sepNegMono, -1) >= sepResidue)
        \heuristics(inEqSimp_directInEquations, inEqSimp_balance, notHumanReadable)
    };

    inEqSimp_sepPosMonomial1 {
        \find(add(sepResidue, sepPosMono) >= 0)
        \replacewith(sepPosMono >= mul(sepResidue, -1))
        \heuristics(inEqSimp_directInEquations, inEqSimp_balance, notHumanReadable)
    };

    inEqSimp_sepNegMonomial1 {
        \find(add(sepResidue, sepNegMono) >= 0)
        \replacewith(mul(sepNegMono, -1) <= sepResidue)
        \heuristics(inEqSimp_directInEquations, inEqSimp_balance, notHumanReadable)
    };

    inEqSimp_antiSymm {
        \assumes(i <= i0 ==>)
        \find(i >= i0 ==>)
        \add(i = i0 ==>)
        \heuristics(inEqSimp_saturate, inEqSimp_antiSymm)
    };

    inEqSimp_exactShadow0 {
        \assumes(mul(esLeft, esCoeff1) <= esRight1 ==>)
        \find(mul(esLeft, esCoeff2) >= esRight2 ==>)
        \add((esCoeff1 > 0 & esCoeff2 > 0)
            ->
            (-1) * mul(esCoeff1, esRight2)
            + mul(esCoeff2, esRight1) >= 0
            ==>)
        \heuristics(inEqSimp_saturate, inEqSimp_exactShadow, notHumanReadable)
    };

    inEqSimp_exactShadow1 {
        \assumes(esLeft <= esRight1 ==>)
        \find(mul(esLeft, esCoeff2) >= esRight2 ==>)
        \add((esCoeff2 > 0)
            ->
            (-1) * esRight2 + mul(esCoeff2, esRight1) >= 0
            ==>)
        \heuristics(inEqSimp_saturate, inEqSimp_exactShadow, notHumanReadable)
    };

    inEqSimp_exactShadow2 {
        \assumes(mul(esLeft, esCoeff1) <= esRight1 ==>)
        \find(esLeft >= esRight2 ==>)
        \add((esCoeff1 > 0)
            ->
            (-1) * mul(esCoeff1, esRight2) + esRight1 >= 0
            ==>)
        \heuristics(inEqSimp_saturate, inEqSimp_exactShadow, notHumanReadable)
    };

    inEqSimp_exactShadow3 {
        \assumes(esLeft <= esRight1 ==>)
        \find(esLeft >= esRight2 ==>)
        \add((-1) * esRight2 + esRight1 >= 0 ==>)
        \heuristics(inEqSimp_saturate, inEqSimp_exactShadow, notHumanReadable)
    };

    inEqSimp_subsumption0 {
        \assumes(subsumLeft <= subsumRightSmaller ==>)
        \find(subsumLeft <= subsumRightBigger)
        \sameUpdateLevel
        \replacewith(subsumRightSmaller <= subsumRightBigger |
            subsumLeft <= subsumRightBigger)
        \heuristics(inEqSimp_propagation, inEqSimp_subsumption, notHumanReadable)
    };

    inEqSimp_subsumption1 {
        \assumes(subsumLeft >= subsumRightBigger ==>)
        \find(subsumLeft >= subsumRightSmaller)
        \sameUpdateLevel
        \replacewith(subsumRightSmaller <= subsumRightBigger |
            subsumLeft >= subsumRightSmaller)
        \heuristics(inEqSimp_propagation, inEqSimp_subsumption, notHumanReadable)
    };

    inEqSimp_subsumption2 {
        \assumes(subsumLeft * subsumCoeffSmaller <= subsumRightSmaller ==>)
        \find(subsumLeft * subsumCoeffBigger <= subsumRightBigger)
        \sameUpdateLevel
        \replacewith((subsumCoeffSmaller > 0
                & subsumCoeffBigger > 0
                & subsumCoeffBigger * subsumRightSmaller <=
                subsumCoeffSmaller * subsumRightBigger) |
            subsumLeft * subsumCoeffBigger <= subsumRightBigger)
        \heuristics(inEqSimp_propagation, inEqSimp_subsumption, notHumanReadable)
    };

    inEqSimp_subsumption4 {
        \assumes(subsumLeft <= subsumRightSmaller ==>)
        \find(subsumLeft * subsumCoeffBigger <= subsumRightBigger)
        \sameUpdateLevel
        \replacewith((subsumCoeffBigger > 0
                & subsumCoeffBigger * subsumRightSmaller <=
                subsumRightBigger) |
            subsumLeft * subsumCoeffBigger <= subsumRightBigger)
        \heuristics(inEqSimp_propagation, inEqSimp_subsumption, notHumanReadable)
    };

    inEqSimp_subsumption5 {
        \assumes(subsumLeft * subsumCoeffBigger >= subsumRightBigger ==>)
        \find(subsumLeft * subsumCoeffSmaller >= subsumRightSmaller)
        \sameUpdateLevel
        \replacewith((subsumCoeffSmaller > 0
                & subsumCoeffBigger > 0
                & subsumCoeffBigger * subsumRightSmaller <=
                subsumCoeffSmaller * subsumRightBigger) |
            subsumLeft * subsumCoeffSmaller >= subsumRightSmaller)
        \heuristics(inEqSimp_propagation, inEqSimp_subsumption, notHumanReadable)
    };

    inEqSimp_subsumption6 {
        \assumes(subsumLeft >= subsumRightBigger ==>)
        \find(subsumLeft * subsumCoeffSmaller >= subsumRightSmaller)
        \sameUpdateLevel
        \replacewith((subsumCoeffSmaller > 0
                & subsumRightSmaller <=
                subsumCoeffSmaller * subsumRightBigger) |
            subsumLeft * subsumCoeffSmaller >= subsumRightSmaller)
        \heuristics(inEqSimp_propagation, inEqSimp_subsumption, notHumanReadable)
    };

    inEqSimp_contradInEq0 {
        \assumes(contradLeft <= contradRightSmaller ==>)
        \find(contradLeft >= contradRightBigger)
        \sameUpdateLevel
        \replacewith(contradRightSmaller >= contradRightBigger &
            contradLeft >= contradRightBigger)
        \heuristics(inEqSimp_propagation, inEqSimp_contradInEqs, notHumanReadable)
    };

    inEqSimp_contradInEq1 {
        \assumes(contradLeft >= contradRightBigger ==>)
        \find(contradLeft <= contradRightSmaller)
        \sameUpdateLevel
        \replacewith(contradRightSmaller >= contradRightBigger &
            contradLeft <= contradRightSmaller)
        \heuristics(inEqSimp_propagation, inEqSimp_contradInEqs, notHumanReadable)
    };

    inEqSimp_contradInEq2 {
        \assumes(contradLeft * contradCoeffSmaller <= contradRightSmaller ==>)
        \find(contradLeft * contradCoeffBigger >= contradRightBigger)
        \sameUpdateLevel
        \replacewith((contradCoeffSmaller > 0 ->
                contradCoeffBigger > 0 ->
                contradCoeffBigger * contradRightSmaller >=
                contradCoeffSmaller * contradRightBigger) &
            contradLeft * contradCoeffBigger >= contradRightBigger)
        \heuristics(inEqSimp_propagation, inEqSimp_contradInEqs, notHumanReadable)
    };

    inEqSimp_contradInEq3 {
        \assumes(contradLeft <= contradRightSmaller ==>)
        \find(contradLeft * contradCoeffBigger >= contradRightBigger)
        \sameUpdateLevel
        \replacewith((contradCoeffBigger > 0 ->
                contradCoeffBigger * contradRightSmaller >=
                contradRightBigger) &
            contradLeft * contradCoeffBigger >= contradRightBigger)
        \heuristics(inEqSimp_propagation, inEqSimp_contradInEqs, notHumanReadable)
    };

    inEqSimp_contradInEq4 {
        \assumes(contradLeft * contradCoeffBigger >= contradRightBigger ==>)
        \find(contradLeft * contradCoeffSmaller <= contradRightSmaller)
        \sameUpdateLevel
        \replacewith((contradCoeffSmaller > 0 ->
                contradCoeffBigger > 0 ->
                contradCoeffBigger * contradRightSmaller >=
                contradCoeffSmaller * contradRightBigger) &
            contradLeft * contradCoeffSmaller <= contradRightSmaller)
        \heuristics(inEqSimp_propagation, inEqSimp_contradInEqs, notHumanReadable)
    };

    inEqSimp_contradInEq5 {
        \assumes(contradLeft >= contradRightBigger ==>)
        \find(contradLeft * contradCoeffSmaller <= contradRightSmaller)
        \sameUpdateLevel
        \replacewith((contradCoeffSmaller > 0 ->
                contradRightSmaller >=
                contradCoeffSmaller * contradRightBigger) &
            contradLeft * contradCoeffSmaller <= contradRightSmaller)
        \heuristics(inEqSimp_propagation, inEqSimp_contradInEqs, notHumanReadable)
    };

    inEqSimp_strengthen0 {
        \assumes( ==> strengthenLeft = strengthenRight)
        \find(strengthenLeft <= strengthenRight ==>)
        \replacewith(strengthenLeft <= -1 + strengthenRight ==>)
        \heuristics(inEqSimp_propagation, inEqSimp_strengthen, notHumanReadable)
    };

    inEqSimp_strengthen1 {
        \assumes( ==> strengthenLeft = strengthenRight)
        \find(strengthenLeft >= strengthenRight ==>)
        \replacewith(strengthenLeft >= 1 + strengthenRight ==>)
        \heuristics(inEqSimp_propagation, inEqSimp_strengthen, notHumanReadable)
    };

    inEqSimp_contradEq3 {
        \assumes(contradLeft <= contradRightSmaller ==>)
        \find(contradLeft = contradRightBigger)
        \sameUpdateLevel
        \replacewith(contradRightSmaller + (-1) * contradRightBigger >= 0 &
            contradLeft = contradRightBigger)
        \heuristics(inEqSimp_propagation, inEqSimp_contradEqs, notHumanReadable)
    };

    inEqSimp_contradEq7 {
        \assumes(contradLeft >= contradRightBigger ==>)
        \find(contradLeft = contradRightSmaller)
        \sameUpdateLevel
        \replacewith(contradRightBigger + (-1) * contradRightSmaller <= 0 &
            contradLeft = contradRightSmaller)
        \heuristics(inEqSimp_propagation, inEqSimp_contradEqs, notHumanReadable)
    };

    \lemma
    irrflConcrete1 {
        \find(i < i ==>)
        \replacewith(false ==>)
        \heuristics(concrete)
    };
    \lemma
    irrflConcrete2 {
        \find(i > i ==>)
        \replacewith(false ==>)
        \heuristics(concrete)
    };

    // PHS 13.03.2019
    // This taclet appears here because its proof uses  induction
    \lemma
    cancel_gtPos {
        \schemaVar \term int Less, More, Fac;
        \assumes(Fac > 0 ==>)
        \find(Less < More ==>)
        \add(Less * Fac < More * Fac ==>)
    };

    // PHS 14.03.2019
    // This taclet appears here because its proof uses  induction
    \lemma
    cancel_gtNeg {
        \schemaVar \term int Less, More, Fac;
        \assumes(Fac < 0 ==>)
        \find(Less < More ==>)
        \add(Less * Fac > More * Fac ==>)
    };

}

// ---------------------------------------------------------------------------
// ------------- formula normalisation ---------------------------------------
// ---------------------------------------------------------------------------

// conjunctions and disjunctions are normalised so that they are left-associative,
// <= is left of >= is left of = (provided that the left sides are equal)

\rules {

    inEqSimp_notLeq {
        \find(!(i <= i0))
        \replacewith((-1) + (-1) * i0 + i >= 0)
        \heuristics(inEqSimp_forNormalisation, notHumanReadable)
    };

    inEqSimp_notGeq {
        \find(!(i >= i0))
        \replacewith(1 + (-1) * i0 + i <= 0)
        \heuristics(inEqSimp_forNormalisation, notHumanReadable)
    };

    inEqSimp_and_antiSymm0 {
        \find(i <= i0 & i >= i0)
        \replacewith(i = i0)
        \heuristics(inEqSimp_forNormalisation)
    };

    inEqSimp_and_antiSymm1 {
        \find((b & i <= i0) & i >= i0)
        \replacewith(b & i = i0)
        \heuristics(inEqSimp_forNormalisation)
    };

    inEqSimp_and_contradInEq0 {
        \find(contradLeft <= contradRightSmaller
            & contradLeft >= contradRightBigger)
        \replacewith((contradLeft <= contradRightSmaller
                & contradLeft >= contradRightBigger)
            & contradRightSmaller >= contradRightBigger)
        \heuristics(inEqSimp_forNormalisation,
            inEqSimp_and_contradInEqs,
            notHumanReadable)
    };

    inEqSimp_and_contradInEq1 {
        \find((b & contradLeft <= contradRightSmaller)
            & contradLeft >= contradRightBigger)
        \replacewith(((b & contradLeft <= contradRightSmaller)
                & contradLeft >= contradRightBigger)
            & contradRightSmaller >= contradRightBigger)
        \heuristics(inEqSimp_forNormalisation,
            inEqSimp_and_contradInEqs,
            notHumanReadable)
    };

    inEqSimp_and_strengthen0 {
        \find(strengthenLeft <= strengthenRight
            & strengthenLeft != strengthenRight)
        \replacewith(strengthenLeft <= -1 + strengthenRight)
        \heuristics(inEqSimp_forNormalisation, notHumanReadable)

    };

    inEqSimp_and_strengthen1 {
        \find(strengthenLeft >= strengthenRight
            & strengthenLeft != strengthenRight)
        \replacewith(strengthenLeft >= 1 + strengthenRight)
        \heuristics(inEqSimp_forNormalisation, notHumanReadable)
    };

    inEqSimp_and_strengthen2 {
        \find((b & strengthenLeft <= strengthenRight)
            & strengthenLeft != strengthenRight)
        \replacewith(b & strengthenLeft <= -1 + strengthenRight)
        \heuristics(inEqSimp_forNormalisation, notHumanReadable)

    };

    inEqSimp_and_strengthen3 {
        \find((b & strengthenLeft >= strengthenRight)
            & strengthenLeft != strengthenRight)
        \replacewith(b & strengthenLeft >= 1 + strengthenRight)
        \heuristics(inEqSimp_forNormalisation, notHumanReadable)
    };

    inEqSimp_and_subsumption0 {
        \find(subsumLeft <= subsumRightSmaller
            & subsumLeft <= subsumRightBigger)
        \replacewith(subsumLeft <= subsumRightSmaller
            & (subsumRightSmaller <= subsumRightBigger
                | subsumLeft <= subsumRightBigger))
        \heuristics(inEqSimp_forNormalisation,
            inEqSimp_andOr_subsumption, notHumanReadable)
    };

    inEqSimp_and_subsumption1 {
        \find((b & subsumLeft <= subsumRightSmaller)
            & subsumLeft <= subsumRightBigger)
        \replacewith((b & subsumLeft <= subsumRightSmaller)
            & (subsumRightSmaller <= subsumRightBigger
                | subsumLeft <= subsumRightBigger))
        \heuristics(inEqSimp_forNormalisation,
            inEqSimp_andOr_subsumption, notHumanReadable)
    };

    inEqSimp_and_subsumption2 {
        \find(subsumLeft >= subsumRightSmaller
            & subsumLeft >= subsumRightBigger)
        \replacewith((subsumRightSmaller <= subsumRightBigger
                | subsumLeft >= subsumRightSmaller)
            & subsumLeft >= subsumRightBigger)
        \heuristics(inEqSimp_forNormalisation,
            inEqSimp_andOr_subsumption, notHumanReadable)
    };

    inEqSimp_and_subsumption3 {
        \find((b & subsumLeft >= subsumRightSmaller)
            & subsumLeft >= subsumRightBigger)
        \replacewith((b & (subsumRightSmaller <= subsumRightBigger
                    | subsumLeft >= subsumRightSmaller))
            & subsumLeft >= subsumRightBigger)
        \heuristics(inEqSimp_forNormalisation,
            inEqSimp_andOr_subsumption, notHumanReadable)
    };

    inEqSimp_and_subsumption4 {
        \find(subsumLeft <= subsumRightSmaller
            & subsumLeft != subsumRightBigger)
        \replacewith(subsumLeft <= subsumRightSmaller
            & (subsumRightSmaller < subsumRightBigger
                | subsumLeft != subsumRightBigger))
        \heuristics(inEqSimp_forNormalisation,
            inEqSimp_and_subsumptionEq, notHumanReadable)
    };

    inEqSimp_and_subsumption5 {
        \find((b & subsumLeft <= subsumRightSmaller)
            & subsumLeft != subsumRightBigger)
        \replacewith((b & subsumLeft <= subsumRightSmaller)
            & (subsumRightSmaller < subsumRightBigger
                | subsumLeft != subsumRightBigger))
        \heuristics(inEqSimp_forNormalisation,
            inEqSimp_and_subsumptionEq, notHumanReadable)
    };

    inEqSimp_and_subsumption6 {
        \find(subsumLeft >= subsumRightBigger
            & subsumLeft != subsumRightSmaller)
        \replacewith(subsumLeft >= subsumRightBigger
            & (subsumRightSmaller < subsumRightBigger
                | subsumLeft != subsumRightSmaller))
        \heuristics(inEqSimp_forNormalisation,
            inEqSimp_and_subsumptionEq, notHumanReadable)
    };

    inEqSimp_and_subsumption7 {
        \find((b & subsumLeft >= subsumRightBigger)
            & subsumLeft != subsumRightSmaller)
        \replacewith((b & subsumLeft >= subsumRightBigger)
            & (subsumRightSmaller < subsumRightBigger
                | subsumLeft != subsumRightSmaller))
        \heuristics(inEqSimp_forNormalisation,
            inEqSimp_and_subsumptionEq, notHumanReadable)
    };

    inEqSimp_or_antiSymm0 {
        \find(antiSymmLeft <= antiSymmRightSmaller
            | antiSymmLeft >= antiSymmRightBigger)
        \replacewith(\if(2 + antiSymmRightSmaller
                = antiSymmRightBigger)
                \then(antiSymmLeft != 1 + antiSymmRightSmaller)
                \else(antiSymmLeft <= antiSymmRightSmaller
                    | antiSymmLeft >= antiSymmRightBigger))
        \heuristics(inEqSimp_forNormalisation, inEqSimp_or_antiSymm, notHumanReadable)
    };

    inEqSimp_or_antiSymm1 {
        \find((b | antiSymmLeft <= antiSymmRightSmaller)
            | antiSymmLeft >= antiSymmRightBigger)
        \replacewith(b |
            \if(2 + antiSymmRightSmaller
                = antiSymmRightBigger)
                \then(antiSymmLeft != 1 + antiSymmRightSmaller)
                \else(antiSymmLeft <= antiSymmRightSmaller
                    | antiSymmLeft >= antiSymmRightBigger))
        \heuristics(inEqSimp_forNormalisation, inEqSimp_or_antiSymm, notHumanReadable)
    };

    inEqSimp_or_tautInEq0 {
        \find(tautLeft <= tautRightBigger
            | tautLeft >= tautRightSmaller)
        \replacewith((tautLeft <= tautRightBigger
                | tautLeft >= tautRightSmaller)
            | tautRightBigger >= (-1) + tautRightSmaller)
        \heuristics(inEqSimp_forNormalisation, inEqSimp_or_tautInEqs, notHumanReadable)
    };

    inEqSimp_or_tautInEq1 {
        \find((b | tautLeft <= tautRightBigger)
            | tautLeft >= tautRightSmaller)
        \replacewith(((b | tautLeft <= tautRightBigger)
                | tautLeft >= tautRightSmaller)
            | tautRightBigger >= (-1) + tautRightSmaller)
        \heuristics(inEqSimp_forNormalisation, inEqSimp_or_tautInEqs, notHumanReadable)
    };

    inEqSimp_or_tautInEq2 {
        \find(tautLeft >= tautRightSmaller
            | tautLeft <= tautRightBigger)
        \replacewith((tautLeft >= tautRightSmaller
                | tautLeft <= tautRightBigger)
            | tautRightBigger >= (-1) + tautRightSmaller)
        \heuristics(inEqSimp_forNormalisation, inEqSimp_or_tautInEqs, notHumanReadable)
    };

    inEqSimp_or_tautInEq3 {
        \find((b | tautLeft >= tautRightSmaller)
            | tautLeft <= tautRightBigger)
        \replacewith(((b | tautLeft >= tautRightSmaller)
                | tautLeft <= tautRightBigger)
            | tautRightBigger >= (-1) + tautRightSmaller)
        \heuristics(inEqSimp_forNormalisation, inEqSimp_or_tautInEqs, notHumanReadable)
    };

    inEqSimp_or_weaken0 {
        \find(weakenLeft <= weakenRightSmaller
            | weakenLeft = weakenRightBigger)
        \replacewith(\if(weakenRightBigger = 1 + weakenRightSmaller)
                \then(weakenLeft <= weakenRightBigger)
                \else(weakenLeft <= weakenRightSmaller
                    | weakenLeft = weakenRightBigger))
        \heuristics(inEqSimp_forNormalisation, inEqSimp_or_weaken, notHumanReadable)
    };

    inEqSimp_or_weaken1 {
        \find(weakenLeft = weakenRightSmaller
            | weakenLeft >= weakenRightBigger)
        \replacewith(\if(weakenRightBigger = 1 + weakenRightSmaller)
                \then(weakenLeft >= weakenRightSmaller)
                \else(weakenLeft = weakenRightSmaller
                    | weakenLeft >= weakenRightBigger))
        \heuristics(inEqSimp_forNormalisation, inEqSimp_or_weaken, notHumanReadable)
    };

    inEqSimp_or_weaken2 {
        \find((b | weakenLeft <= weakenRightSmaller)
            | weakenLeft = weakenRightBigger)
        \replacewith(b |
            \if(weakenRightBigger = 1 + weakenRightSmaller)
                \then(weakenLeft <= weakenRightBigger)
                \else(weakenLeft <= weakenRightSmaller
                    | weakenLeft = weakenRightBigger))
        \heuristics(inEqSimp_forNormalisation, inEqSimp_or_weaken, notHumanReadable)
    };

    inEqSimp_or_weaken3 {
        \find((b | weakenLeft = weakenRightSmaller)
            | weakenLeft >= weakenRightBigger)
        \replacewith(b |
            \if(weakenRightBigger = 1 + weakenRightSmaller)
                \then(weakenLeft >= weakenRightSmaller)
                \else(weakenLeft = weakenRightSmaller
                    | weakenLeft >= weakenRightBigger))
        \heuristics(inEqSimp_forNormalisation, inEqSimp_or_weaken, notHumanReadable)
    };

    inEqSimp_or_subsumption0 {
        \find(subsumLeft <= subsumRightSmaller
            | subsumLeft <= subsumRightBigger)
        \replacewith((subsumRightSmaller >= subsumRightBigger
                & subsumLeft <= subsumRightSmaller)
            | subsumLeft <= subsumRightBigger)
        \heuristics(inEqSimp_forNormalisation,
            inEqSimp_andOr_subsumption,
            notHumanReadable)
    };

    inEqSimp_or_subsumption1 {
        \find((b | subsumLeft <= subsumRightSmaller)
            | subsumLeft <= subsumRightBigger)
        \replacewith((b | (subsumRightSmaller >= subsumRightBigger
                    & subsumLeft <= subsumRightSmaller))
            | subsumLeft <= subsumRightBigger)
        \heuristics(inEqSimp_forNormalisation,
            inEqSimp_andOr_subsumption,
            notHumanReadable)
    };

    inEqSimp_or_subsumption2 {
        \find(subsumLeft >= subsumRightSmaller
            | subsumLeft >= subsumRightBigger)
        \replacewith(subsumLeft >= subsumRightSmaller
            | (subsumRightSmaller >= subsumRightBigger
                & subsumLeft >= subsumRightBigger))
        \heuristics(inEqSimp_forNormalisation,
            inEqSimp_andOr_subsumption,
            notHumanReadable)
    };

    inEqSimp_or_subsumption3 {
        \find((b | subsumLeft >= subsumRightSmaller)
            | subsumLeft >= subsumRightBigger)
        \replacewith((b | subsumLeft >= subsumRightSmaller)
            | (subsumRightSmaller >= subsumRightBigger
                & subsumLeft >= subsumRightBigger))
        \heuristics(inEqSimp_forNormalisation,
            inEqSimp_andOr_subsumption,
            notHumanReadable)
    };

    inEqSimp_or_subsumption4 {
        \find(subsumLeft = subsumRightSmaller
            | subsumLeft <= subsumRightBigger)
        \replacewith((subsumRightSmaller > subsumRightBigger
                & subsumLeft = subsumRightSmaller)
            | subsumLeft <= subsumRightBigger)
        \heuristics(inEqSimp_forNormalisation,
            inEqSimp_andOr_subsumption,
            notHumanReadable)
    };

    inEqSimp_or_subsumption5 {
        \find((b | subsumLeft = subsumRightSmaller)
            | subsumLeft <= subsumRightBigger)
        \replacewith((b | (subsumRightSmaller > subsumRightBigger
                    & subsumLeft = subsumRightSmaller))
            | subsumLeft <= subsumRightBigger)
        \heuristics(inEqSimp_forNormalisation,
            inEqSimp_andOr_subsumption,
            notHumanReadable)
    };

    inEqSimp_or_subsumption6 {
        \find(subsumLeft >= subsumRightSmaller
            | subsumLeft = subsumRightBigger)
        \replacewith(subsumLeft >= subsumRightSmaller
            | (subsumRightSmaller > subsumRightBigger
                & subsumLeft = subsumRightBigger))
        \heuristics(inEqSimp_forNormalisation,
            inEqSimp_andOr_subsumption,
            notHumanReadable)
    };

    inEqSimp_or_subsumption7 {
        \find((b | subsumLeft >= subsumRightSmaller)
            | subsumLeft = subsumRightBigger)
        \replacewith((b | subsumLeft >= subsumRightSmaller)
            | (subsumRightSmaller > subsumRightBigger
                & subsumLeft = subsumRightBigger))
        \heuristics(inEqSimp_forNormalisation,
            inEqSimp_andOr_subsumption,
            notHumanReadable)
    };

    applyEq_and_int0 {
        \find(applyEqLeft >= applyEqOther
            & applyEqLeft = applyEqRight)
        \replacewith(applyEqRight >= applyEqOther
            & applyEqLeft = applyEqRight)
        \heuristics(apply_equations_andOr)
    };

    applyEq_and_int1 {
        \find((b & applyEqLeft >= applyEqOther)
            & applyEqLeft = applyEqRight)
        \replacewith((b & applyEqRight >= applyEqOther)
            & applyEqLeft = applyEqRight)
        \heuristics(apply_equations_andOr)
    };

    applyEq_and_int2 {
        \find(applyEqLeft <= applyEqOther
            & applyEqLeft = applyEqRight)
        \replacewith(applyEqRight <= applyEqOther
            & applyEqLeft = applyEqRight)
        \heuristics(apply_equations_andOr)
    };

    applyEq_and_int3 {
        \find((b & applyEqLeft <= applyEqOther)
            & applyEqLeft = applyEqRight)
        \replacewith((b & applyEqRight <= applyEqOther)
            & applyEqLeft = applyEqRight)
        \heuristics(apply_equations_andOr)
    };

    applyEq_and_int4 {
        \find(applyEqLeft = applyEqRight
            & applyEqLeft >= applyEqOther)
        \replacewith(applyEqLeft = applyEqRight
            & applyEqRight >= applyEqOther)
        \heuristics(apply_equations_andOr)
    };

    applyEq_and_int5 {
        \find((b & applyEqLeft = applyEqRight)
            & applyEqLeft >= applyEqOther)
        \replacewith((b & applyEqLeft = applyEqRight)
            & applyEqRight >= applyEqOther)
        \heuristics(apply_equations_andOr)
    };

    applyEq_and_int6 {
        \find(applyEqLeft = applyEqRight
            & applyEqLeft <= applyEqOther)
        \replacewith(applyEqLeft = applyEqRight
            & applyEqRight <= applyEqOther)
        \heuristics(apply_equations_andOr)
    };

    applyEq_and_int7 {
        \find((b & applyEqLeft = applyEqRight)
            & applyEqLeft <= applyEqOther)
        \replacewith((b & applyEqLeft = applyEqRight)
            & applyEqRight <= applyEqOther)
        \heuristics(apply_equations_andOr)
    };

    applyEq_or_int0 {
        \find(applyEqLeft >= applyEqOther
            | applyEqLeft != applyEqRight)
        \replacewith(applyEqRight >= applyEqOther
            | applyEqLeft != applyEqRight)
        \heuristics(apply_equations_andOr)
    };

    applyEq_or_int1 {
        \find((b | applyEqLeft >= applyEqOther)
            | applyEqLeft != applyEqRight)
        \replacewith((b | applyEqRight >= applyEqOther)
            | applyEqLeft != applyEqRight)
        \heuristics(apply_equations_andOr)
    };

    applyEq_or_int2 {
        \find(applyEqLeft <= applyEqOther
            | applyEqLeft != applyEqRight)
        \replacewith(applyEqRight <= applyEqOther
            | applyEqLeft != applyEqRight)
        \heuristics(apply_equations_andOr)
    };

    applyEq_or_int3 {
        \find((b | applyEqLeft <= applyEqOther)
            | applyEqLeft != applyEqRight)
        \replacewith((b | applyEqRight <= applyEqOther)
            | applyEqLeft != applyEqRight)
        \heuristics(apply_equations_andOr)
    };

    applyEq_or_int4 {
        \find(applyEqLeft != applyEqRight
            | applyEqLeft >= applyEqOther)
        \replacewith(applyEqLeft != applyEqRight
            | applyEqRight >= applyEqOther)
        \heuristics(apply_equations_andOr)
    };

    applyEq_or_int5 {
        \find((b | applyEqLeft != applyEqRight)
            | applyEqLeft >= applyEqOther)
        \replacewith((b | applyEqLeft != applyEqRight)
            | applyEqRight >= applyEqOther)
        \heuristics(apply_equations_andOr)
    };

    applyEq_or_int6 {
        \find(applyEqLeft != applyEqRight
            | applyEqLeft <= applyEqOther)
        \replacewith(applyEqLeft != applyEqRight
            | applyEqRight <= applyEqOther)
        \heuristics(apply_equations_andOr)
    };

    applyEq_or_int7 {
        \find((b | applyEqLeft != applyEqRight)
            | applyEqLeft <= applyEqOther)
        \replacewith((b | applyEqLeft != applyEqRight)
            | applyEqRight <= applyEqOther)
        \heuristics(apply_equations_andOr)
    };

}

// ---------------------------------------------------------------------------
// ------------- dividing equations and inequations by literals --------------
// ---------------------------------------------------------------------------

\rules(integerSimplificationRules:full) {

    cancel_equation {
        \schemaVar \term int eqLeft, eqRight, Fac;
        \find(eqLeft * Fac = eqRight * Fac)
        \replacewith(eqLeft = eqRight);
        \add( ==> Fac != 0)
        \heuristics(simplify_enlarging)
    };

    divide_equation {
        \find(elimGcdLeft = elimGcdRight)
        \replacewith(\if(elimGcd >= 1
                & elimGcdLeft % elimGcd = 0
                & elimGcdRight % elimGcd <= (-1) + elimGcd)
                \then(elimGcdRight % elimGcd = 0
                    & div(elimGcdLeft, elimGcd) = div(elimGcdRight, elimGcd))
                \else(elimGcdLeft = elimGcdRight))
    };

    divide_leq {
        \find(elimGcdLeft <= elimGcdRight)
        \replacewith(\if(elimGcd >= 1
                & elimGcdLeft % elimGcd = 0
                & elimGcdRight % elimGcd <= (-1) + elimGcd)
                \then(div(elimGcdLeft, elimGcd) <= div(elimGcdRight, elimGcd))
                \else(elimGcdLeft <= elimGcdRight))
    };

    divide_geq {
        \find(elimGcdLeft >= elimGcdRight)
        \replacewith(\if(elimGcd >= 1
                & elimGcdLeft % elimGcd = 0
                & elimGcdRight % elimGcd <= (-1) + elimGcd)
                \then(div(elimGcdLeft, elimGcd) >=
                    1 + div((-1) + elimGcdRight, elimGcd))
                \else(elimGcdLeft >= elimGcdRight))
    };

    elimGcdEq {
        \find(elimGcdLeft = elimGcdRight)
        \replacewith(\if(elimGcdLeftDiv * elimGcd = elimGcdLeft
                & elimGcdRight + (elimGcd * (-1)) * elimGcdRightDiv
                <= (-1) + elimGcd
                & elimGcdRight + (elimGcd * (-1)) * elimGcdRightDiv
                >= 0)
                \then(elimGcdRight + (elimGcd * (-1)) * elimGcdRightDiv = 0
                    & elimGcdLeftDiv = elimGcdRightDiv)
                \else(elimGcdLeft = elimGcdRight))
        \heuristics(polySimp_pullOutGcd, notHumanReadable)
    };

    elimGcdLeq {
        \find(elimGcdLeft <= elimGcdRight)
        \replacewith(\if(1 - elimGcd
                + (elimGcd * (-1)) * elimGcdRightDiv + elimGcdRight
                + elimGcdLeftDiv * elimGcd + elimGcdLeft * (-1)
                <= 0
                & (elimGcd * (-1)) * elimGcdRightDiv + elimGcdRight
                + elimGcdLeftDiv * elimGcd + elimGcdLeft * (-1)
                >= 0)
                \then(elimGcdLeftDiv <= elimGcdRightDiv)
                \else(elimGcdLeft <= elimGcdRight))
        \heuristics(inEqSimp_pullOutGcd, inEqSimp_pullOutGcd_leq, notHumanReadable)
    };

    elimGcdGeq {
        \find(elimGcdLeft >= elimGcdRight)
        \replacewith(\if(elimGcd - 1
                + (elimGcd * (-1)) * elimGcdRightDiv + elimGcdRight
                + elimGcdLeftDiv * elimGcd + elimGcdLeft * (-1)
                >= 0
                & (elimGcd * (-1)) * elimGcdRightDiv + elimGcdRight
                + elimGcdLeftDiv * elimGcd + elimGcdLeft * (-1)
                <= 0)
                \then(elimGcdLeftDiv >= elimGcdRightDiv)
                \else(elimGcdLeft >= elimGcdRight))
        \heuristics(inEqSimp_pullOutGcd, inEqSimp_pullOutGcd_geq, notHumanReadable)
    };

    elimGcdLeq_antec {
        \find(elimGcdLeft <= elimGcdRight ==>)
        \replacewith(elimGcd <= 0
            | -elimGcd
            + (elimGcd * (-1)) * elimGcdRightDiv + elimGcdRight
            + elimGcdLeftDiv * elimGcd + elimGcdLeft * (-1)
            >= 0
            | elimGcdLeftDiv <= elimGcdRightDiv ==>)
        \heuristics(inEqSimp_pullOutGcd, inEqSimp_pullOutGcd_leq, inEqSimp_pullOutGcd_antec, notHumanReadable)
    };

    elimGcdGeq_antec {
        \find(elimGcdLeft >= elimGcdRight ==>)
        \replacewith(elimGcd <= 0
            | elimGcd
            + (elimGcd * (-1)) * elimGcdRightDiv + elimGcdRight
            + elimGcdLeftDiv * elimGcd + elimGcdLeft * (-1)
            <= 0
            | elimGcdLeftDiv >= elimGcdRightDiv ==>)
        \heuristics(inEqSimp_pullOutGcd, inEqSimp_pullOutGcd_geq, inEqSimp_pullOutGcd_antec, notHumanReadable)
    };

}

// ---------------------------------------------------------------------------
// ------------- case distinctions on the sign of a term ---------------------
// ---------------------------------------------------------------------------

\rules {
    sign_case_distinction {
        "#signCasesLeft is negative":
            \add(signCasesLeft <= -1 ==>);
        "#signCasesLeft is zero":
            \add(signCasesLeft = 0 ==>);
        "#signCasesLeft is positive":
            \add(signCasesLeft >= 1 ==>)
        \heuristics(inEqSimp_signCases)
    };

    // ---------------------------------------------------------------------------
    // ------------- squares are always non-negative -----------------------------
    // ---------------------------------------------------------------------------

    add_non_neg_square {
        \add(squareFac * squareFac >= 0 ==>)
        \heuristics(inEqSimp_special_nonLin,
            inEqSimp_nonNegSquares)
    };

    // ---------------------------------------------------------------------------
    // -------- operations defined using polynomials (division, modulo) ----------
    // ---------------------------------------------------------------------------


    //
    // Useful lemmas for elimination of inInt moduloInt chains
    //

    \lemma
    moduloIntIsInInt {
        \find(inInt(moduloInt(t)))
        \replacewith(true)

        \heuristics(concrete)
    };

    \lemma
    moduloLongIsInLong {
        \find(inLong(moduloLong(t)))
        \replacewith(true)

        \heuristics(concrete)
    };

    \lemma
    moduloShortIsInShort {
        \find(inShort(moduloShort(t)))
        \replacewith(true)

        \heuristics(concrete)
    };

    \lemma
    moduloByteIsInByte {
        \find(inByte(moduloByte(t)))
        \replacewith(true)

        \heuristics(concrete)
    };

    \lemma
    moduloCharIsInChar {
        \find(inChar(moduloChar(t)))
        \replacewith(true)

        \heuristics(concrete)
    };

}

// ---------------------------------------------------------------------------
// ------------- introduce new symbols for basis transformations -------------
// ---------------------------------------------------------------------------

\rules(integerSimplificationRules:full) {
    newSym_eq {
        \find(newSymLeft * newSymLeftCoeff = newSymRight ==>)
        \varcond(\newDependingOn(l, newSymDef),
            \newDependingOn(l, newSymLeft))
        \add(newSymLeft = l + newSymDef ==>)
        \heuristics(polySimp_leftNonUnit,
            polySimp_newSym, polySimp_newSmallSym)
    };

}<|MERGE_RESOLUTION|>--- conflicted
+++ resolved
@@ -909,7 +909,7 @@
     pow_literals {
         \find(pow(Z(iz), Z(jz)))
         \replacewith(#pow(Z(iz), Z(jz)))
-        \heuristics(simplify_literals)
+        \heuristics(simplify_literals, nonDuplicateAppCheckEq)
     };
 
 }
@@ -1617,412 +1617,11 @@
         \heuristics(polySimp_expand, polySimp_elimOneRight)
     };
 
-<<<<<<< HEAD
- //reviewed 12/21/2004, St.S.
-   theorem_of_archimedes {
-        \assumes (gt(i0,sub(i1,1)) ==>) \find (lt(i0,i1) ==> ) \replacewith (false ==>)
-   };
-
-
- //reviewed 04/16/2004, St.S.
-  collect_same_terms_1          {\find (add(mul(i,j),mul(i,j)))
-                           \replacewith (mul(2,mul(i,j)))
-                           \displayname "collect_same_terms"};
-
- //reviewed 04/16/2004, St.S.
-  collect_same_terms_2          {\find (add(add(mul(i,j),mul(i0,i1)),add(mul(i,j),mul(j0,j1))))
-                           \replacewith (add(mul(2,mul(i,j)),add(mul(i0,i1),mul(j0,j1))))
-                           \displayname "collect_same_terms"};
-
- //reviewed 04/16/2004, St.S.
-  collect_same_terms_3          {\find (add( add(neg(mul(i,j)),mul(i0,i1)), add(neg(mul(i,j)),mul(j0,j1))))
-                           \replacewith (add(neg(mul(2,mul(i,j))), add(mul(i0,i1), mul(j0,j1))))
-                           \displayname "collect_same_terms"};
-
- //reviewed 04/16/2004, St.S.
-  addition_associative   {\find ( add(add(i0,i1),add(j0,j1)) )
-                           \replacewith ( add(add(j0,i1),add(i0,j1)) ) };
-
- //reviewed 04/16/2004, St.S.
-  leq_add_one                {\find (leq(i0,i1)) \replacewith (leq(add(i0,1),add(i1,1)))
-			   };
-
- //reviewed 04/16/2004, St.S.
-  less_add_one               {\find (lt(i0,i1)) \replacewith (lt(add(i0,1),add(i1,1)))
-			   };
-
- //reviewed 04/16/2004, St.S.
-  geq_add_one                {\find (geq(i0,i1)) \replacewith (geq(add(i0,1),add(i1,1)))
-			   };
-
- //reviewed 04/16/2004, St.S.
-  greater_add_one            {\find (gt(i0,i1)) \replacewith (gt(add(i0,1),add(i1,1)))
-			   };
- //reviewed 04/16/2004, St.S.
-  equal_add_one              {\find (i0=i1) \replacewith (add(i0,1)=add(i1,1))
-			   };
-
-
- //reviewed 04/16/2004, St.S.
-  leq_add                {\find (==> leq(i0,i1)) \varcond(\notFreeIn(j2,i0,i1)) \replacewith (==> \exists j2; leq(add(i0,j2),add(i1,j2)))
-			   };
-
- //reviewed 04/16/2004, St.S.
-  less_add               {\find (==> lt(i0,i1)) \varcond(\notFreeIn(j2,i0,i1)) \replacewith (==> \exists j2; lt(add(i0,j2),add(i1,j2)))
-			   };
-
- //reviewed 04/16/2004, St.S.
-  geq_add                {\find (==> geq(i0,i1)) \varcond(\notFreeIn(j2,i0,i1)) \replacewith (==> \exists j2; geq(add(i0,j2),add(i1,j2)))
-			   };
-
- //reviewed 04/16/2004, St.S.
-  greater_add            {\find (==> gt(i0,i1)) \varcond(\notFreeIn(j2,i0,i1)) \replacewith (==> \exists j2; gt(add(i0,j2),add(i1,j2)))
-			   };
-
- //reviewed 04/16/2004, St.S.
-  equal_add              {\find (==> i0=i1) \varcond(\notFreeIn(j2,i0,i1)) \replacewith (==> \exists j2; add(i0,j2)=add(i1,j2))
-			   };
-
- //reviewed 04/16/2004, St.S.
-  leq_diff_1             { \find (leq(i0,add(i0,1))) \replacewith (true)
-			   \heuristics (int_arithmetic)};
-
- //reviewed 04/16/2004, St.S.
-  lt_diff_1              { \find (lt(i0,add(i0,1))) \replacewith (true)
-			   \heuristics (int_arithmetic)};
-
- //reviewed 04/16/2004, St.S.
-  geq_diff_1             { \find (geq(add(i0,1),i0)) \replacewith (true)
-			   \heuristics (int_arithmetic)};
-
- //reviewed 04/16/2004, St.S.
-  gt_diff_1              { \find (gt(add(i0,1),i0)) \replacewith (true)
-			   \heuristics (int_arithmetic)};
-
-
-
- //reviewed 04/16/2004, St.S.
-  i_minus_i_is_zero { \find (sub(i,i)) \replacewith (0) \heuristics (simplify_int) };
-
- //reviewed 04/16/2004, St.S.
-  add_two_inequations_1 { \assumes (lt(i,i0)==>) \find (lt(j,j0)==>) \add (lt(add(i,j),add(i0,j0))==>)};
- //reviewed 04/16/2004, St.S.
-  add_two_inequations_2 { \assumes (leq(i,i0)==>) \find (leq(j,j0)==>) \add (leq(add(i,j),add(i0,j0))==>)};
-
- //reviewed 04/16/2004, St.S.
- partition_inequation { \assumes (==>lt(i,i0)) \find (lt(i,i1)==>) \add (==>lt(i1, i0)) };
-
-  //reviewed 04/16/2004, St.S.
-  eq_sides { \find (i=j) \replacewith ( sub(i,j)=0 ) };
-
-
-  //reviewed 04/15/2004, St.S.
-  times_one_1 {\find (mul(i,1)) \replacewith (i)
-               \heuristics (simplify_int)
-               \displayname "times_one"};
-  //reviewed 04/15/2004, St.S.
-  times_one_2 {\find (mul(1,i)) \replacewith (i)
-               \heuristics (simplify_int)
-               \displayname "times_one"};
-  //reviewed 04/15/2004, St.S.
-  times_minus_one_1 {\find (mul(i,-1)) \replacewith (neg(i))
-                     \heuristics (simplify_int)
-                     \displayname "times_minus_one"};
-  //reviewed 04/15/2004, St.S.
-  times_minus_one_2 {\find (mul(-1,i)) \replacewith (neg(i))
-                     \heuristics (simplify_int)
-                     \displayname "times_minus_one"};
-  //reviewed 04/15/2004, St.S.
-  times_zero_1 {\find (mul(i,0))
-  		\replacewith (0)
-  		\heuristics (simplify_literals)
-                \displayname "times_zero"};
-  //reviewed 04/15/2004, St.S.
-  times_zero_2 {\find (mul(0,i)) \replacewith (0) \heuristics (simplify_literals)
-                \displayname "times_zero"};
-
-
-  //reviewed 04/15/2004, St.S.
-  leq_to_gt { \find (leq(i,j)) \replacewith(!gt(i,j)) };
-
-  //reviewed 04/15/2004, St.S.
-  geq_to_lt { \find (geq(i,j)) \replacewith(!lt(i,j)) };
-
-  //reviewed 04/15/2004, St.S.
-  leq_to_gt_alt {\find (leq(i,j)) \replacewith(lt(i,j) | i=j) };
-
-  //reviewed 04/15/2004, St.S.
-  geq_to_lt_alt {\find (geq(i,j)) \replacewith(gt(i,j) | i=j) };
-
-
-  //reviewed 04/15/2004, St.S.
-  greater { \find (gt(i, i0)) \replacewith (lt(i0, i)) };
-
-  //reviewed 04/15/2004, St.S.
-  less_is_total_heu { \assumes (==> lt(i, i0), (i = i0), lt(i0, i)) \closegoal };
-  //reviewed 04/15/2004, St.S.
-  less_is_total { \find (i) \sameUpdateLevel \add (lt(i, i0) ==>); \add ((i = i0) ==>); \add (lt(i0, i) ==>) };
-  //reviewed 04/15/2004, St.S.
-  less_zero_is_total { \find (i) \sameUpdateLevel \add (lt(i, 0) ==>); \add (i = 0 ==>); \add (lt(0, i) ==>) };
-
-  //reviewed 04/15/2004, St.S.
-  less_is_alternative_1 { \assumes (lt(i, i0), lt(i0, i) ==>) \closegoal };
-  //reviewed 04/15/2004, St.S.
-  less_is_alternative_2 { \assumes (==> lt(i, i0)) \find (==> lt(i0, i)) \add ((i = i0) ==>) };
-
-  //reviewed 04/15/2004, St.S.
-  less_trans{ \assumes (lt(i, i0) ==>) \find (lt(i0, i1) ==>) \add (lt(i, i1) ==>)};
-  //reviewed 04/15/2004, St.S.
-  leq_trans{ \assumes (leq(i, i0) ==>) \find (leq(i0, i1) ==>) \add (leq(i, i1) ==>) };
-
-  //reviewed 04/15/2004, St.S.
-  less_neg { \find (lt(i, i0)) \replacewith (!(lt(i0, i+1))) };
-
-  //reviewed 04/15/2004, St.S.
-  less_base { \find (lt(i, i)) \replacewith (false) \heuristics (simplify_int) };
-
-  //reviewed 04/15/2004, St.S.
-  add_zero_left  { \find (add(0, i)) \replacewith (i) \heuristics (simplify_literals) };
-  //reviewed 04/15/2004, St.S.
-  add_zero_right { \find (add(i, 0)) \replacewith (i) \heuristics (simplify_literals) };
-
-  //reviewed 04/15/2004, St.S.
-  switch_brackets { \find (add(add(i, i0), i1)) \replacewith(add(i, add(i0, i1))) };
-  //reviewed 04/15/2004, St.S.
-  switch_params { \find (add(i0, i1))  \replacewith(add(i1, i0)) };
-
-  //reviewed 04/15/2004, St.S.
-  mul_assoc { \find (mul(mul(i, i0), i1)) \replacewith(mul(i, mul(i0, i1))) };
-  //reviewed 04/15/2004, St.S.
-  mul_comm  { \find (mul(i0, i1)) \replacewith(mul(i1, i0)) };
-
-  //reviewed 04/15/2004, St.S.
-  pull_out_neg_1  { \find (mul(neg(i0), i1)) \replacewith(neg(mul(i0, i1))) \displayname "pull_out_minus" };
-  //reviewed 04/15/2004, St.S.
-  pull_out_neg_2  { \find (mul(i0, neg(i1))) \replacewith(neg(mul(i0, i1))) \displayname "pull_out_minus"};
-
-  //reviewed 04/15/2004, St.S.
-  rotate_params { \find (add(i, add(i0, i1))) \replacewith(add(i0, add(i, i1))) };
-
-  // TODO: review;  added 04/19/05 RB
-  add_equations { \assumes (i = i0==>) \find (j = j0 ==>) \add (add(i,j) = add(i0,j0)==>)};
-  add_equations_right { \assumes (i = i0==>) \find (==> j = j0) \add (==> add(i,j) = add(i0,j0))};
-
-  sub_equations_left { \assumes (i = i0==>) \find (j = j0 ==>) \add (sub(j,i) = sub(j0,i0)==>)};
-  sub_equations_right { \assumes (i = i0==>) \find (==> j = j0) \add (==> sub(j,i) = sub(j0,i0))};
-
-  //reviewed 04/15/2004, St.S.
-  add_eq { \find (i0 = i1) \replacewith(add(i, i0) = add(i, i1)) };
-
-  //reviewed 04/15/2004, St.S.
-  add_eq_back {
-	\find (add(i1, i) = add(i1, i0))
-	\replacewith(i = i0)
-	\heuristics (simplify_int)
-  };
-
-  // new, not reviewed but proven: see ../proof/rules/proven_rules/add_eq_back_2.proof
-  add_eq_back_2 {
-	\find (add(i, i1) = add(i0, i1))
-	\replacewith(i = i0)
-	\heuristics (simplify_int)
-	\displayname "add_eq_back"
-  };
-
-  // new, not reviewed, but proven: see ../proof/rules/proven_rules/add_eq_back_2_fst_comm.proof
-  add_eq_back_2_fst_comm {
-	\find (add(i1, i) = add(i0, i1))
-	\replacewith(i = i0)
-	\heuristics (simplify_int)
-	\displayname "add_eq_back"
-  };
-
-  // new, not reviewed, but proven: see ../proof/rules/proven_rules/add_eq_back_3.proof
-  add_eq_back_3 {
-	\find (i1 = add(i1, i0))
-	\replacewith (0 = i0)
-	\heuristics (simplify_int)
-	\displayname "add_eq_back"
-  };
-
-  //reviewed 04/15/2004, St.S.
-  add_less { \find (lt(i, i0)) \replacewith(lt(add(i1, i), add(i1, i0))) };
-
- // added 08/02/2019 PHS
-   add_greater { \find (gt(i, i0)) \replacewith(gt(add(i1, i), add(i1, i0))) };
-
-
-
-  // added 08/02/2019 PHS
-   add_lesseq { \find (leq(i, i0)) \replacewith(leq(add(i1, i), add(i1, i0))) };
-
- // added 08/02/2019 PHS
-   add_greatereq { \find (geq(i, i0)) \replacewith(geq(add(i1, i), add(i1, i0))) };
-
-
-  //reviewed 04/15/2004, St.S.
-  add_less_back {
-	\find (lt(add(i1, i), add(i1, i0)))
-	\replacewith(lt(i, i0))
-	\heuristics (simplify_int)
-  };
-
-  //reviewed 04/15/2004, St.S.
-  add_less_back_zero_1 {
-	\find (lt(i,add(i,i1)))
-	\replacewith(lt(0,i1))
-	\heuristics (simplify_int)
-	\displayname "add_less_back"
-  };
-
-  // new, not reviewed, but proven: see ../proof/rules/proven_rules/add_less_back_zero_1_comm.proof
-  add_less_back_zero_1_comm {
-	\find (lt(i,add(i1,i)))
-	\replacewith(lt(0,i1))
-	\heuristics (simplify_int)
-	\displayname "add_less_back"
-  };
-
-  //reviewed 04/15/2004, St.S.
-  add_less_back_zero_2 {
-	\find (lt(add(i,i1),i))
-	\replacewith(lt(i1,0))
-	\heuristics (simplify_int)
-	\displayname "add_less_back"
-  };
-
-  // new, not reviewed, but proven: see ../proof/rules/proven_rules/add_less_back_zero_2_comm.proof
-  add_less_back_zero_2_comm {
-	\find (lt(add(i1,i),i))
-	\replacewith(lt(i1,0))
-	\heuristics (simplify_int)
-	\displayname "add_less_back"
-  };
-
-
-  //reviewed 04/15/2004, St.S.
-  sub { \find (sub(i, i0)) \replacewith (add(i, neg(i0))) \heuristics (simplify_int) };
-  //reviewed 04/15/2004, St.S.
-  sub_zero_1 { \find (Z(neglit(0(#)))) \replacewith (Z(0(#)))
-               \heuristics(simplify_literals) };
-  //reviewed 04/15/2004, St.S.
-  sub_zero_2 { \find (sub(i,0)) \replacewith (i) \heuristics (simplify_int) };
-  //reviewed 04/15/2004, St.S.
-  add_sub_elim_left  { \find (add(neg(i), i)) \replacewith (0) \heuristics (simplify_int) };
-  //reviewed 04/15/2004, St.S.
-  add_sub_elim_right { \find (add(i, neg(i))) \replacewith (0) \heuristics (simplify_int) };
-  //reviewed 04/15/2004, St.S.
-  add_sub_step { \find (add(neg(i), neg(i0))) \replacewith (neg(add(i, i0))) };
-  //reviewed 04/15/2004, St.S.
-  sub_sub_elim { \find (neg(neg(i))) \replacewith (i) \heuristics (simplify_int) };
-  //reviewed 04/15/2004, St.S.
-  less_sub { \find (lt(i, i0)) \replacewith (lt(neg(i0), neg(i))) };
-
-  //reviewed 04/15/2004, St.S.
-  less_plus { \find (lt(0, add(i0, i1))) \replacewith(lt(neg(i0),i1)) };
-
-  //reviewed 04/15/2004, St.S.
-  close_by_lt_leq { \assumes (lt (i,j) ==>)
-           \find (==> leq(add(i,1), j) )
-           \replacewith (==> true) };
-
-  //reviewed 04/15/2004, St.S.
-  lt_to_leq_1 {\find (lt(i,j)|i=j) \replacewith (leq(i,j)) \heuristics (simplify_int) };
-
-  //reviewed 04/15/2004, St.S.
-  lt_to_leq_2 { \assumes (==> lt(i,j))
-              \find (==> i=j)
-              \replacewith (==> leq(i,j))
-              \heuristics (simplify_int) };
-
-  //reviewed 04/15/2004, St.S.
-  lt_to_gt {\find (lt(i,i0)) \replacewith (gt(i0,i))};
-  //reviewed 04/15/2004, St.S.
-  gt_to_lt {\find (gt(i,i0)) \replacewith (lt(i0,i))};
-  //reviewed 04/15/2004, St.S.
-  leq_to_geq {\find (leq(i,i0)) \replacewith (geq(i0,i))};
-  //reviewed 04/15/2004, St.S.
-  geq_to_leq {\find (geq(i,i0)) \replacewith (leq(i0,i))};
-
-
-
-// -------------------------------------------------------
-// ------------- Rules for integer literals --------------
-// -------------------------------------------------------
-
-  //reviewed 04/20/2004, St.S.
-  double_unary_minus_literal { \find (Z(neglit(neglit(iz))))
-	  \replacewith (Z(iz))
-	  \heuristics (simplify_literals)
-	  \displayname "double_unary_minus"};
-
-
- //reviewed 04/16/2004, St.S.
-  charLiteral_to_int {\find (C(iz)) \replacewith (Z(iz)) \heuristics (charLiteral_to_intLiteral)};
-
- //reviewed 04/15/2004, St.S.
-  add_literals {\find (add(Z(iz),Z(jz)))
-    \replacewith (#add(Z(iz),Z(jz)))
-    \heuristics (simplify_literals)};
-
- //reviewed 04/15/2004, St.S.
-  sub_literals {\find (sub(Z(iz),Z(jz)))
-    \replacewith (#sub(Z(iz),Z(jz)))
-    \heuristics (simplify_literals)};
-
- //reviewed 04/15/2004, St.S.
-  mul_literals {\find (mul(Z(iz),Z(jz)))
-    \replacewith (#mul(Z(iz),Z(jz)))
-    \heuristics (simplify_literals)};
-
- //reviewed 04/15/2004, St.S.
-   div_literals {\find (div(Z(iz),Z(jz)))
-    \replacewith (#div(Z(iz),Z(jz)))
-    \heuristics (simplify_literals)};
-
-
- //reviewed 04/15/2004, St.S.
-   less_literals {\find (lt(Z(iz),Z(jz)))
-    \replacewith (#less(Z(iz),Z(jz)))
-    \heuristics (simplify_literals)};
-
- //reviewed 04/15/2004, St.S.
-   greater_literals {\find (gt(Z(iz),Z(jz)))
-    \replacewith (#greater(Z(iz),Z(jz)))
-    \heuristics (simplify_literals)};
-
- //reviewed 04/15/2004, St.S.
-   leq_literals {\find (leq(Z(iz),Z(jz)))
-    \replacewith (#leq(Z(iz),Z(jz)))
-    \heuristics (simplify_literals)};
-
- //reviewed 04/15/2004, St.S.
-   qeq_literals {\find (geq(Z(iz),Z(jz)))
-    \replacewith (#geq(Z(iz),Z(jz)))
-    \heuristics (simplify_literals)};
-
- //reviewed 04/15/2004, St.S.
-   equal_literals {\find (Z(iz)=Z(jz))
-    \replacewith (#eq(Z(iz),Z(jz)))
-    \heuristics (simplify_literals)};
-
- //reviewed 04/15/2004, St.S.
-  neg_literal { \find (neg(Z(iz)))
-    \replacewith (Z(neglit(iz)))
-    \heuristics (simplify_literals)};
-
-  pow_literals {
-    \find (pow(Z(iz),Z(jz)))
-    \replacewith (#pow(Z(iz),Z(jz)))
-    \heuristics (simplify_literals, nonDuplicateAppCheckEq)
-  };
-=======
     polySimp_elimOneLeft0 {
         \find(mul(1, i))
         \replacewith(i)
         \heuristics(polySimp_expand, polySimp_elimOneLeft)
     };
->>>>>>> db1f82d8
 
     polySimp_elimOneLeft1 {
         \find(mul(mul(i0, 1), i))
