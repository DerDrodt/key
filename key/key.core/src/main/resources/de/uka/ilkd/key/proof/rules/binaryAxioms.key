\rules {
   // wrappers for positive numbers to prevent shiftRightDef -> shiftLeftDef mutual recursion
   shiftRightPositiveShiftDef {
    \schemaVar \term int left, right;

   	\find ( shiftrightPositiveShift(left, right) )
   	\replacewith ( div (left, pow(2, right) ) )

   	 \heuristics (simplify)
   };

   shiftLeftPositiveShiftDef {
    \schemaVar \term int left, right;

   	\find ( shiftleftPositiveShift(left, right) )
   	\replacewith ( mul (left, pow(2, right) ) )

   	 \heuristics (simplify)
   };

    // arbitrary fixed length bitvector operations
    shiftRightDef {
        \schemaVar \term int left, right;

<<<<<<< HEAD
	\find ( shiftright(left, right) )
	\replacewith ( \if ( right < 0 )
		       \then ( shiftleftPositiveShift(left, -right) )
		       \else ( shiftrightPositiveShift(left, right) )
     )
=======
        \find(shiftright(left, right))
        \replacewith(\if(right < 0)
                \then(shiftleft(left, -right))
                \else(div(left, pow(2, right)))
        )
>>>>>>> db1f82d8

        \heuristics(simplify_enlarging)
    };

    shiftLeftDef {
        \schemaVar \term int left, right;

<<<<<<< HEAD
	\find ( shiftleft(left, right) )
	\replacewith ( \if ( right < 0 )
		       \then ( shiftrightPositiveShift(left, -right) )
		       \else ( shiftleftPositiveShift(left, right) )
     )
=======
        \find(shiftleft(left, right))
        \replacewith(\if(right < 0)
                \then(shiftright(left, -right))
                \else(mul(left, pow(2, right)))
        )
>>>>>>> db1f82d8

        \heuristics(simplify_enlarging)
    };

    javaShiftRightIntDef {
        \schemaVar \term int left, right;

        \find(shiftrightJint(left, right))
        // usage of the mathematical mod is crucial as -1 % 32 = 31 (!)
        \replacewith(moduloInt(shiftright(left, mod(right, 32))))
        \heuristics(simplify_enlarging)
    };

    javaShiftRightLongDef {
        \schemaVar \term int left, right;

        \find(shiftrightJlong(left, right))
        // usage of the mathematical mod is crucial as -1 % 64 = 63 (!)
        \replacewith(moduloLong(shiftright(left, mod(right, 64))))

        \heuristics(simplify_enlarging)
    };

    javaShiftLeftIntDef {
        \schemaVar \term int left, right;

        \find(shiftleftJint(left, right))
        // usage of the mathematical mod is crucial as -1 % 32 = 31 (!)
        \replacewith(moduloInt(shiftleft(left, mod(right, 32))))
        \heuristics(simplify_enlarging)
    };

    javaShiftLeftLongDef {
        \schemaVar \term int left, right;

        \find(shiftleftJlong(left, right))
        // usage of the mathematical mod is crucial as -1 % 64 = 63 (!)
        \replacewith(moduloLong(shiftleft(left, mod(right, 64))))

        \heuristics(simplify_enlarging)
    };

    unsignedShiftRightJintDef {
        \schemaVar \term int left, right;
        \find(unsignedshiftrightJint(left, right))
        \replacewith(\if(left >= 0) \then(shiftrightJint(left, right))
                \else(addJint(shiftrightJint(left, right), shiftleftJint(2, 31 - mod(right, 32)))))
        \heuristics(simplify_enlarging)
    };

    xorJIntDef {
        \schemaVar \term int left, right;

        \find(xorJint(left, right))
        \replacewith(moduloInt(binaryXOr(left, right)))

        \heuristics(simplify)
    };

    orJIntDef {
        \schemaVar \term int left, right;

        \find(orJint(left, right))
        \replacewith(moduloInt(binaryOr(left, right)))

        \heuristics(simplify)
    };

    andJIntDef {
        \schemaVar \term int left, right;
        \find(andJint(left, right))
        \replacewith(moduloInt(binaryAnd(left, right)))

        \heuristics(simplify)
    };

}<|MERGE_RESOLUTION|>--- conflicted
+++ resolved
@@ -1,40 +1,32 @@
 \rules {
-   // wrappers for positive numbers to prevent shiftRightDef -> shiftLeftDef mutual recursion
-   shiftRightPositiveShiftDef {
-    \schemaVar \term int left, right;
+    // wrappers for positive numbers to prevent shiftRightDef -> shiftLeftDef mutual recursion
+    shiftRightPositiveShiftDef {
+        \schemaVar \term int left, right;
 
-   	\find ( shiftrightPositiveShift(left, right) )
-   	\replacewith ( div (left, pow(2, right) ) )
+        \find(shiftrightPositiveShift(left, right))
+        \replacewith(div(left, pow(2, right)))
 
-   	 \heuristics (simplify)
-   };
+        \heuristics(simplify)
+    };
 
-   shiftLeftPositiveShiftDef {
-    \schemaVar \term int left, right;
+    shiftLeftPositiveShiftDef {
+        \schemaVar \term int left, right;
 
-   	\find ( shiftleftPositiveShift(left, right) )
-   	\replacewith ( mul (left, pow(2, right) ) )
+        \find(shiftleftPositiveShift(left, right))
+        \replacewith(mul(left, pow(2, right)))
 
-   	 \heuristics (simplify)
-   };
+        \heuristics(simplify)
+    };
 
     // arbitrary fixed length bitvector operations
     shiftRightDef {
         \schemaVar \term int left, right;
 
-<<<<<<< HEAD
-	\find ( shiftright(left, right) )
-	\replacewith ( \if ( right < 0 )
-		       \then ( shiftleftPositiveShift(left, -right) )
-		       \else ( shiftrightPositiveShift(left, right) )
-     )
-=======
         \find(shiftright(left, right))
         \replacewith(\if(right < 0)
-                \then(shiftleft(left, -right))
-                \else(div(left, pow(2, right)))
+                \then(shiftleftPositiveShift(left, -right))
+                \else(shiftrightPositiveShift(left, right))
         )
->>>>>>> db1f82d8
 
         \heuristics(simplify_enlarging)
     };
@@ -42,19 +34,11 @@
     shiftLeftDef {
         \schemaVar \term int left, right;
 
-<<<<<<< HEAD
-	\find ( shiftleft(left, right) )
-	\replacewith ( \if ( right < 0 )
-		       \then ( shiftrightPositiveShift(left, -right) )
-		       \else ( shiftleftPositiveShift(left, right) )
-     )
-=======
         \find(shiftleft(left, right))
         \replacewith(\if(right < 0)
-                \then(shiftright(left, -right))
-                \else(mul(left, pow(2, right)))
+                \then(shiftrightPositiveShift(left, -right))
+                \else(shiftleftPositiveShift(left, right))
         )
->>>>>>> db1f82d8
 
         \heuristics(simplify_enlarging)
     };
