// This file contains the RULES for location sets.
// Find the DECLARATIONS in file locSet.key

\rules(programRules:Java) {

    // --------------------------------------------------------------------------
    // axioms for elementOf
    // --------------------------------------------------------------------------

    elementOfEmpty {
        \schemaVar \term Object o;
        \schemaVar \term Field f;

        \find(elementOf(o, f, empty))

        \replacewith(false)

        \heuristics(concrete)
    };

    elementOfAllLocs {
        \schemaVar \term Object o;
        \schemaVar \term Field f;

        \find(elementOf(o, f, allLocs))

        \replacewith(true)

        \heuristics(concrete)
    };

    elementOfSingleton {
        \schemaVar \term Object o, o2;
        \schemaVar \term Field f, f2;

        \find(elementOf(o, f, singleton(o2, f2)))

        \replacewith(o = o2 & f = f2)

        \heuristics(simplify)
    };

    elementOfUnion {
        \schemaVar \term Object o;
        \schemaVar \term Field f;
        \schemaVar \term LocSet s, s2;

        \find(elementOf(o, f, union(s, s2)))

        \replacewith(elementOf(o, f, s) | elementOf(o, f, s2))

        \heuristics(simplify_enlarging)
    };

    elementOfIntersect {
        \schemaVar \term Object o;
        \schemaVar \term Field f;
        \schemaVar \term LocSet s, s2;

        \find(elementOf(o, f, intersect(s, s2)))

        \replacewith(elementOf(o, f, s) & elementOf(o, f, s2))

        \heuristics(simplify_enlarging)
    };

    elementOfSetMinus {
        \schemaVar \term Object o;
        \schemaVar \term Field f;
        \schemaVar \term LocSet s, s2;

        \find(elementOf(o, f, setMinus(s, s2)))

        \replacewith(elementOf(o, f, s) & !elementOf(o, f, s2))

        \heuristics(simplify_enlarging)
    };

    elementOfInfiniteUnion {
        \schemaVar \term Object o;
        \schemaVar \term Field f;
        \schemaVar \variables alpha av;
        \schemaVar \term LocSet s;

        \find(elementOf(o, f, infiniteUnion{av;}(s)))
        \varcond(\notFreeIn(av, o, f))

        \replacewith(\exists av; elementOf(o, f, s))

        \heuristics(simplify)
    };

    elementOfInfiniteUnion2Vars {
        \schemaVar \term Object o;
        \schemaVar \term Field f;
        \schemaVar \variables alpha av;
        \schemaVar \variables beta bv;
        \schemaVar \term LocSet s;

        \find(elementOf(o, f, infiniteUnion{av, bv;}(s)))
        \varcond(\notFreeIn(av, o, f), \notFreeIn(bv, o, f))

        \replacewith(\exists av; \exists bv; elementOf(o, f, s))

        \heuristics(simplify)
    };

    elementOfAllFields {
        \schemaVar \term Object o, o2;
        \schemaVar \term Field f;

        \find(elementOf(o, f, allFields(o2)))

        \replacewith(o = o2)

        \heuristics(concrete)
    };

    allFieldsEq {
        \schemaVar \term Object o1, o2;
        \find(allFields(o1) = allFields(o2))
        \replacewith(o1 = o2)
        \heuristics(simplify)
    };

    elementOfAllObjects {
        \schemaVar \term Object o;
        \schemaVar \term Field f, f2;

        \find(elementOf(o, f, allObjects(f2)))

        \replacewith(f = f2)

        \heuristics(concrete)
    };

    // change upper to exclusive (in line with other definitions?)
    elementOfArrayRange {
        \schemaVar \term Object o, o2;
        \schemaVar \term Field f;
        \schemaVar \term int lower, upper;
        \schemaVar \variables int iv;

        \find(elementOf(o, f, arrayRange(o2, lower, upper)))
        \varcond(\notFreeIn(iv, f, lower, upper))

        \replacewith(o = o2 & \exists iv; (f = arr(iv) & lower <= iv & iv <= upper))

        \heuristics(simplify_enlarging)
    };

    // change upper to exclusive (in line with other definitions?)
    elementOfArrayRangeConcrete {
        \schemaVar \term Object o, o2;
        \schemaVar \term int idx, lower, upper;

        \find(elementOf(o, arr(idx), arrayRange(o2, lower, upper)))

        \replacewith(o = o2 & lower <= idx & idx <= upper)

        \heuristics(simplify)
    };

    elementOfFreshLocs {
        \schemaVar \term Object o;
        \schemaVar \term Field f;
        \schemaVar \term Heap h;

        \find(elementOf(o, f, freshLocs(h)))

        \replacewith(o != null & !boolean::select(h, o, java.lang.Object::<created>) = TRUE)

        \heuristics(concrete)
    };

    // --------------------------------------------------------------------------
    // EQ versions of axioms (these are lemmata)
    // --------------------------------------------------------------------------
    elementOfUnionEQ {
        \schemaVar \term Object o;
        \schemaVar \term Field f;
        \schemaVar \term LocSet s, s2;
        \schemaVar \term LocSet EQ;

        \assumes(union(s, s2) = EQ ==>)
        \find(elementOf(o, f, EQ))
        \sameUpdateLevel

        \replacewith(elementOf(o, f, s) | elementOf(o, f, s2))

        \heuristics(simplify_enlarging)
    };

    elementOfIntersectEQ {
        \schemaVar \term Object o;
        \schemaVar \term Field f;
        \schemaVar \term LocSet s, s2;
        \schemaVar \term LocSet EQ;

        \assumes(intersect(s, s2) = EQ ==>)
        \find(elementOf(o, f, EQ))
        \sameUpdateLevel

        \replacewith(elementOf(o, f, s) & elementOf(o, f, s2))

        \heuristics(simplify_enlarging)
    };

    elementOfSetMinusEQ {
        \schemaVar \term Object o;
        \schemaVar \term Field f;
        \schemaVar \term LocSet s, s2;
        \schemaVar \term LocSet EQ;

        \assumes(setMinus(s, s2) = EQ ==>)
        \find(elementOf(o, f, EQ))
        \sameUpdateLevel

        \replacewith(elementOf(o, f, s) & !elementOf(o, f, s2))

        \heuristics(simplify_enlarging)
    };

    elementOfInfiniteUnionEQ {
        \schemaVar \term Object o;
        \schemaVar \term Field f;
        \schemaVar \variables alpha av;
        \schemaVar \term LocSet s;
        \schemaVar \term LocSet EQ;

        \assumes(infiniteUnion{av;}(s) = EQ ==>)
        \find(elementOf(o, f, EQ))
        \sameUpdateLevel
        \varcond(\notFreeIn(av, o, f))

        \replacewith(\exists av; elementOf(o, f, s))

        \heuristics(simplify)
    };

    elementOfInfiniteUnion2VarsEQ {
        \schemaVar \term Object o;
        \schemaVar \term Field f;
        \schemaVar \variables alpha av;
        \schemaVar \variables beta bv;
        \schemaVar \term LocSet s;
        \schemaVar \term LocSet EQ;

        \assumes(infiniteUnion{av, bv;}(s) = EQ ==>)
        \find(elementOf(o, f, EQ))
        \sameUpdateLevel
        \varcond(\notFreeIn(av, o, f), \notFreeIn(bv, o, f))

        \replacewith(\exists av; \exists bv; elementOf(o, f, s))

        \heuristics(simplify)
    };

    elementOfArrayRangeEQ {
        \schemaVar \term Object o, o2;
        \schemaVar \term Field f;
        \schemaVar \term int lower, upper;
        \schemaVar \variables int iv;
        \schemaVar \term LocSet EQ;

        \assumes(arrayRange(o2, lower, upper) = EQ ==>)
        \find(elementOf(o, f, EQ))
        \sameUpdateLevel
        \varcond(\notFreeIn(iv, f, lower, upper))

        \replacewith(o = o2 & \exists iv; (f = arr(iv) & lower <= iv & iv <= upper))

        \heuristics(simplify)
    };

    // --------------------------------------------------------------------------
    // axioms for set predicates (reduce to elementOf)
    // --------------------------------------------------------------------------

    equalityToElementOf {
        \schemaVar \term LocSet s, s2;
        \schemaVar \variables Object ov;
        \schemaVar \variables Field fv;

        \find(s = s2)
        \varcond(\notFreeIn(ov, s, s2), \notFreeIn(fv, s, s2))

        \replacewith(\forall ov; \forall fv; (elementOf(ov, fv, s) <-> elementOf(ov, fv, s2)))

        \heuristics(semantics_blasting)
    };

    // proven with KeY (CS)
    equalityToElementOfRight {
        \schemaVar \term LocSet s, s2;
        \schemaVar \variables Object ov;
        \schemaVar \variables Field fv;

        \find( ==> s = s2)
        \varcond(\notFreeIn(ov, s, s2), \notFreeIn(fv, s, s2))

        \replacewith( ==> \forall ov; \forall fv; (elementOf(ov, fv, s) <-> elementOf(ov, fv, s2)))

        \heuristics(setEqualityBlastingRight)
    };

    emptyEqualsSingleton {
        \schemaVar \term Object o;
        \schemaVar \term Field f;

        \find(empty = singleton(o, f))

        \replacewith(false)

        \heuristics(concrete)
    };

    singletonEqualsEmpty {
        \schemaVar \term Object o;
        \schemaVar \term Field f;

        \find(singleton(o, f) = empty)
        \replacewith(false)

        \heuristics(concrete)
    };

    unionWithSingletonEqualsUnionWithSingleton {
        \schemaVar \term LocSet s1, s2;
        \schemaVar \term Object o;
        \schemaVar \term Field f;

        \find(union(s1, singleton(o, f)) = union(s2, singleton(o, f)))

        \replacewith(setMinus(s1, singleton(o, f)) = setMinus(s2, singleton(o, f)))
        // TODO: why is this a simplification? (DB)
        \heuristics(simplify)
    };

    unionWithSingletonEqualsUnionWithSingleton_2 {
        \schemaVar \term LocSet s1, s2;
        \schemaVar \term Object o;
        \schemaVar \term Field f;

        \find(union(singleton(o, f), s1) = union(singleton(o, f), s2))

        \replacewith(setMinus(s1, singleton(o, f)) = setMinus(s2, singleton(o, f)))

        \heuristics(simplify)
    };

    subsetToElementOf {
        \schemaVar \term LocSet s, s2;
        \schemaVar \variables Object ov;
        \schemaVar \variables Field fv;

        \find(subset(s, s2))
        \varcond(\notFreeIn(ov, s, s2), \notFreeIn(fv, s, s2))

        \replacewith(\forall ov; \forall fv; (elementOf(ov, fv, s) -> elementOf(ov, fv, s2)))
        \heuristics(semantics_blasting)
        //        \heuristics(simplify)
    };

    // proven with KeY (CS)
    subsetToElementOfRight {
        \schemaVar \term LocSet s, s2;
        \schemaVar \variables Object ov;
        \schemaVar \variables Field fv;

        \find( ==> subset(s, s2))
        \varcond(\notFreeIn(ov, s, s2), \notFreeIn(fv, s, s2))

        \replacewith( ==> \forall ov; \forall fv; (elementOf(ov, fv, s) -> elementOf(ov, fv, s2)))

        \heuristics(setEqualityBlastingRight)
    };

    // proven with KeY (CS)
    elementOfSubsetImpliesElementOfSuperset {
        \schemaVar \term LocSet s, s2;
        \schemaVar \term Object o;
        \schemaVar \term Field f;

        \assumes(subset(s, s2) ==>)

        \find(elementOf(o, f, s) ==>)

        \add(elementOf(o, f, s2) ==>)

        \heuristics(simplify_enlarging)
    };

    // proven with KeY (CS)
    noElementOfSupersetImpliesNoElementOfSubset {
        \schemaVar \term LocSet s, s2;
        \schemaVar \term Object o;
        \schemaVar \term Field f;

        \assumes(subset(s, s2) ==>)
        \find( ==> elementOf(o, f, s2))
        \add( ==> elementOf(o, f, s))

        \heuristics(simplify_enlarging)
    };

    // proven with KeY (CS)
    subsetSingletonLeft {
        \schemaVar \term LocSet s;
        \schemaVar \term Object o;
        \schemaVar \term Field f;

        \find(subset(singleton(o, f), s))

        \replacewith(elementOf(o, f, s))

        \heuristics(simplify)
    };

    // proven with KeY (CS)
    subsetSingletonLeftEQ {
        \schemaVar \term LocSet s;
        \schemaVar \term Object o;
        \schemaVar \term Field f;
        \schemaVar \term LocSet EQ;

        \assumes(singleton(o, f) = EQ ==>)
        \find(subset(EQ, s))
        \sameUpdateLevel

        \replacewith(elementOf(o, f, s))

        \heuristics(simplify)
    };

    // proven with KeY (CS)
    subsetSingletonRight {
        \schemaVar \term LocSet s;
        \schemaVar \term Object o;
        \schemaVar \term Field f;

        \find(subset(s, singleton(o, f)))

        \replacewith(s = empty | s = singleton(o, f))

        \heuristics(simplify)
    };

    // proven with KeY (CS)
    subsetSingletonRightEQ {
        \schemaVar \term LocSet s;
        \schemaVar \term Object o;
        \schemaVar \term Field f;
        \schemaVar \term LocSet EQ;

        \assumes(singleton(o, f) = EQ ==>)
        \find(subset(s, EQ))
        \sameUpdateLevel

        \replacewith(s = empty | s = singleton(o, f))

        \heuristics(simplify)
    };

    // proven with KeY (CS)
    subsetUnionLeft {
        \schemaVar \term LocSet s, s2, s3;

        \find(subset(union(s, s2), s3))

        \replacewith(subset(s, s3) & subset(s2, s3))

        \heuristics(simplify_enlarging)
    };

    // proven with KeY (CS)
    subsetUnionLeftEQ {
        \schemaVar \term LocSet s, s2, s3;
        \schemaVar \term LocSet EQ;

        \assumes(union(s, s2) = EQ ==>)
        \find(subset(EQ, s3))
        \sameUpdateLevel

        \replacewith(subset(s, s3) & subset(s2, s3))

        \heuristics(simplify_enlarging)
    };

    // proven with KeY (CS)
    subsetOfUnionWithItSelf1 {
        \schemaVar \term LocSet s, s2;

        \find(subset(s, union(s, s2)))

        \replacewith(true)

        \heuristics(concrete)
    };

    // proven with KeY (CS)
    subsetOfUnionWithItSelfEQ1 {
        \schemaVar \term LocSet s, s2;
        \schemaVar \term LocSet EQ;

        \assumes(union(s, s2) = EQ ==>)
        \find(subset(s, EQ))
        \sameUpdateLevel

        \replacewith(true)

        \heuristics(concrete)
    };

    // proven with KeY (CS)
    subsetOfUnionWithItSelf2 {
        \schemaVar \term LocSet s, s2;

        \find(subset(s, union(s2, s)))

        \replacewith(true)

        \heuristics(concrete)
    };

    // proven with KeY (CS)
    subsetOfUnionWithItSelfEQ2 {
        \schemaVar \term LocSet s, s2;
        \schemaVar \term LocSet EQ;

        \assumes(union(s2, s) = EQ ==>)
        \find(subset(s, EQ))
        \sameUpdateLevel

        \replacewith(true)

        \heuristics(concrete)
    };

    // proven with KeY (CS)
    subsetOfIntersectWithItSelf1 {
        \schemaVar \term LocSet s, s2;

        \find(subset(s, intersect(s, s2)))

        \replacewith(subset(s, s2))

        \heuristics(concrete)
    };

    // proven with KeY (CS)
    subsetOfIntersectWithItSelfEQ1 {
        \schemaVar \term LocSet s, s2;
        \schemaVar \term LocSet EQ;

        \assumes(intersect(s, s2) = EQ ==>)
        \find(subset(s, EQ))
        \sameUpdateLevel

        \replacewith(subset(s, s2))

        \heuristics(concrete)
    };

    // proven with KeY (CS)
    subsetOfIntersectWithItSelf2 {
        \schemaVar \term LocSet s, s2;

        \find(subset(s, intersect(s2, s)))

        \replacewith(subset(s, s2))

        \heuristics(concrete)
    };

    // proven with KeY (CS)
    subsetOfIntersectWithItSelfEQ2 {
        \schemaVar \term LocSet s, s2;
        \schemaVar \term LocSet EQ;

        \assumes(intersect(s2, s) = EQ ==>)
        \find(subset(s, EQ))
        \sameUpdateLevel

        \replacewith(subset(s, s2))

        \heuristics(concrete)
    };

    // proven with KeY (CS)
    allFieldsSubsetOf {
        \schemaVar \term LocSet s;
        \schemaVar \term Object o;
        \schemaVar \term Field f;

        \assumes(subset(allFields(o), s) ==>)
        \find(elementOf(o, f, s))
        \sameUpdateLevel

        \replacewith(true)

        \heuristics(concrete)
    };

    // proven with KeY (CS)
    elementOfSubsetOfUnion1 {
        \schemaVar \term LocSet s, s2, s3;
        \schemaVar \term Object o;
        \schemaVar \term Field f;
        \schemaVar \term Heap h;

        \assumes(subset(s, union(s2, s3)),
            ==> elementOf(o, f, s2))
        \find(elementOf(o, f, s))
        \sameUpdateLevel

        \add(elementOf(o, f, s) <-> elementOf(o, f, intersect(s, s3)) ==>)

        \heuristics(simplify_enlarging)
    };

    // proven with KeY (CS)
    elementOfSubsetOfUnion2 {
        \schemaVar \term LocSet s, s2, s3;
        \schemaVar \term Object o;
        \schemaVar \term Field f;
        \schemaVar \term Heap h;

        \assumes(subset(s, union(s2, s3)),
            ==> elementOf(o, f, s3))
        \find(elementOf(o, f, s))
        \sameUpdateLevel

        \add(elementOf(o, f, s) <-> elementOf(o, f, intersect(s, s2)) ==>)

        \heuristics(simplify_enlarging)
    };

    disjointToElementOf {
        \schemaVar \term LocSet s, s2;
        \schemaVar \variables Object ov;
        \schemaVar \variables Field fv;

        \find(disjoint(s, s2))
        \varcond(\notFreeIn(ov, s, s2), \notFreeIn(fv, s, s2))

        \replacewith(\forall ov; \forall fv; (!elementOf(ov, fv, s) | !elementOf(ov, fv, s2)))
        \heuristics(semantics_blasting)
        //        \heuristics(simplify)
    };

    // proven with KeY (CS)
    disjointDefinition {
        \schemaVar \term LocSet s, s2;

        \find(disjoint(s, s2))

        \replacewith(intersect(s, s2) = empty)
        // \heuristics(semantics_blasting)
        \heuristics(simplify)
    };

    // proven with KeY (CS)
    disjointNotInOtherLocset1 {
        \schemaVar \term LocSet s, s2;
        \schemaVar \term Object o;
        \schemaVar \term Field f;

        \assumes(intersect(s, s2) = empty ==>)
        \find(elementOf(o, f, s) ==>)

        \add( ==> elementOf(o, f, s2))

        \heuristics(simplify_enlarging)
    };

    // proven with KeY (CS)
    disjointNotInOtherLocset2 {
        \schemaVar \term LocSet s, s2;
        \schemaVar \term Object o;
        \schemaVar \term Field f;

        \assumes(intersect(s, s2) = empty ==>)
        \find(elementOf(o, f, s2) ==>)

        \add( ==> elementOf(o, f, s))

        \heuristics(simplify_enlarging)
    };

    // proven with KeY (CS)
    disjointAndSubset1 {
        \schemaVar \term LocSet s, s2, s3;

        \assumes(intersect(s2, s3) = empty ==>)
        \find(subset(s, s2) ==>)

        \add(intersect(s, s3) = empty ==>)

        \heuristics(simplify_enlarging)
    };

    // proven with KeY (CS)
    disjointAndSubset2 {
        \schemaVar \term LocSet s, s2, s3;

        \assumes(intersect(s2, s3) = empty ==>)
        \find(subset(s, s3) ==>)

        \add(intersect(s, s2) = empty ==>)

        \heuristics(simplify_enlarging)
    };

    // proven with KeY (CS)
    disjointAllFields {
        \schemaVar \term LocSet s;
        \schemaVar \term Object o;
        \schemaVar \term Field f;

        \assumes(intersect(allFields(o), s) = empty ==>)
        \find(elementOf(o, f, s))
        \sameUpdateLevel

        \replacewith(false)

        \heuristics(concrete)
    };

    // proven with KeY (CS)
    disjointAllFields_2 {
        \schemaVar \term Object o, o2;
        \schemaVar \term Field f;

        \find(intersect(allFields(o), allFields(o2)) = empty)

        \replacewith(o != o2)

        \heuristics(concrete)
    };

    // proven with KeY (CS)
    disjointAllObjects {
        \schemaVar \term LocSet s;
        \schemaVar \term Object o;
        \schemaVar \term Field f;

        \assumes(intersect(allObjects(f), s) = empty ==>)
        \find(elementOf(o, f, s))
        \sameUpdateLevel

        \replacewith(false)

        \heuristics(concrete)
    };

    // proven with KeY (CS)
    disjointInfiniteUnion {
        \schemaVar \term LocSet s, s2;
        \schemaVar \term Object o;
        \schemaVar \term Field f;
        \schemaVar \variables int iv;

        \find(intersect(infiniteUnion{iv;}(s2), s) = empty)
        \varcond(\notFreeIn(iv, s))

        \replacewith(\forall iv; (intersect(s2, s) = empty))

        \heuristics(simplify)
    };

    // proven with KeY (CS)
    disjointInfiniteUnion_2 {
        \schemaVar \term LocSet s, s2;
        \schemaVar \term Object o;
        \schemaVar \term Field f;
        \schemaVar \variables int iv;

        \find(intersect(s, infiniteUnion{iv;}(s2)) = empty)
        \varcond(\notFreeIn(iv, s))

        \replacewith(\forall iv; (intersect(s, s2) = empty))

        \heuristics(simplify)
    };

    // proven with KeY (CS)
    intersectAllFieldsFreshLocs {
        \schemaVar \term Object o;
        \schemaVar \term Field f;
        \schemaVar \term Heap h;

        \find(intersect(allFields(o), freshLocs(h)) = empty)
        \replacewith(o = null | boolean::select(h, o, java.lang.Object::<created>) = TRUE)
        \heuristics(simplify)
    };

    // proven with KeY (CS)
    disjointAndSubset_3 {
        \schemaVar \term LocSet s1, s2, s3, s4;

        \assumes(intersect(s1, s2) = empty ==>)
        \find(subset(s4, union(s2, s3)) ==>)
        \add(intersect(s1, s3) = empty -> intersect(s1, s4) = empty ==>)
        \heuristics(simplify_enlarging)
    };

    // proven with KeY (CS)
    disjointAndSubset_4 {
        \schemaVar \term LocSet s1, s2, s3, s4;

        \assumes(intersect(s1, s2) = empty ==>)
        \find(subset(s4, union(s3, s2)) ==>)
        \add(intersect(s1, s3) = empty -> intersect(s1, s4) = empty ==>)
        \heuristics(simplify_enlarging)
    };

    // proven with KeY (CS)
    disjointAndSubset_5 {
        \schemaVar \term LocSet s1, s2, s3, s4;

        \assumes(intersect(s2, s1) = empty ==>)
        \find(subset(s4, union(s2, s3)) ==>)
        \add(intersect(s1, s3) = empty -> intersect(s1, s4) = empty ==>)
        \heuristics(simplify_enlarging)
    };

    // proven with KeY (CS)
    disjointAndSubset_6 {
        \schemaVar \term LocSet s1, s2, s3, s4;

        \assumes(intersect(s2, s1) = empty ==>)
        \find(subset(s4, union(s3, s2)) ==>)
        \add(intersect(s1, s3) = empty -> intersect(s1, s4) = empty ==>)
        \heuristics(simplify_enlarging)
    };

    createdInHeapToElementOf {
        \schemaVar \term LocSet s;
        \schemaVar \term Heap h;
        \schemaVar \variables Object ov;
        \schemaVar \variables Field fv;

        \find(createdInHeap(s, h))
        \varcond(\notFreeIn(ov, s, h), \notFreeIn(fv, s, h))

        \replacewith(\forall ov; \forall fv; (elementOf(ov, fv, s)
                -> ov = null
                | boolean::select(h, ov, java.lang.Object::<created>) = TRUE))
        \heuristics(classAxiom)
    };

    // --------------------------------------------------------------------------
    // lemmata for empty and allLocs
    // --------------------------------------------------------------------------

    unionWithEmpty {
        \schemaVar \term LocSet s;

        \find(union(empty, s))

        \replacewith(s)

        \heuristics(concrete)
    };

    unionWithAllLocs {
        \schemaVar \term LocSet s;

        \find(union(allLocs, s))

        \replacewith(allLocs)

        \heuristics(concrete)
    };

    intersectWithEmpty {
        \schemaVar \term LocSet s;

        \find(intersect(empty, s))

        \replacewith(empty)

        \heuristics(concrete)
    };

    intersectWithAllLocs {
        \schemaVar \term LocSet s;

        \find(intersect(allLocs, s))

        \replacewith(s)

        \heuristics(concrete)
    };

    // the following set of rules should be the only one needed
    // for empty elimination as the strategies take care to commute the
    // the empty set always on the second place
    // the other rules are left for backward proof loading copatibility
    // begin
    unionWithEmptyRight {
        \schemaVar \term LocSet s;

        \find(union(s, empty))

        \replacewith(s)

        \displayname "unionWithEmpty"
        \heuristics(concrete)
    };

    unionWithAllLocsRight {
        \schemaVar \term LocSet s;

        \find(union(s, allLocs))

        \replacewith(allLocs)

        \displayname "unionWithAllLocs"
        \heuristics(concrete)
    };

    intersectWithEmptyRight {
        \schemaVar \term LocSet s;

        \find(intersect(s, empty))

        \replacewith(empty)

        \displayname "intersectWithEmpty"
        \heuristics(concrete)
    };

    intersectWithAllLocsRight {
        \schemaVar \term LocSet s;

        \find(intersect(s, allLocs))

        \replacewith(s)

        \displayname "intersectWithAllLocs"

        \heuristics(concrete)
    };

    //  end

    setMinusWithEmpty1 {
        \schemaVar \term LocSet s;

        \find(setMinus(s, empty))

        \replacewith(s)

        \displayname "setMinusWithEmpty"
        \heuristics(concrete)
    };

    setMinusWithEmpty2 {
        \schemaVar \term LocSet s;

        \find(setMinus(empty, s))

        \replacewith(empty)

        \displayname "setMinusWithEmpty"
        \heuristics(concrete)
    };

    setMinusWithAllLocs {
        \schemaVar \term LocSet s;

        \find(setMinus(s, allLocs))

        \replacewith(empty)

        \displayname "setMinusWithAllLocs"
        \heuristics(concrete)
    };

    // --------------------------------------------------------------------------
    // lemmata for subset
    // --------------------------------------------------------------------------

    subsetWithEmpty {
        \schemaVar \term LocSet s;

        \find(subset(empty, s))

        \replacewith(true)

        \heuristics(concrete)
    };

    subsetOfEmpty {
        \schemaVar \term LocSet s;

        \find(subset(s, empty))

        \replacewith(s = empty)

        \heuristics(concrete)
    };

    subsetWithAllLocs {
        \schemaVar \term LocSet s;

        \find(subset(s, allLocs))

        \replacewith(true)

        \displayname "subsetOfAllLocs" // should be the name, but for backward compatibility only displayname
        \heuristics(concrete)
    };

    subsetWithAllLocs2 {
        \schemaVar \term LocSet s;

        \find(subset(allLocs, s))
        \replacewith(s = allLocs)

        \displayname "subsetWithAllLocs"
        \heuristics(concrete)
    };

    // --------------------------------------------------------------------------
    // lemmata for disjoint
    // --------------------------------------------------------------------------

    disjointWithEmpty {
        \schemaVar \term LocSet s;

        \find(disjoint(empty, s))

        \replacewith(true)

        \heuristics(concrete)
    };

    \lemma
    disjointWithSingleton1 {
        \schemaVar \term LocSet s;
        \schemaVar \term Object o;
        \schemaVar \term Field f;
        \find(intersect(s, singleton(o, f)) = empty)
        \replacewith(!elementOf(o, f, s))
        \heuristics(simplify)
        \displayname "disjointWithSingleton"
    };

    \lemma
    disjointWithSingleton2 {
        \schemaVar \term LocSet s;
        \schemaVar \term Object o;
        \schemaVar \term Field f;
        \find(intersect(singleton(o, f), s) = empty)
        \replacewith(!elementOf(o, f, s))
        \heuristics(simplify)
        \displayname "disjointWithSingleton"
    };

<<<<<<< HEAD
    \lemma
    disjointArrayRanges {
        \schemaVar \term Object o1, o2;
        \schemaVar \term int lower1, upper1, lower2, upper2;
        \find(intersect(arrayRange(o1, lower1, upper1),arrayRange(o2, lower2, upper2))=empty)
        \replacewith(!(o1 = o2 & lower1 <= upper1 & lower2 <= upper2 & ((lower1 <= lower2 & lower2 <= upper1) | (lower2 <= lower1 & lower1 <= upper2))))
        \heuristics(simplify)
    };

    \lemma
    disjointArrayRangeAllFields1 {
        \schemaVar \term Object o1, o2;
        \schemaVar \term int lower2, upper2;
        \find(intersect(allFields(o1),arrayRange(o2, lower2, upper2))=empty)
        \replacewith(!(o1 = o2 & lower2 <= upper2))
        \heuristics(simplify)
        \displayname "disjointArrayRangeAllFields"
    };

    \lemma
    disjointArrayRangeAllFields2 {
        \schemaVar \term Object o1, o2;
        \schemaVar \term int lower1, upper1;
        \find(intersect(arrayRange(o1, lower1, upper1),allFields(o2))=empty)
        \replacewith(!(o1 = o2 & lower1 <= upper1))
        \heuristics(simplify)
        \displayname "disjointArrayRangeAllFields"
    };

    //--------------------------------------------------------------------------
    //lemmata for createdInHeap
    //--------------------------------------------------------------------------
=======
    // --------------------------------------------------------------------------
    // lemmata for createdInHeap
    // --------------------------------------------------------------------------
>>>>>>> db1f82d8

    createdInHeapWithEmpty {
        \schemaVar \term Heap h;

        \find(createdInHeap(empty, h))

        \replacewith(true)

        \heuristics(concrete)
    };

    createdInHeapWithSingleton {
        \schemaVar \term Object o;
        \schemaVar \term Field f;
        \schemaVar \term Heap h;

        \find(createdInHeap(singleton(o, f), h))

        \replacewith(o = null | boolean::select(h, o, java.lang.Object::<created>) = TRUE)

        \heuristics(simplify_enlarging)
    };

    createdInHeapWithUnion {
        \schemaVar \term LocSet s, s2;
        \schemaVar \term Heap h;

        \find( ==> createdInHeap(union(s, s2), h))

        \replacewith( ==> createdInHeap(s, h));
        \replacewith( ==> createdInHeap(s2, h))

        \heuristics(simplify_enlarging)
    };

    createdInHeapWithSetMinusFreshLocs {
        \schemaVar \term LocSet s;
        \schemaVar \term Heap h;

        \find(createdInHeap(setMinus(s, freshLocs(h)), h))

        \replacewith(true)

        \heuristics(concrete)
    };

    createdInHeapWithAllFields {
        \schemaVar \term Object o;
        \schemaVar \term Heap h;

        \find(createdInHeap(allFields(o), h))

        \replacewith(o = null | boolean::select(h, o, java.lang.Object::<created>) = TRUE)

        \heuristics(simplify_enlarging)
    };

    createdInHeapWithArrayRange {
        \schemaVar \term Object o;
        \schemaVar \term int lower, upper;
        \schemaVar \term Heap h;

        \find(createdInHeap(arrayRange(o, lower, upper), h))

        \replacewith(o = null | boolean::select(h, o, java.lang.Object::<created>) = TRUE | upper < lower)

        \heuristics(simplify_enlarging)
    };

    createdInHeapWithSelect {
        \schemaVar \term Object o;
        \schemaVar \term Field f;
        \schemaVar \term Heap h;

        \find( ==> createdInHeap(LocSet::select(h, o, f), h))

        \replacewith( ==> wellFormed(h))

        \heuristics(concrete)
    };

    createdInHeapWithObserver {
        \schemaVar \term LocSet obs;
        \schemaVar \term Heap h;

        \find( ==> createdInHeap(obs, h))
        \varcond(\isObserver(obs, h))

        \replacewith( ==> wellFormed(h))

        \heuristics(concrete)
    };

    // --------------------------------------------------------------------------
    // EQ versions of lemmata for createdInHeap
    // --------------------------------------------------------------------------


    createdInHeapWithSingletonEQ {
        \schemaVar \term Object o;
        \schemaVar \term Field f;
        \schemaVar \term Heap h;
        \schemaVar \term LocSet EQ;

        \assumes(singleton(o, f) = EQ ==>)
        \find(createdInHeap(EQ, h))
        \sameUpdateLevel

        \replacewith(o = null | boolean::select(h, o, java.lang.Object::<created>) = TRUE)

        \heuristics(simplify_enlarging)
    };

    createdInHeapWithUnionEQ {
        \schemaVar \term LocSet s, s2;
        \schemaVar \term Heap h;
        \schemaVar \term LocSet EQ;

        \assumes(union(s, s2) = EQ ==>)
        \find( ==> createdInHeap(EQ, h))

        \replacewith( ==> createdInHeap(s, h));
        \replacewith( ==> createdInHeap(s2, h))

        \heuristics(simplify_enlarging)
    };

    createdInHeapWithSetMinusFreshLocsEQ {
        \schemaVar \term LocSet s;
        \schemaVar \term Heap h;
        \schemaVar \term LocSet EQ;

        \assumes(setMinus(s, freshLocs(h)) = EQ ==>)
        \find(createdInHeap(EQ, h))
        \sameUpdateLevel

        \replacewith(true)

        \heuristics(concrete)
    };

    createdInHeapWithAllFieldsEQ {
        \schemaVar \term Object o;
        \schemaVar \term Heap h;
        \schemaVar \term LocSet EQ;

        \assumes(allFields(o) = EQ ==>)
        \find(createdInHeap(EQ, h))
        \sameUpdateLevel

        \replacewith(o = null | boolean::select(h, o, java.lang.Object::<created>) = TRUE)

        \heuristics(simplify_enlarging)
    };

    createdInHeapWithArrayRangeEQ {
        \schemaVar \term Object o;
        \schemaVar \term int lower, upper;
        \schemaVar \term Heap h;
        \schemaVar \term LocSet EQ;

        \assumes(arrayRange(o, lower, upper) = EQ ==>)
        \find(createdInHeap(EQ, h))
        \sameUpdateLevel

        \replacewith(o = null | boolean::select(h, o, java.lang.Object::<created>) = TRUE | upper < lower)

        \heuristics(simplify_enlarging)
    };

    createdInHeapWithSelectEQ {
        \schemaVar \term Object o;
        \schemaVar \term Field f;
        \schemaVar \term Heap h;
        \schemaVar \term LocSet EQ;

        \assumes(LocSet::select(h, o, f) = EQ ==>)
        \find( ==> createdInHeap(EQ, h))

        \replacewith( ==> wellFormed(h))

        \heuristics(concrete)
    };

    createdInHeapWithObserverEQ {
        \schemaVar \term LocSet obs;
        \schemaVar \term Heap h;
        \schemaVar \term LocSet EQ;

        \assumes(obs = EQ ==>)
        \find( ==> createdInHeap(EQ, h))
        \varcond(\isObserver(obs, h))

        \replacewith( ==> wellFormed(h))

        \heuristics(concrete)
    };

    // --------------------------------------------------------------------------
    // other lemmata for proving createdness
    // --------------------------------------------------------------------------

    referencedObjectIsCreatedRight {
        \schemaVar \term Heap h;
        \schemaVar \term Object o;
        \schemaVar \term Field f;

        \assumes( ==> deltaObject::select(h, o, f) = null)
        \find( ==> boolean::select(h,
                deltaObject::select(h, o, f),
                java.lang.Object::<created>) = TRUE)

        \replacewith( ==> wellFormed(h))

        \heuristics(concrete)
    };

    referencedObjectIsCreatedRightEQ {
        \schemaVar \term Heap h;
        \schemaVar \term Object o;
        \schemaVar \term Field f;
        \schemaVar \term Object EQ;

        \assumes(deltaObject::select(h, o, f) = EQ ==> EQ = null)
        \find( ==> boolean::select(h,
                EQ,
                java.lang.Object::<created>) = TRUE)

        \replacewith( ==> wellFormed(h))

        \heuristics(concrete)
    };

    // --------------------------------------------------------------------------
    // some other lemmata
    // --------------------------------------------------------------------------

    // proven with KeY (CS)
    unionEqualsEmpty {
        \schemaVar \term LocSet s, s2, s3;

        \find(union(s, s2) = empty)

        \replacewith(s = empty & s2 = empty)

        \heuristics(simplify_enlarging)
    };

    // proven with KeY (CS)
    unionEqualsEmptyEQ {
        \schemaVar \term LocSet s, s2, s3;
        \schemaVar \term LocSet EQ;

        \assumes(union(s, s2) = EQ ==>)
        \find(EQ = empty)
        \sameUpdateLevel

        \replacewith(s = empty & s2 = empty)

        \heuristics(simplify_enlarging)
    };

    // proven with KeY (CS)
    setMinusOfUnion {
        \schemaVar \term LocSet s, s2, s3;

        \find(setMinus(union(s, s2), s3))

        \replacewith(union(setMinus(s, s3), setMinus(s2, s3)))

        \heuristics(simplify_enlarging)
    };

    // proven with KeY (CS)
    setMinusOfUnionEQ {
        \schemaVar \term LocSet s, s2, s3;
        \schemaVar \term LocSet EQ;

        \assumes(union(s, s2) = EQ ==>)
        \find(setMinus(EQ, s3))
        \sameUpdateLevel

        \replacewith(union(setMinus(s, s3), setMinus(s2, s3)))

        \heuristics(simplify_enlarging)
    };

    // proven with KeY (CS)
    subsetWithSetMinusLeft {
        \schemaVar \term LocSet s, s2, s3;

        \find(subset(setMinus(s, s2), s3))

        \replacewith(subset(s, union(s2, s3)))

        \heuristics(simplify_enlarging)
    };

    // proven with KeY (CS)
    subsetWithSetMinusLeftEQ {
        \schemaVar \term LocSet s, s2, s3;
        \schemaVar \term LocSet EQ;

        \assumes(setMinus(s, s2) = EQ ==>)
        \find(subset(EQ, s3))
        \sameUpdateLevel

        \replacewith(subset(s, union(s2, s3)))

        \heuristics(simplify_enlarging)
    };

    unionWithItself {
        \schemaVar \term LocSet s;

        \find(union(s, s))

        \replacewith(s)

        \heuristics(concrete)
    };

    intersectWithItself {
        \schemaVar \term LocSet s;

        \find(intersect(s, s))

        \replacewith(s)

        \heuristics(concrete)
    };

    // one of the two below should be obsolete after completing term ordering (not yet done)
    distributeIntersection {
        \schemaVar \term LocSet s1, s2, s3;

        \find(intersect(s1, union(s2, s3)))

        \replacewith(union(intersect(s1, s2), intersect(s1, s3)))

        \heuristics(simplify_enlarging)
    };

    distributeIntersection_2 {
        \schemaVar \term LocSet s1, s2, s3;

        \find(intersect(union(s2, s3), s1))

        \replacewith(union(intersect(s2, s1), intersect(s3, s1)))

        \heuristics(simplify_enlarging)
    };

    intersectWithSingleton {
        \schemaVar \term LocSet s;
        \schemaVar \term Object o;
        \schemaVar \term Field f;

        \find(intersect(singleton(o, f), s))

        \replacewith(\if(elementOf(o, f, s)) \then(singleton(o, f)) \else(empty))

        \heuristics(simplify_enlarging)
    };

    setMinusItself {
        \schemaVar \term LocSet s;

        \find(setMinus(s, s))

        \replacewith(empty)

        \heuristics(concrete)
    };

    setMinusSingleton {
        \schemaVar \term LocSet s;
        \schemaVar \term Object o;
        \schemaVar \term Field f;

        \assumes( ==> elementOf(o, f, s))

        \find(setMinus(s, singleton(o, f)))

        \replacewith(s)

        \heuristics(simplify)
    };

    intersectionSetMinusItself {
        \schemaVar \term LocSet s1, s2;

        \find(intersect(setMinus(s1, s2), s2))

        \replacewith(empty)

        \heuristics(concrete)
    };

    intersectionSetMinusItself_2 {
        \schemaVar \term LocSet s1, s2;

        \find(intersect(s2, setMinus(s1, s2)))

        \replacewith(empty)

        \heuristics(concrete)
    };

    unionIntersectItself {
        \schemaVar \term LocSet s1, s2;

        \find(union(intersect(s1, s2), s1))

        \replacewith(s1)

        \heuristics(simplify)
    };

    unionIntersectItself_2 {
        \schemaVar \term LocSet s1, s2;

        \find(union(intersect(s2, s1), s1))

        \replacewith(s1)

        \heuristics(simplify)
    };

    unionIntersectItself_3 {
        \schemaVar \term LocSet s1, s2, s;

        \find(union(union(s, intersect(s1, s2)), s1))

        \replacewith(union(s, s1))

        \heuristics(simplify)
    };

    unionIntersectItself_4 {
        \schemaVar \term LocSet s1, s2, s;

        \find(union(union(s, intersect(s2, s1)), s1))

        \replacewith(union(s, s1))

        \heuristics(simplify)
    };

    unionIntersectItself_5 {
        \schemaVar \term LocSet s1, s2, s;

        \find(union(union(intersect(s1, s2), s), s1))

        \replacewith(union(s, s1))

        \heuristics(simplify)
    };

    unionIntersectItself_6 {
        \schemaVar \term LocSet s1, s2, s;

        \find(union(union(intersect(s2, s1), s), s1))

        \replacewith(union(s, s1))

        \heuristics(simplify)
    };

    infiniteUnionUnused {
        \schemaVar \variables alpha av;
        \schemaVar \term LocSet s;

        \find(infiniteUnion{av;}(s))
        \varcond(\notFreeIn(av, s))

        \replacewith(s)

        \heuristics(concrete)
    };

    subsetOfItself {
        \schemaVar \term LocSet s;

        \find(subset(s, s))

        \replacewith(true)

        \heuristics(concrete)
    };

    // really needed for efficiency?
    elementOfGuardedSet {
        \schemaVar \term Object o;
        \schemaVar \term Field f;
        \schemaVar \formula phi;
        \schemaVar \term LocSet s;

        \find(elementOf(o, f, \if(phi) \then(s) \else(empty)))

        \replacewith(phi & elementOf(o, f, s))

        \heuristics(concrete)
    };

    commuteDisjoint {
        \schemaVar \term LocSet commLeft, commRight;

        \find(disjoint(commLeft, commRight))
        \replacewith(disjoint(commRight, commLeft))

        \heuristics(cnf_setComm)
    };

    commuteUnion {
        \schemaVar \term LocSet commLeft, commRight;

        \find(union(commLeft, commRight))

        \replacewith(union(commRight, commLeft))

        \heuristics(cnf_setComm)
    };

    commuteUnion_2 {
        \schemaVar \term LocSet commLeft, commRight, s;

        \find(union(union(s, commLeft), commRight))

        \replacewith(union(union(s, commRight), commLeft))

        \heuristics(cnf_setComm)
    };

    commuteIntersection {
        \schemaVar \term LocSet commLeft, commRight;

        \find(intersect(commLeft, commRight))

        \replacewith(intersect(commRight, commLeft))

        \heuristics(cnf_setComm)
    };

    commuteIntersection_2 {
        \schemaVar \term LocSet commLeft, commRight, s;

        \find(intersect(intersect(s, commLeft), commRight))

        \replacewith(intersect(intersect(s, commRight), commLeft))

        \heuristics(cnf_setComm)
    };

    associativeLawUnion {
        \schemaVar \term LocSet s1, s2, s3;

        \find(union(s1, union(s2, s3)))

        \replacewith(union(union(s1, s2), s3))

        \heuristics(conjNormalForm)
    };

    associativeLawIntersect {
        \schemaVar \term LocSet s1, s2, s3;

        \find(intersect(s1, intersect(s2, s3)))

        \replacewith(intersect(intersect(s1, s2), s3))

        \heuristics(conjNormalForm)
    };

    // --------------------------------------------------------------------------
    // work-a-round to use \infinite_union in JML set statements
    // --------------------------------------------------------------------------

    definitionAllElementsOfArray {
        \schemaVar \term Object array;
        \schemaVar \term Object o;
        \schemaVar \term Field f;
        \schemaVar \term Heap h;
        \schemaVar \variables int j;

        \find(allElementsOfArray(h, array, singleton(o, f)))
        \varcond(\notFreeIn(j, h), \notFreeIn(j, array), \notFreeIn(j, o, f))

        \replacewith(infiniteUnion{j;}(\if(0 <= j & j < length(array))
                    \then(singleton(Object::select(h, array, arr(j)), f))
                    \else(empty)))
        \heuristics(simplify)
    };

    definitionAllElementsOfArray2 {
        \schemaVar \term Object array;
        \schemaVar \term Object o;
        \schemaVar \term Field f;
        \schemaVar \term Heap h;
        \schemaVar \variables int j;

        \find(allElementsOfArray(h, array, allFields(o)))
        \varcond(\notFreeIn(j, h), \notFreeIn(j, array))

        \replacewith(infiniteUnion{j;}(\if(0 <= j & j < length(array))
                    \then(allFields(Object::select(h, array, arr(j))))
                    \else(empty)))
        \heuristics(simplify)
    };

    definitionAllElementsOfArrayLocsets {
        \schemaVar \term Object array;
        \schemaVar \term Object o;
        \schemaVar \term Field f;
        \schemaVar \term Heap h;
        \schemaVar \variables int j;

        \find(allElementsOfArrayLocsets(h, array, singleton(o, f)))
        \varcond(\notFreeIn(j, h), \notFreeIn(j, array), \notFreeIn(j, o, f))

        \replacewith(infiniteUnion{j;}(\if(0 <= j & j < length(array))
                    \then(LocSet::select(h, Object::select(h, array, arr(j)), f))
                    \else(empty)))
        \heuristics(simplify)
    };

}<|MERGE_RESOLUTION|>--- conflicted
+++ resolved
@@ -1060,12 +1060,11 @@
         \displayname "disjointWithSingleton"
     };
 
-<<<<<<< HEAD
     \lemma
     disjointArrayRanges {
         \schemaVar \term Object o1, o2;
         \schemaVar \term int lower1, upper1, lower2, upper2;
-        \find(intersect(arrayRange(o1, lower1, upper1),arrayRange(o2, lower2, upper2))=empty)
+        \find(intersect(arrayRange(o1, lower1, upper1), arrayRange(o2, lower2, upper2)) = empty)
         \replacewith(!(o1 = o2 & lower1 <= upper1 & lower2 <= upper2 & ((lower1 <= lower2 & lower2 <= upper1) | (lower2 <= lower1 & lower1 <= upper2))))
         \heuristics(simplify)
     };
@@ -1074,7 +1073,7 @@
     disjointArrayRangeAllFields1 {
         \schemaVar \term Object o1, o2;
         \schemaVar \term int lower2, upper2;
-        \find(intersect(allFields(o1),arrayRange(o2, lower2, upper2))=empty)
+        \find(intersect(allFields(o1), arrayRange(o2, lower2, upper2)) = empty)
         \replacewith(!(o1 = o2 & lower2 <= upper2))
         \heuristics(simplify)
         \displayname "disjointArrayRangeAllFields"
@@ -1084,20 +1083,15 @@
     disjointArrayRangeAllFields2 {
         \schemaVar \term Object o1, o2;
         \schemaVar \term int lower1, upper1;
-        \find(intersect(arrayRange(o1, lower1, upper1),allFields(o2))=empty)
+        \find(intersect(arrayRange(o1, lower1, upper1), allFields(o2)) = empty)
         \replacewith(!(o1 = o2 & lower1 <= upper1))
         \heuristics(simplify)
         \displayname "disjointArrayRangeAllFields"
     };
 
-    //--------------------------------------------------------------------------
-    //lemmata for createdInHeap
-    //--------------------------------------------------------------------------
-=======
     // --------------------------------------------------------------------------
     // lemmata for createdInHeap
     // --------------------------------------------------------------------------
->>>>>>> db1f82d8
 
     createdInHeapWithEmpty {
         \schemaVar \term Heap h;
