--- conflicted
+++ resolved
@@ -11,200 +11,6 @@
 
 \functions {
 
-<<<<<<< HEAD
-  //----------------------------------------------------------------------------
-  //The functions declared below preserve their semantics independently
-  //from the current integer semantics.
-  //----------------------------------------------------------------------------
-
-  numbers #;
-  numbers 0 (numbers);
-  numbers 1 (numbers);
-  numbers 2 (numbers);
-  numbers 3 (numbers);
-  numbers 4 (numbers);
-  numbers 5 (numbers);
-  numbers 6 (numbers);
-  numbers 7 (numbers);
-  numbers 8 (numbers);
-  numbers 9 (numbers);
-  numbers neglit (numbers);
-
-  int Z (numbers);
-  int C (numbers);
-
-  //arithmetic operators on mathematical integers
-  int add(int,int);
-  int neg(int);
-  int sub(int,int);
-  int mul(int, int);
-  int div(int, int);
-  int mod(int, int);
-  int pow(int, int);
-  int log(int, int);
-
-  // comprehensions
-  int bsum{false,false,true}(int, int, int);
-  int bprod{false,false,true}(int, int, int);
-  int sum{true,true}(boolean,int);
-  int prod{true,true}(boolean,int);
-  int min{true,true}(boolean,int);
-  int max{true,true}(boolean,int);
-
-  //max and min constants
-  int byte_MAX;
-  int byte_MIN;
-  int char_MAX;
-  int char_MIN;
-  int int_MAX;
-  int int_MIN;
-  int long_MAX;
-  int long_MIN;
-  int short_MAX;
-  int short_MIN;
-
-  //range constants
-  int byte_HALFRANGE;
-  int byte_RANGE;
-  int char_RANGE;
-  int int_HALFRANGE;
-  int int_RANGE;
-  int long_HALFRANGE;
-  int long_RANGE;
-  int short_HALFRANGE;
-  int short_RANGE;
-
-  // functions to indicate undefinedness
-  int undefinedPow(int, int);
-  int undefinedLog(int, int);
-
-  // functions to indicate overflows
-  int javaUnaryMinusIntOverFlow(int);
-  int javaUnaryMinusLongOverFlow(int);
-  int javaAddIntOverFlow(int,int);
-  int javaAddLongOverFlow(int,int);
-  int javaSubIntOverFlow(int,int);
-  int javaSubLongOverFlow(int,int);
-  int javaMulIntOverFlow(int, int);
-  int javaMulLongOverFlow(int, int);
-  int javaModOverFlow(int, int);
-  int javaDivIntOverFlow(int, int);
-  int javaDivLongOverFlow(int, int);
-  int javaUnsignedShiftRightOverFlow(int,int);
-  int javaBitwiseOrIntOverFlow(int,int);
-  int javaCastByteOverFlow(int);
-  int javaCastShortOverFlow(int);
-  int javaCastIntOverFlow(int);
-  int javaCastLongOverFlow(int);
-  int javaCastCharOverFlow(int);
-
-  //arithmetic operators with modulo semantics
-  int jmod(int, int);
-  int jdiv(int, int);
-  int unaryMinusJint(int);
-  int unaryMinusJlong(int);
-  int addJint(int,int);
-  int addJlong(int,int);
-  int subJint(int,int);
-  int subJlong(int,int);
-  int mulJint(int, int);
-  int mulJlong(int, int);
-  int modJint(int, int);
-  int modJlong(int, int);
-  int divJint(int, int);
-  int divJlong(int, int);
-  int moduloByte(int);
-  int moduloShort(int);
-  int moduloInt(int);
-  int moduloLong(int);
-  int moduloChar(int);
-
-  // bitvector operations
-
-
-  // shift operations
-
-  // left '>>' right
-  int shiftright(/*left*/ int, /*right*/ int);
-  // left '<<' right
-  int shiftleft(/*left*/ int, /*right*/int);
-
-  // left '>>' right with right >= 0
-  int shiftrightPositiveShift(/*left*/ int, /*right*/ int);
-  // left '<<' right with right >= 0
-  int shiftleftPositiveShift(/*left*/ int, /*right*/int);
-
-  // unsignedshift for arbitrary length bitvectors does not make much sense
-  // therefore only a version with an explicit bitvector size is supported
-  int unsignedshift(/*left*/ int, /*right*/int, /*bitsize*/ int);
-
-  // bitvector operations as in Java with bitvector sizes 32 (int) and 64 (long)
-  // right op only the lower 5 bits/6 bits (i.e., range is always 0..31 inclusive for int and 0..63 incl. for long
-  int shiftrightJint(int, int);
-  int shiftleftJint(int, int);
-
-  int shiftleftJlong(int, int);
-  int shiftrightJlong(int, int);
-
-  int unsignedshiftrightJint(int, int);
-  int unsignedshiftrightJlong(int, int);
-
-
-  // bitmask operations *, |, ^
-  int binaryAnd(/*left*/ int, /*right*/ int);
-  int binaryOr(/*left*/ int, /*right*/ int);
-  int binaryXOr(/*left*/ int, /*right*/ int);
-
-
-  // bitmask operations for Java
-  int orJint(int, int);
-  int orJlong(int, int);
-  int andJint(int, int);
-  int andJlong(int, int);
-  int xorJint(int, int);
-  int xorJlong(int, int);
-
-
-
-  // placeholder for loop index variable
-  int index;
-
-
-  //----------------------------------------------------------------------------
-  //The functions declared below change their semantics when switching the
-  //used integer semantics.
-  //----------------------------------------------------------------------------
-
-  int javaUnaryMinusInt(int);
-  int javaUnaryMinusLong(int);
-  int javaBitwiseNegation(int);
-  int javaAddInt(int,int);
-  int javaAddLong(int,int);
-  int javaSubInt(int,int);
-  int javaSubLong(int,int);
-  int javaMulInt(int, int);
-  int javaMulLong(int, int);
-  int javaMod(int, int);
-  int javaDivInt(int, int);
-  int javaDivLong(int, int);
-  int javaShiftRightInt(int, int);
-  int javaShiftRightLong(int, int);
-  int javaShiftLeftInt(int, int);
-  int javaShiftLeftLong(int, int);
-  int javaUnsignedShiftRightInt(int, int);
-  int javaUnsignedShiftRightLong(int, int);
-  int javaBitwiseOrInt(int, int);
-  int javaBitwiseOrLong(int, int);
-  int javaBitwiseAndInt(int, int);
-  int javaBitwiseAndLong(int, int);
-  int javaBitwiseXOrInt(int, int);
-  int javaBitwiseXOrLong(int, int);
-  int javaCastByte(int);
-  int javaCastShort(int);
-  int javaCastInt(int);
-  int javaCastLong(int);
-  int javaCastChar(int);
-=======
     // ----------------------------------------------------------------------------
     // The functions declared below preserve their semantics independently
     // from the current integer semantics.
@@ -234,6 +40,7 @@
     int div(int, int);
     int mod(int, int);
     int pow(int, int);
+    int log(int, int);
 
     // comprehensions
     int bsum {false, false, true}(int, int, int);
@@ -268,6 +75,7 @@
 
     // functions to indicate undefinedness
     int undefinedPow(int, int);
+    int undefinedLog(int, int);
 
     // functions to indicate overflows
     int javaUnaryMinusIntOverFlow(int);
@@ -319,6 +127,11 @@
     int shiftright(/* left */ int, /* right */ int);
     // left '<<' right
     int shiftleft(/* left */ int, /* right */ int);
+
+    // left '>>' right with right >= 0
+    int shiftrightPositiveShift(/* left */ int, /* right */ int);
+    // left '<<' right with right >= 0
+    int shiftleftPositiveShift(/* left */ int, /* right */ int);
 
     // unsignedshift for arbitrary length bitvectors does not make much sense
     // therefore only a version with an explicit bitvector size is supported
@@ -385,7 +198,6 @@
     int javaCastInt(int);
     int javaCastLong(int);
     int javaCastChar(int);
->>>>>>> db1f82d8
 }
 
 \predicates {
