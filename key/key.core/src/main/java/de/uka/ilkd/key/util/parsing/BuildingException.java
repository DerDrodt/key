--- conflicted
+++ resolved
@@ -37,15 +37,10 @@
 
     private static String getPosition(Token t) {
         if (t != null) {
-<<<<<<< HEAD
-            return " at " + t.getTokenSource().getSourceName() + ":" + t.getLine() + ":" + t.getCharPositionInLine();
-        } else return "";
-=======
             return t.getTokenSource().getSourceName() + ":" + t.getLine() + ":"
                 + t.getCharPositionInLine();
         } else
             return "";
->>>>>>> aa0a0f0f
     }
 
     public BuildingException(ParserRuleContext ctx, Throwable ex) {
