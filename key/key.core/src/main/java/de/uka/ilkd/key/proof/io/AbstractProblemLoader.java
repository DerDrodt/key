// This file is part of KeY - Integrated Deductive Software Design
//
// Copyright (C) 2001-2011 Universitaet Karlsruhe (TH), Germany
//                         Universitaet Koblenz-Landau, Germany
//                         Chalmers University of Technology, Sweden
// Copyright (C) 2011-2014 Karlsruhe Institute of Technology, Germany
//                         Technical University Darmstadt, Germany
//                         Chalmers University of Technology, Sweden
//
// The KeY system is protected by the GNU General
// Public License. See LICENSE.TXT for details.
//

package de.uka.ilkd.key.proof.io;

import java.io.ByteArrayInputStream;
import java.io.File;
import java.io.FileNotFoundException;
import java.io.IOException;
import java.lang.reflect.Method;
import java.net.MalformedURLException;
import java.net.URL;
import java.nio.file.*;
import java.util.*;
import java.util.stream.Collectors;
import java.util.zip.ZipFile;

import org.antlr.runtime.MismatchedTokenException;
import org.key_project.util.java.IOUtil;
import org.key_project.util.reflection.ClassLoaderUtil;

import de.uka.ilkd.key.control.UserInterfaceControl;
import de.uka.ilkd.key.java.Services;
import de.uka.ilkd.key.parser.Location;
import de.uka.ilkd.key.proof.Node;
import de.uka.ilkd.key.proof.Proof;
import de.uka.ilkd.key.proof.ProofAggregate;
import de.uka.ilkd.key.proof.init.AbstractProfile;
import de.uka.ilkd.key.proof.init.FunctionalOperationContractPO;
import de.uka.ilkd.key.proof.init.IPersistablePO;
import de.uka.ilkd.key.proof.init.IPersistablePO.LoadedPOContainer;
import de.uka.ilkd.key.proof.io.consistency.DiskFileRepo;
import de.uka.ilkd.key.proof.io.consistency.SimpleFileRepo;
import de.uka.ilkd.key.proof.io.consistency.FileRepo;
import de.uka.ilkd.key.proof.init.InitConfig;
import de.uka.ilkd.key.proof.init.KeYUserProblemFile;
import de.uka.ilkd.key.proof.init.ProblemInitializer;
import de.uka.ilkd.key.proof.init.Profile;
import de.uka.ilkd.key.proof.init.ProofInputException;
import de.uka.ilkd.key.proof.init.ProofOblInput;
import de.uka.ilkd.key.rule.OneStepSimplifier;
import de.uka.ilkd.key.settings.ProofIndependentSettings;
import de.uka.ilkd.key.speclang.Contract;
import de.uka.ilkd.key.speclang.SLEnvInput;
import de.uka.ilkd.key.strategy.Strategy;
import de.uka.ilkd.key.strategy.StrategyProperties;
import de.uka.ilkd.key.util.ExceptionHandlerException;
import de.uka.ilkd.key.util.Pair;
import de.uka.ilkd.key.util.Triple;

/**
 * <p>
 * This class provides the basic functionality to load something in KeY.
 * The loading process is done in the current {@link Thread} and
 * no user interaction is required.
 * </p>
 * <p>
 * The basic usage of this class is to instantiate a new
 * {@link SingleThreadProblemLoader} or {@link ProblemLoader}
 * instance which should load the file configured by the constructor's arguments.
 * The next step is to call {@link #load()} which does the loading process and
 * tries to instantiate a proof and to apply rules again if possible. The result
 * of the loading process is available via the getter methods.
 * </p>
 * @author Martin Hentschel
 */
public abstract class AbstractProblemLoader {
    public static class ReplayResult {

		private Node node;
		private List<Throwable> errors;
		private String status;

		public ReplayResult(String status, List<Throwable> errors, Node node) {
			this.status = status;
			this.errors = errors;
			this.node = node;
		}

		public Node getNode() {
			return node;
		}

		public String getStatus() {
			return status;
		}

		public List<Throwable> getErrorList() {
			return errors;
		}

		public boolean hasErrors() {
			return errors != null && !errors.isEmpty();
		}

	}

	/**
     * The file or folder to load.
     */
    private final File file;

    /**
     * The filename of the proof in the zipped file (null if file is not a proof bundle).
     */
    private File proofFilename;

    /**
     * The optional class path entries to use.
     */
    private final List<File> classPath;

    /**
     * An optional boot class path.
     */
    private final File bootClassPath;

    /**
     * The global includes to use.
     */
    private final List<File> includes;

    /**
     * The {@link ProblemLoaderControl} to use.
     */
    private final ProblemLoaderControl control;

    /**
     * The {@link Profile} to use for new {@link Proof}s.
     */
    private final Profile profileOfNewProofs;

    /**
     * {@code true} to call {@link UserInterfaceControl#selectProofObligation(InitConfig)}
     * if no {@link Proof} is defined by the loaded proof or
     * {@code false} otherwise which still allows to work with the loaded {@link InitConfig}.
     */
    private final boolean askUiToSelectAProofObligationIfNotDefinedByLoadedFile;

    /**
     * Some optional additional {@link Properties} for the PO.
     */
    private final Properties poPropertiesToForce;

    /**
     * {@code} true {@link #profileOfNewProofs} will be used as {@link Profile} of new proofs, {@code false} {@link Profile} specified by problem file will be used for new proofs.
     */
    private final boolean forceNewProfileOfNewProofs;

    /**
     * The instantiated {@link EnvInput} which describes the file to load.
     */
    private EnvInput envInput;

    /**
     * The instantiated {@link ProblemInitializer} used during the loading process.
     */
    private ProblemInitializer problemInitializer;

    /**
     * The instantiated {@link InitConfig} which provides access to the loaded source elements and specifications.
     */
    private InitConfig initConfig;

    /**
     * The instantiate proof or {@code null} if no proof was instantiated during loading process.
     */
    private Proof proof;

    /**
     * The {@link ReplayResult} if available or {@code null} otherwise.
     */
    private ReplayResult result;

    /**
     * Maps internal error codes of the parser to human readable strings.
     * The integers refer to the common MismatchedTokenExceptions,
     * where one token is expected and another is found.
     * Both are usually only referred to by their internal code.
     */
    private final static Map<Pair<Integer,Integer>,String> mismatchErrors;
    private final static Map<Integer,String> missedErrors;

    static {
        // format: (expected, found)
        mismatchErrors = new HashMap<Pair<Integer, Integer>, String>();
        //mismatchErrors.put(new Pair<Integer, Integer>(KeYLexer.SEMI, KeYLexer.COMMA), "there may be only one declaration per line");

        missedErrors = new HashMap<Integer, String>();
        //missedErrors.put(KeYLexer.RPAREN, "closing parenthesis");
        //missedErrors.put(KeYLexer.RBRACE, "closing brace");
        //missedErrors.put(KeYLexer.SEMI, "semicolon");
    }

    /**
     * Constructor.
     * @param file The file or folder to load.
     * @param classPath The optional class path entries to use.
     * @param bootClassPath An optional boot class path.
     * @param includes Optional includes to consider.
     * @param profileOfNewProofs The {@link Profile} to use for new {@link Proof}s.
     * @param forceNewProfileOfNewProofs {@code} true {@link #profileOfNewProofs}
     *                                          will be used as {@link Profile} of new proofs,
     *                                          {@code false} {@link Profile} specified by problem
     *                                          file will be used for new proofs.
     * @param control The {@link ProblemLoaderControl} to use.
     * @param askUiToSelectAProofObligationIfNotDefinedByLoadedFile {@code true}
     *        to call {@link UserInterfaceControl#selectProofObligation(InitConfig)} if no {@link Proof}
     *        is defined by the loaded proof or {@code false} otherwise which still allows to work
     *        with the loaded {@link InitConfig}.
     */
    public AbstractProblemLoader(File file,
                                 List<File> classPath,
                                 File bootClassPath,
                                 List<File> includes,
                                 Profile profileOfNewProofs,
                                 boolean forceNewProfileOfNewProofs,
                                 ProblemLoaderControl control,
                                 boolean askUiToSelectAProofObligationIfNotDefinedByLoadedFile,
                                 Properties poPropertiesToForce) {
        this.file = file;
        this.classPath = classPath;
        this.bootClassPath = bootClassPath;
        this.control = control;
        this.profileOfNewProofs = profileOfNewProofs != null ? profileOfNewProofs : AbstractProfile.getDefaultProfile();
        this.forceNewProfileOfNewProofs = forceNewProfileOfNewProofs;
        this.askUiToSelectAProofObligationIfNotDefinedByLoadedFile = askUiToSelectAProofObligationIfNotDefinedByLoadedFile;
        this.poPropertiesToForce = poPropertiesToForce;
        this.includes = includes;
    }

    /**
     * Executes the loading process and tries to instantiate a proof
     * and to re-apply rules on it if possible.
     * @throws ProofInputException Occurred Exception.
     * @throws IOException Occurred Exception.
     * @throws ProblemLoaderException Occurred Exception.
     */
    public void load() throws ProofInputException, IOException, ProblemLoaderException {
        control.loadingStarted(this);

        FileRepo fileRepo = createFileRepo();

        // Read environment
        envInput = createEnvInput(fileRepo);
        problemInitializer = createProblemInitializer(fileRepo);
        initConfig = createInitConfig();
        initConfig.setFileRepo(fileRepo);
        if (!problemInitializer.getWarnings().isEmpty()) {
            control.reportWarnings(problemInitializer.getWarnings());
        }
        // Read proof obligation settings
        LoadedPOContainer poContainer = createProofObligationContainer();
        ProofAggregate proofList = null;
        try {
            if (poContainer == null) {
                if (askUiToSelectAProofObligationIfNotDefinedByLoadedFile) {
                    if (control.selectProofObligation(initConfig)) {
                        return;
                    } else {
                        // That message would be reported otherwise. Undesired.
                        // return new ProblemLoaderException(this, "Aborted.");
                        return;
                    }
                } else {
                    // Do not instantiate any proof but allow the user of the DefaultProblemLoader
                    // to access the loaded InitConfig.
                    return;
                }
            }

            // Create and register proof at specification repository
            proofList = createProof(poContainer);

            // try to replay first proof
            proof = proofList.getProof(poContainer.getProofNum());


            if (proof != null) {
                OneStepSimplifier.refreshOSS(proof);
                result = replayProof(proof);
            }

            // this message is propagated to the top level in console mode
            return; // Everything fine
        } catch (Throwable t) {
            // Throw this exception; otherwise, it can for instance occur
            // that "result" will be null (if replayProof(...) fails) and
            // we get a NullPointerException that is hard to analyze.
            throw t;
        } finally {
            control.loadingFinished(this, poContainer, proofList, result);
        }
    }

    /**
     * Find first 'non-wrapper' exception type in cause chain.
     */
    private Throwable unwrap(Throwable e) {
        while (e instanceof ExceptionHandlerException
               || e instanceof ProblemLoaderException)
            e = e.getCause();
        return e;
    }

    /**
     * Tries to recover parser errors and make them human-readable,
     * rewrap them into ProblemLoaderExceptions.
     */
    protected ProblemLoaderException recoverParserErrorMessage(Exception e) {
        // try to resolve error message
        final Throwable c0 = unwrap(e);
        if (c0 instanceof org.antlr.runtime.RecognitionException) {
            final org.antlr.runtime.RecognitionException re = (org.antlr.runtime.RecognitionException) c0;
            final org.antlr.runtime.Token occurrence = re.token; // may be null
            if (c0 instanceof org.antlr.runtime.MismatchedTokenException) {
                if (c0 instanceof org.antlr.runtime.MissingTokenException) {
                    final org.antlr.runtime.MissingTokenException mte = (org.antlr.runtime.MissingTokenException) c0;
                    // TODO: other commonly missed tokens
                    final String readable = missedErrors.get(mte.expecting);
                    final String token = readable==null? "token id "+mte.expecting: readable;
                    final String msg = "Syntax error: missing "+token+
                                    (occurrence == null? "": " at "+occurrence.getText())
                                    +" statement ("+mte.input.getSourceName()
                                    +":"+mte.line+")";
                    return new ProblemLoaderException(this, msg, mte);
                    // TODO other ANTLR exceptions
                } else {
                    final org.antlr.runtime.MismatchedTokenException mte = (MismatchedTokenException) c0;
                    final String genericMsg = "expected "+mte.expecting
                                    +", but found "+mte.c;
                    final String readable = mismatchErrors.get(new Pair<Integer, Integer>(mte.expecting,mte.c));
                    final String msg = "Syntax error: "
                                    +(readable == null? genericMsg: readable)
                                    +" ("+mte.input.getSourceName()
                                    +":"+mte.line+")";
                    return new ProblemLoaderException(this, msg, mte);
                }
            }
        }
        // default
        return new ProblemLoaderException(this, "Loading proof input failed", e);
    }

    /**
     * Creates a new FileRepo (with or without consistency) based on the settings.
     * @return a FileRepo that can be used for proof bundle saving
     * @throws IOException if for some reason the FileRepo can not be created
     *   (e.g. temporary directory can not be created).
     */
    protected FileRepo createFileRepo() throws IOException {
        // create a FileRepo depending on the settings
        boolean consistent = ProofIndependentSettings.DEFAULT_INSTANCE
                                                     .getGeneralSettings()
                                                     .isEnsureSourceConsistency();

        if (consistent) {
            return new DiskFileRepo("KeYTmpFileRepo");
        } else {
            return new SimpleFileRepo();
        }
    }

    /**
     * Instantiates the {@link EnvInput} which represents the file to load.
     * @param fileRepo the FileRepo used to ensure consistency between proof and source code
     * @return The created {@link EnvInput}.
     * @throws IOException Occurred Exception.
     */
    protected EnvInput createEnvInput(FileRepo fileRepo) throws IOException {

        final String filename = file.getName();

        // set the root directory of the FileRepo (used for resolving paths)
        fileRepo.setBaseDir(file.toPath());

        if (filename.endsWith(".java")) {
            // java file, probably enriched by specifications
            if (file.getParentFile() == null) {
                return new SLEnvInput(".", classPath, bootClassPath, profileOfNewProofs, includes);
            } else {
                return new SLEnvInput(file.getParentFile().getAbsolutePath(),
                                classPath, bootClassPath, profileOfNewProofs, includes);
            }
        } else if (filename.endsWith(".zproof")) {            // zipped proof package
            /* TODO: Currently it is not possible to load proof bundles with multiple proofs.
             *  This feature is still pending, since the functionality to save multiple proofs in
             *  one (consistent!) package is not yet implemented (see ProofManagement tool from
             *  1st HacKeYthon).
             *  The current implementation allows the user to pick one of the proofs via a dialog.
             *  The user choice is given to the AbstractProblem Loader via the proofName field.
             */
            if (proofFilename == null) {    // no proof to load given -> try to determine one
                // create a list of all *.proof files (only top level in bundle)
                ZipFile bundle = new ZipFile(file);
                List<Path> proofs = bundle.stream()
                    .filter(e -> !e.isDirectory())
                    .filter(e -> e.getName().endsWith(".proof"))
                    .map(e -> Paths.get(e.getName()))
                    .collect(Collectors.toList());
                if (!proofs.isEmpty()) {
                    // load first proof found in file
                    proofFilename = proofs.get(0).toFile();
                } else {
                    // no proof found in bundle!
                    throw new IOException("The bundle contains no proof to load!");
                }
            }

            // we are sure proofFilename is set now:
            // assert proofFilename != null;

            // unzip to a temporary directory
            Path tmpDir = Files.createTempDirectory("KeYunzip");
            IOUtil.extractZip(file.toPath(), tmpDir);

            // hook for deleting tmpDir + content at program exit
            Runtime.getRuntime().addShutdownHook(new Thread(() -> {
                try {
                    // delete the temporary directory with all contained files
                    Files.walk(tmpDir)
                         .sorted(Comparator.reverseOrder())
                         .map(Path::toFile)
                         .forEach(File::delete);
                } catch (IOException e) {
                    // this is called at program exist, so we only print a console message
                    e.printStackTrace();
                }
            }));

            // point the FileRepo to the temporary directory
            fileRepo.setBaseDir(tmpDir);

            // create new KeYUserProblemFile pointing to the (unzipped) proof file
            PathMatcher matcher = FileSystems.getDefault().getPathMatcher("glob:**.proof");

            // construct the absolute path to the unzipped proof file
            Path unzippedProof = tmpDir.resolve(proofFilename.toPath());

            return new KeYUserProblemFile(unzippedProof.toString(), unzippedProof.toFile(),
                fileRepo, control, profileOfNewProofs, false);
        } else if (filename.endsWith(".key") || filename.endsWith(".proof")
              || filename.endsWith(".proof.gz")) {
            // KeY problem specification or saved proof
            return new KeYUserProblemFile(filename, file, fileRepo, control,
                        profileOfNewProofs, filename.endsWith(".proof.gz"));
        } else if (file.isDirectory()) {
            // directory containing java sources, probably enriched
            // by specifications
            return new SLEnvInput(file.getPath(), classPath, bootClassPath, profileOfNewProofs,
                    includes);
        } else {
            if (filename.lastIndexOf('.') != -1) {
                throw new IllegalArgumentException("Unsupported file extension \'"
                                + filename.substring(filename.lastIndexOf('.'))
                                + "\' of read-in file " + filename
                                + ". Allowed extensions are: .key, .proof, .java or "
                                + "complete directories.");
            } else {
                throw new FileNotFoundException("File or directory\n\t " + filename
                                + "\n not found.");
            }
        }
    }

    /**
     * Instantiates the {@link ProblemInitializer} to use.
     * @param fileRepo the FileRepo used to ensure consistency between proof and source code
     * @param registerProof Register loaded {@link Proof}
     * @return The {@link ProblemInitializer} to use.
     */
    protected ProblemInitializer createProblemInitializer(FileRepo fileRepo) {
        Profile profile = forceNewProfileOfNewProofs ? profileOfNewProofs : envInput.getProfile();
        ProblemInitializer pi = new ProblemInitializer(control, new Services(profile), control);
        pi.setFileRepo(fileRepo);
        return pi;
    }

    /**
     * Creates the {@link InitConfig}.
     * @return The created {@link InitConfig}.
     * @throws ProofInputException Occurred Exception.
     */
    protected InitConfig createInitConfig() throws ProofInputException {
        return problemInitializer.prepare(envInput);
    }

    /**
     * Creates a {@link LoadedPOContainer} if available which contains
     * the {@link ProofOblInput} for which a {@link Proof} should be instantiated.
     * @return The {@link LoadedPOContainer} or {@code null} if not available.
     * @throws IOException Occurred Exception.
     */
    protected LoadedPOContainer createProofObligationContainer() throws IOException {
        final String chooseContract;
        final String proofObligation;
        if (envInput instanceof KeYFile) {
            KeYFile keyFile = (KeYFile)envInput;
            chooseContract = keyFile.chooseContract();
            proofObligation = keyFile.getProofObligation();
        }
        else {
            chooseContract = null;
            proofObligation = null;
        }
        // Instantiate proof obligation
        if (envInput instanceof ProofOblInput && chooseContract == null && proofObligation == null) {
            return new LoadedPOContainer((ProofOblInput)envInput);
        }
        else if (chooseContract != null && chooseContract.length() > 0) {
            int proofNum = 0;
            String baseContractName = null;
            int ind = -1;
            for (String tag : FunctionalOperationContractPO.TRANSACTION_TAGS.values()) {
                ind = chooseContract.indexOf("." + tag);
                if (ind > 0) {
                    break;
                }
                proofNum++;
            }
            if (ind == -1) {
                baseContractName = chooseContract;
                proofNum = 0;
            }
            else {
                baseContractName = chooseContract.substring(0, ind);
            }
            final Contract contract = initConfig.getServices().getSpecificationRepository().getContractByName(baseContractName);
            if (contract == null) {
                throw new RuntimeException("Contract not found: " + baseContractName);
            }
            else {
                return new LoadedPOContainer(contract.createProofObl(initConfig), proofNum);
            }
        }
        else if (proofObligation != null && proofObligation.length() > 0) {
            // Load proof obligation settings
            final Properties properties = new Properties();
            properties.load(new ByteArrayInputStream(proofObligation.getBytes()));
            properties.setProperty(IPersistablePO.PROPERTY_FILENAME, file.getAbsolutePath());
            if (poPropertiesToForce != null) {
                properties.putAll(poPropertiesToForce);
            }
            String poClass = properties.getProperty(IPersistablePO.PROPERTY_CLASS);
            if (poClass == null || poClass.isEmpty()) {
                throw new IOException("Proof obligation class property \"" + IPersistablePO.PROPERTY_CLASS + "\" is not defiend or empty.");
            }
            try {
                // Try to instantiate proof obligation by calling static method: public static LoadedPOContainer loadFrom(InitConfig initConfig, Properties properties) throws IOException
                Class<?> poClassInstance = ClassLoaderUtil.getClassforName(poClass);
                Method loadMethod = poClassInstance.getMethod("loadFrom", InitConfig.class, Properties.class);
                return (LoadedPOContainer)loadMethod.invoke(null, initConfig, properties);
            }
            catch (Exception e) {
                throw new IOException("Can't call static factory method \"loadFrom\" on class \"" + poClass + "\".", e);
            }
        }
        else {
            return null;
        }
    }

    /**
     * Creates a {@link Proof} for the given {@link LoadedPOContainer} and
     * tries to apply rules again.
     * @param poContainer The {@link LoadedPOContainer} to instantiate a {@link Proof} for.
     * @return The instantiated {@link Proof}.
     * @throws ProofInputException Occurred Exception.
     */
    protected ProofAggregate createProof(LoadedPOContainer poContainer) throws ProofInputException {

        ProofAggregate proofList =
        		problemInitializer.startProver(initConfig, poContainer.getProofOblInput());

        for (Proof p : proofList.getProofs()) {
            // register proof
            initConfig.getServices().getSpecificationRepository()
                                    .registerProof(poContainer.getProofOblInput(), p);
            initConfig.getFileRepo().registerProof(p);
        }

        return proofList;
    }

    /**
     * Run proof script if it is present in the input data.
     *
     * @return <code>true</code> iff there is a proof script to run
     */
    public boolean hasProofScript() {
        if (envInput instanceof KeYUserProblemFile) {
            KeYUserProblemFile kupf = (KeYUserProblemFile) envInput;
            return kupf.hasProofScript();
        }
        return false;
    }

    public Pair<String, Location> readProofScript() throws ProofInputException {
        assert envInput instanceof KeYUserProblemFile;
        KeYUserProblemFile kupf = (KeYUserProblemFile) envInput;

<<<<<<< HEAD
        Triple<String, Integer, Integer> script = kupf.readProofScript();
        String path = kupf.getInitialFile().getAbsolutePath();
        Location location = new Location(path, script.second, script.third);
=======
            Triple<String, Integer, Integer> script = kupf.readProofScript();
        URL url = null;
        try {
            url = kupf.getInitialFile().toURI().toURL();
        } catch (MalformedURLException e) {
            throw new ProofInputException(e);
        }
        Location location = new Location(url, script.second, script.third);
>>>>>>> be47f0cb

        return new Pair<String, Location>(script.first, location);
    }

    public Pair<String, Location> getProofScript() throws ProblemLoaderException {
        if(hasProofScript()) {
            try {
                return readProofScript();
            } catch (ProofInputException e) {
                throw new ProblemLoaderException(this, e);
            }
        } else {
            return null;
        }
    }

    private ReplayResult replayProof(Proof proof) throws ProofInputException, ProblemLoaderException {
        String status = "";
        List<Throwable> errors = new LinkedList<Throwable>();
        Node lastTouchedNode = proof.root();

        IProofFileParser parser = null;
        IntermediateProofReplayer replayer = null;
        IntermediatePresentationProofFileParser.Result parserResult = null;
        IntermediateProofReplayer.Result replayResult = null;

        final String ossStatus =
                (String) proof.getSettings().getStrategySettings()
                        .getActiveStrategyProperties()
                        .get(StrategyProperties.OSS_OPTIONS_KEY);
        ReplayResult result;
        try {
        	assert envInput instanceof KeYUserProblemFile;

                parser = new IntermediatePresentationProofFileParser(proof);
                problemInitializer.tryReadProof(parser, (KeYUserProblemFile) envInput);
                parserResult = ((IntermediatePresentationProofFileParser) parser).getResult();

                // Parser is no longer needed, set it to null to free memory.
                parser = null;

                // For loading, we generally turn on one step simplification to be
                // able to load proofs that used it even if the user has currently
                // turned OSS off.
                StrategyProperties newProps = proof.getSettings()
                        .getStrategySettings().getActiveStrategyProperties();
                newProps.setProperty(StrategyProperties.OSS_OPTIONS_KEY,
                        StrategyProperties.OSS_ON);
                Strategy.updateStrategySettings(proof, newProps);
                OneStepSimplifier.refreshOSS(proof);

                replayer = new IntermediateProofReplayer(this, proof, parserResult);
                replayResult = replayer.replay();

                lastTouchedNode = replayResult.getLastSelectedGoal() != null ? replayResult.getLastSelectedGoal().node() : proof.root();

        } catch (Exception e) {
        	if (parserResult == null || parserResult.getErrors() == null || parserResult.getErrors().isEmpty() ||
        	        replayer == null || replayResult == null || replayResult.getErrors() == null || replayResult.getErrors().isEmpty()) {
        		// this exception was something unexpected
        		errors.add(e);
        	}
        } finally {
            if (parserResult != null) {
                status = parserResult.getStatus();
                errors.addAll(parserResult.getErrors());
            }
            status += (status.isEmpty() ? "" : "\n\n") + (replayResult != null ? replayResult.getStatus() : "Error while loading proof.");
            if (replayResult != null) {
                errors.addAll(replayResult.getErrors());
            }

            StrategyProperties newProps =
                proof.getSettings().getStrategySettings()
                        .getActiveStrategyProperties();
            newProps.setProperty(StrategyProperties.OSS_OPTIONS_KEY,
                            ossStatus);
            Strategy.updateStrategySettings(proof, newProps);
            OneStepSimplifier.refreshOSS(proof);

            result = new ReplayResult(status, errors, lastTouchedNode);
        }


        return result;
    }

    /**
     * Returns the file or folder to load.
     * @return The file or folder to load.
     */
    public File getFile() {
        return file;
    }

    /**
     * Returns the optional class path entries to use.
     * @return The optional class path entries to use.
     */
    public List<File> getClassPath() {
        return classPath;
    }

    /**
     * Returns the optional boot class path.
     * @return The optional boot class path.
     */
    public File getBootClassPath() {
        return bootClassPath;
    }

    /**
     * Returns the instantiated {@link EnvInput} which describes the file to load.
     * @return The instantiated {@link EnvInput} which describes the file to load.
     */
    public EnvInput getEnvInput() {
        return envInput;
    }

    /**
     * Returns the instantiated {@link ProblemInitializer} used during the loading process.
     * @return The instantiated {@link ProblemInitializer} used during the loading process.
     */
    public ProblemInitializer getProblemInitializer() {
        return problemInitializer;
    }

    /**
     * Returns the instantiated {@link InitConfig} which provides access to the loaded source elements and specifications.
     * @return The instantiated {@link InitConfig} which provides access to the loaded source elements and specifications.
     */
    public InitConfig getInitConfig() {
        return initConfig;
    }

    /**
     * Returns the instantiate proof or {@code null} if no proof was instantiated during loading process.
     * @return The instantiate proof or {@code null} if no proof was instantiated during loading process.
     */
    public Proof getProof() {
        return proof;
    }

    /**
     * Returns the {@link ReplayResult} if available.
     * @return The {@link ReplayResult} or {@code null} if not available.
     */
    public ReplayResult getResult() {
       return result;
    }

    public void setProofPath(File proofFilename) {
        this.proofFilename = proofFilename;
    }
}<|MERGE_RESOLUTION|>--- conflicted
+++ resolved
@@ -18,8 +18,6 @@
 import java.io.FileNotFoundException;
 import java.io.IOException;
 import java.lang.reflect.Method;
-import java.net.MalformedURLException;
-import java.net.URL;
 import java.nio.file.*;
 import java.util.*;
 import java.util.stream.Collectors;
@@ -65,7 +63,7 @@
  * no user interaction is required.
  * </p>
  * <p>
- * The basic usage of this class is to instantiate a new
+ * The basic usage of this class is to instantiate a new 
  * {@link SingleThreadProblemLoader} or {@link ProblemLoader}
  * instance which should load the file configured by the constructor's arguments.
  * The next step is to call {@link #load()} which does the loading process and
@@ -84,7 +82,7 @@
 		public ReplayResult(String status, List<Throwable> errors, Node node) {
 			this.status = status;
 			this.errors = errors;
-			this.node = node;
+			this.node = node;				
 		}
 
 		public Node getNode() {
@@ -124,7 +122,7 @@
      * An optional boot class path.
      */
     private final File bootClassPath;
-
+    
     /**
      * The global includes to use.
      */
@@ -142,7 +140,7 @@
 
     /**
      * {@code true} to call {@link UserInterfaceControl#selectProofObligation(InitConfig)}
-     * if no {@link Proof} is defined by the loaded proof or
+     * if no {@link Proof} is defined by the loaded proof or 
      * {@code false} otherwise which still allows to work with the loaded {@link InitConfig}.
      */
     private final boolean askUiToSelectAProofObligationIfNotDefinedByLoadedFile;
@@ -156,7 +154,7 @@
      * {@code} true {@link #profileOfNewProofs} will be used as {@link Profile} of new proofs, {@code false} {@link Profile} specified by problem file will be used for new proofs.
      */
     private final boolean forceNewProfileOfNewProofs;
-
+    
     /**
      * The instantiated {@link EnvInput} which describes the file to load.
      */
@@ -176,7 +174,7 @@
      * The instantiate proof or {@code null} if no proof was instantiated during loading process.
      */
     private Proof proof;
-
+    
     /**
      * The {@link ReplayResult} if available or {@code null} otherwise.
      */
@@ -190,16 +188,16 @@
      */
     private final static Map<Pair<Integer,Integer>,String> mismatchErrors;
     private final static Map<Integer,String> missedErrors;
-
+    
     static {
         // format: (expected, found)
         mismatchErrors = new HashMap<Pair<Integer, Integer>, String>();
-        //mismatchErrors.put(new Pair<Integer, Integer>(KeYLexer.SEMI, KeYLexer.COMMA), "there may be only one declaration per line");
-
+        mismatchErrors.put(new Pair<Integer, Integer>(KeYLexer.SEMI, KeYLexer.COMMA), "there may be only one declaration per line");
+        
         missedErrors = new HashMap<Integer, String>();
-        //missedErrors.put(KeYLexer.RPAREN, "closing parenthesis");
-        //missedErrors.put(KeYLexer.RBRACE, "closing brace");
-        //missedErrors.put(KeYLexer.SEMI, "semicolon");
+        missedErrors.put(KeYLexer.RPAREN, "closing parenthesis");
+        missedErrors.put(KeYLexer.RBRACE, "closing brace");
+        missedErrors.put(KeYLexer.SEMI, "semicolon");
     }
 
     /**
@@ -209,21 +207,15 @@
      * @param bootClassPath An optional boot class path.
      * @param includes Optional includes to consider.
      * @param profileOfNewProofs The {@link Profile} to use for new {@link Proof}s.
-     * @param forceNewProfileOfNewProofs {@code} true {@link #profileOfNewProofs}
-     *                                          will be used as {@link Profile} of new proofs,
-     *                                          {@code false} {@link Profile} specified by problem
-     *                                          file will be used for new proofs.
+     * @param forceNewProfileOfNewProofs {@code} true {@link #profileOfNewProofs} will be used as {@link Profile} of new proofs, {@code false} {@link Profile} specified by problem file will be used for new proofs.
      * @param control The {@link ProblemLoaderControl} to use.
-     * @param askUiToSelectAProofObligationIfNotDefinedByLoadedFile {@code true}
-     *        to call {@link UserInterfaceControl#selectProofObligation(InitConfig)} if no {@link Proof}
-     *        is defined by the loaded proof or {@code false} otherwise which still allows to work
-     *        with the loaded {@link InitConfig}.
-     */
-    public AbstractProblemLoader(File file,
-                                 List<File> classPath,
+     * @param askUiToSelectAProofObligationIfNotDefinedByLoadedFile {@code true} to call {@link UserInterfaceControl#selectProofObligation(InitConfig)} if no {@link Proof} is defined by the loaded proof or {@code false} otherwise which still allows to work with the loaded {@link InitConfig}.
+     */
+    public AbstractProblemLoader(File file, 
+                                 List<File> classPath, 
                                  File bootClassPath,
                                  List<File> includes,
-                                 Profile profileOfNewProofs,
+                                 Profile profileOfNewProofs, 
                                  boolean forceNewProfileOfNewProofs,
                                  ProblemLoaderControl control,
                                  boolean askUiToSelectAProofObligationIfNotDefinedByLoadedFile,
@@ -340,12 +332,12 @@
                     final String genericMsg = "expected "+mte.expecting
                                     +", but found "+mte.c;
                     final String readable = mismatchErrors.get(new Pair<Integer, Integer>(mte.expecting,mte.c));
-                    final String msg = "Syntax error: "
+                    final String msg = "Syntax error: " 
                                     +(readable == null? genericMsg: readable)
                                     +" ("+mte.input.getSourceName()
                                     +":"+mte.line+")";
                     return new ProblemLoaderException(this, msg, mte);
-                }
+                } 
             }
         }
         // default
@@ -609,11 +601,6 @@
         assert envInput instanceof KeYUserProblemFile;
         KeYUserProblemFile kupf = (KeYUserProblemFile) envInput;
 
-<<<<<<< HEAD
-        Triple<String, Integer, Integer> script = kupf.readProofScript();
-        String path = kupf.getInitialFile().getAbsolutePath();
-        Location location = new Location(path, script.second, script.third);
-=======
             Triple<String, Integer, Integer> script = kupf.readProofScript();
         URL url = null;
         try {
@@ -622,7 +609,6 @@
             throw new ProofInputException(e);
         }
         Location location = new Location(url, script.second, script.third);
->>>>>>> be47f0cb
 
         return new Pair<String, Location>(script.first, location);
     }
@@ -643,7 +629,7 @@
         String status = "";
         List<Throwable> errors = new LinkedList<Throwable>();
         Node lastTouchedNode = proof.root();
-
+        
         IProofFileParser parser = null;
         IntermediateProofReplayer replayer = null;
         IntermediatePresentationProofFileParser.Result parserResult = null;
