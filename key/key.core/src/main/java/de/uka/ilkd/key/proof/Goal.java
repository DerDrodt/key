--- conflicted
+++ resolved
@@ -91,13 +91,6 @@
      * a goal has been excluded from automatic rule application iff automatic == false
      */
     private boolean automatic = true;
-<<<<<<< HEAD
-
-    /** Marks this goal as linked (-> {@link MergeRule}) */
-    private Goal linkedGoal   = null;
-
-=======
->>>>>>> b5e3d052
     /**
      * Marks this goal as linked (-> {@link MergeRule})
      */
@@ -143,11 +136,7 @@
         setRuleAppManager(ruleAppManager);
         this.tagManager = new FormulaTagManager(this);
         this.localNamespaces = localNamespace;
-<<<<<<< HEAD
-      }
-=======
-    }
->>>>>>> b5e3d052
+    }
 
     /**
      * creates a new goal referencing the given node
@@ -274,19 +263,11 @@
         }
     }
 
-<<<<<<< HEAD
-   protected void fireAutomaticStateChanged(boolean oldAutomatic, boolean newAutomatic) {
-      for (GoalListener listener : listeners) {
-         listener.automaticStateChanged(this, oldAutomatic, newAutomatic);
-      }
-   }
-=======
     protected void fireAautomaticStateChanged(boolean oldAutomatic, boolean newAutomatic) {
         for (GoalListener listener : listeners) {
             listener.automaticStateChanged(this, oldAutomatic, newAutomatic);
         }
     }
->>>>>>> b5e3d052
 
     /**
      * set the node the goal is related to
@@ -374,7 +355,7 @@
         boolean oldAutomatic = automatic;
         automatic = t;
         node().clearNameCache();
-        fireAutomaticStateChanged(oldAutomatic, automatic);
+        fireAautomaticStateChanged(oldAutomatic, automatic);
     }
 
     /**
@@ -399,11 +380,7 @@
     /**
      * Sets the node that this goal is linked to; also sets this for
      * all parents.
-<<<<<<< HEAD
-     *
-=======
      * <p>
->>>>>>> b5e3d052
      * TODO: Check whether it is problematic when multiple child nodes
      * of a node are linked; in this case, the linkedNode field would
      * be overwritten.
@@ -587,10 +564,6 @@
         return (Goal) clone();
     }
 
-<<<<<<< HEAD
-
-=======
->>>>>>> b5e3d052
     /**
      * puts a RuleApp to the list of the applied rule apps at this goal
      * and stores it in the node of the goal
@@ -621,42 +594,6 @@
     public ImmutableList<Goal> split(int n) {
         ImmutableList<Goal> goalList = ImmutableSLList.<Goal>nil();
 
-<<<<<<< HEAD
-	final Node parent = node; // has to be stored because the node
-	// of this goal will be replaced
-
-	if (n == 1) {
-	    Node newNode = new Node(parent.proof(),
-                parent.sequent(),
-                parent);
-
-        parent.add(newNode);
-        this.setNode(newNode);
-        goalList = goalList.prepend(this);
-	} else if (n > 1) { // this would also work for n ==1 but the above avoids unnecessary creation of arrays
-	    Node[] newNode = new Node[n];
-
-	    for (int i = 0; i<n; i++) {
-	        // create new node and add to tree
-	        newNode[i] = new Node(parent.proof(),
-	                parent.sequent(),
-	                parent);
-	    }
-
-        parent.addAll(newNode);
-
-        this.setNode(newNode[0]);
-        goalList = goalList.prepend(this);
-
-        for (int i = 1; i<n; i++) {
-            goalList = goalList.prepend(clone(newNode[i]));
-        }
-	}
-
-	fireGoalReplaced ( this, parent, goalList );
-
-	return goalList;
-=======
         final Node parent = node; // has to be stored because the node
         // of this goal will be replaced
 
@@ -691,7 +628,6 @@
         fireGoalReplaced(this, parent, goalList);
 
         return goalList;
->>>>>>> b5e3d052
     }
 
     private void resetTagManager() {
@@ -794,7 +730,6 @@
         }
     }
 
-    @Override
     public String toString() {
         de.uka.ilkd.key.pp.LogicPrinter lp = (new de.uka.ilkd.key.pp.LogicPrinter
                 (new de.uka.ilkd.key.pp.ProgramPrinter(null),
