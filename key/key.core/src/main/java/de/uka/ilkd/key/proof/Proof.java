// This file is part of KeY - Integrated Deductive Software Design
//
// Copyright (C) 2001-2011 Universitaet Karlsruhe (TH), Germany
//                         Universitaet Koblenz-Landau, Germany
//                         Chalmers University of Technology, Sweden
// Copyright (C) 2011-2014 Karlsruhe Institute of Technology, Germany
//                         Technical University Darmstadt, Germany
//                         Chalmers University of Technology, Sweden
//
// The KeY system is protected by the GNU General
// Public License. See LICENSE.TXT for details.
//

package de.uka.ilkd.key.proof;

import java.io.File;
import java.io.IOException;
import java.util.*;
import java.util.function.Predicate;

import javax.swing.SwingUtilities;

<<<<<<< HEAD
import org.jetbrains.annotations.NotNull;
import org.jetbrains.annotations.Nullable;
import de.uka.ilkd.key.logic.op.SVSubstitute;
import org.jetbrains.annotations.NotNull;
import org.jetbrains.annotations.Nullable;
=======
import javax.annotation.Nonnull;
import javax.annotation.Nullable;
>>>>>>> 06575f73
import org.key_project.util.collection.ImmutableList;
import org.key_project.util.collection.ImmutableSLList;

import de.uka.ilkd.key.java.JavaInfo;
import de.uka.ilkd.key.java.Services;
import de.uka.ilkd.key.logic.Name;
import de.uka.ilkd.key.logic.Named;
import de.uka.ilkd.key.logic.NamespaceSet;
import de.uka.ilkd.key.logic.Semisequent;
import de.uka.ilkd.key.logic.Sequent;
import de.uka.ilkd.key.logic.SequentFormula;
import de.uka.ilkd.key.logic.Term;
import de.uka.ilkd.key.logic.label.OriginTermLabel;
import de.uka.ilkd.key.logic.label.OriginTermLabel.FileOrigin;
import de.uka.ilkd.key.pp.AbbrevMap;
import de.uka.ilkd.key.proof.event.ProofDisposedEvent;
import de.uka.ilkd.key.proof.event.ProofDisposedListener;
import de.uka.ilkd.key.proof.init.InitConfig;
import de.uka.ilkd.key.proof.init.Profile;
import de.uka.ilkd.key.proof.io.ProofSaver;
import de.uka.ilkd.key.proof.mgt.ProofCorrectnessMgt;
import de.uka.ilkd.key.proof.mgt.ProofEnvironment;
import de.uka.ilkd.key.rule.NoPosTacletApp;
import de.uka.ilkd.key.rule.OneStepSimplifier;
import de.uka.ilkd.key.rule.merge.MergePartner;
import de.uka.ilkd.key.rule.merge.MergeRule;
import de.uka.ilkd.key.rule.merge.MergeRuleBuiltInRuleApp;
import de.uka.ilkd.key.settings.GeneralSettings;
import de.uka.ilkd.key.settings.ProofIndependentSettings;
import de.uka.ilkd.key.settings.ProofSettings;
import de.uka.ilkd.key.settings.SettingsListener;
import de.uka.ilkd.key.strategy.Strategy;
import de.uka.ilkd.key.strategy.StrategyFactory;
import de.uka.ilkd.key.strategy.StrategyProperties;
import org.key_project.util.lookup.Lookup;


/**
 * A proof is represented as a tree whose nodes are created by
 * applying rules on the current (open) goals and dividing them up
 * into several new subgoals. To distinguish between open goals (the
 * ones we are working on) and closed goals or inner nodes we restrict
 * the use of the word goal to open goals which are a subset of the
 * proof tree's leaves.  This proof class represents a proof and
 * encapsulates its tree structure.  The {@link Goal} class represents
 * a goal with all needed extra information, and methods to apply
 * rules.  Furthermore it offers services that deliver the open goals,
 * namespaces and several other informations about the current state
 * of the proof.
 */
public class Proof implements Named {

    /**
     * The time when the {@link Proof} instance was created.
     */
    final long creationTime = System.currentTimeMillis();

    /** name of the proof */
    private final Name name;

    /** the root of the proof */
    private Node root;

    /**
     * list with prooftree listeners of this proof
     * attention: firing events makes use of array list's random access
     * nature
     */
    private List<ProofTreeListener> listenerList = new LinkedList<ProofTreeListener>();

    /** list with the open goals of the proof */
    private ImmutableList<Goal> openGoals = ImmutableSLList.<Goal>nil();

    /**
     * list with the closed goals of the proof, needed to make pruning in closed branches
     * possible. If the list needs too much memory, pruning can be disabled via the
     * command line option "--no-pruning-closed". In this case the list will not be filled.
     */
    private ImmutableList<Goal> closedGoals = ImmutableSLList.<Goal>nil();

    /** declarations &c, read from a problem file or otherwise */
    private String problemHeader = "";

    /** the proof environment (optional) */
    private ProofEnvironment env;

    /** maps the Abbreviations valid for this proof to their corresponding terms.*/
    private AbbrevMap abbreviations = new AbbrevMap();

    /** the logic configuration for this proof, i.e., logic signature, rules etc.*/
    private InitConfig initConfig;

    /** the environment of the proof with specs and java model*/
    private ProofCorrectnessMgt localMgt;

    private ProofIndependentSettings pis;
    /**
     * when different users load and save a proof this vector fills up with
     * Strings containing the user names.
     * */
    public Vector<String> userLog;

    /**
     * when load and save a proof with different versions of key this vector
     * fills up with Strings containing the GIT versions.
     */
    public Vector<String> keyVersionLog;

    private long autoModeTime = 0;

    private Strategy activeStrategy;

    private SettingsListener settingsListener;

    /**
     * Set to true if the proof has been abandoned and the dispose method has
     * been called on this object.
     */
    private boolean disposed = false;

    /** list of rule app listeners */
    private List<RuleAppListener> ruleAppListenerList = Collections.synchronizedList(new ArrayList<RuleAppListener>(10));
    /**
     * Contains all registered {@link ProofDisposedListener}.
     */
    private final List<ProofDisposedListener> proofDisposedListener = new LinkedList<ProofDisposedListener>();

    /**
     * The {@link File} under which this {@link Proof} was saved the last time if available or {@code null} otherwise.
     */
    private File proofFile;

    @Nullable
    private Lookup userData;

    /**
     * constructs a new empty proof with name
     */
    private Proof(Name name, InitConfig initConfig) {
        this.name = name;
        assert initConfig != null : "Tried to create proof without valid services.";
        this.initConfig = initConfig;

        if (initConfig.getSettings() == null) {
            // if no settings have been assigned yet, take default settings
            initConfig.setSettings( new ProofSettings(ProofSettings.DEFAULT_SETTINGS) );
        }

        final Services services = this.initConfig.getServices();
        services.setProof(this);
        this.proofFile = services.getJavaModel() != null ? services.getJavaModel().getInitialFile() : null;

        settingsListener = new SettingsListener () {
            @Override
            public void settingsChanged ( EventObject config ) {
                updateStrategyOnGoals();
            }
        };

        localMgt = new ProofCorrectnessMgt(this);

        initConfig.getSettings().getStrategySettings().addSettingsListener(settingsListener);

        pis = ProofIndependentSettings.DEFAULT_INSTANCE;
    }

    /**
     * initialises the strategies
     */
    private void initStrategy() {
        StrategyProperties activeStrategyProperties =
                initConfig.getSettings().getStrategySettings().getActiveStrategyProperties();

        final Profile profile = getServices().getProfile();

        final Name strategy = initConfig.getSettings().getStrategySettings().getStrategy();
        if (profile.supportsStrategyFactory(strategy)) {
            setActiveStrategy
            (profile.getStrategyFactory(strategy).create(this, activeStrategyProperties));
        } else {
            setActiveStrategy(
                    profile.getDefaultStrategyFactory().create(this,
                            activeStrategyProperties));
        }
    }



    /** constructs a new empty proof with name */
    public Proof(String name, InitConfig initConfig) {
        this ( new Name ( name ),
                initConfig);
    }

    private Proof(String name, Sequent problem, TacletIndex rules,
            BuiltInRuleIndex builtInRules, InitConfig initConfig) {

        this ( new Name ( name ), initConfig );

        if (!ProofIndependentSettings.DEFAULT_INSTANCE
                .getTermLabelSettings().getUseOriginLabels()) {
            problem = OriginTermLabel.removeOriginLabels(problem, getServices()).sequent();
        }

        Node rootNode = new Node(this, problem);

        NodeInfo info = rootNode.getNodeInfo();

        rootNode.sequent().forEach(formula -> {
            OriginTermLabel originLabel = (OriginTermLabel)
                    formula.formula().getLabel(OriginTermLabel.NAME);
            if (originLabel != null) {
                if (originLabel.getOrigin() instanceof FileOrigin) {
                    info.addRelevantFile(((FileOrigin) originLabel.getOrigin()).fileName);
                }

                originLabel.getSubtermOrigins().stream()
                    .filter(o -> o instanceof FileOrigin)
                    .map(o -> (FileOrigin) o)
                    .forEach(o -> info.addRelevantFile(o.fileName));
            }
        });

        Goal firstGoal = new Goal(rootNode,
                new RuleAppIndex(new TacletAppIndex(rules, getServices()),
                        new BuiltInRuleAppIndex(builtInRules), getServices())
                );
        openGoals = openGoals.prepend(firstGoal);
        setRoot(rootNode);

        if (closed()) {
            fireProofClosed();
        }
    }

    public Proof(String name, Term problem, String header, InitConfig initConfig ) {
        this(name, Sequent.createSuccSequent
                (Semisequent.EMPTY_SEMISEQUENT.insert(0,
                        new SequentFormula(problem)).semisequent()),
                initConfig.createTacletIndex(),
                initConfig.createBuiltInRuleIndex(),
                initConfig);
        problemHeader = header;
    }


    public Proof(String name, Sequent sequent, String header, TacletIndex rules,
            BuiltInRuleIndex builtInRules, InitConfig initConfig) {
        this ( name, sequent, rules, builtInRules, initConfig );
        problemHeader = header;
    }


    /**
     * Cut off all reference such that it does not lead to a big memory leak
     * if someone still holds a reference to this proof object.
     */
    public void dispose() {
        if (isDisposed()) {
            return;
        }
        fireProofDisposing(new ProofDisposedEvent(this));
        clearAndDetachRuleAppIndexes();

        // Do required cleanup
        if (getServices() != null) {
            getServices().getSpecificationRepository().removeProof(this);
        }
        if (localMgt != null) {
            localMgt.removeProofListener(); // This is strongly required because the listener is contained in a static List
        }
        // remove setting listener from settings
        initConfig.getSettings().getStrategySettings().removeSettingsListener(settingsListener);
        // set every reference (except the name) to null
        root = null;
        env = null;
        openGoals = null;
        closedGoals = null;
        problemHeader = null;
        abbreviations = null;
        initConfig = null;
        localMgt = null;
        userLog = null;
        keyVersionLog = null;
        activeStrategy = null;
        settingsListener = null;
        ruleAppListenerList = null;
        listenerList = null;
        disposed = true;
        fireProofDisposed(new ProofDisposedEvent(this));
    }


    /**
     * Returns true if the proof has been abandoned and the dispose method has
     * been called on this object. Should be asserted before proof object is
     * accessed.
     */
    public boolean isDisposed() {
        return disposed;
    }


    /**
     * returns the name of the proof. Describes in short what has to be proved.
     * @return the name of the proof
     */
    @Override
    public Name name() {
        return name;
    }


    public String header() {
        return problemHeader;
    }


    public ProofCorrectnessMgt mgt() {
        return localMgt;
    }

    /**
     * returns a collection of the namespaces valid for this proof
     */
    public NamespaceSet getNamespaces() {
        return getServices().getNamespaces();
    }

    /** returns the JavaInfo with the java type information */
    public JavaInfo getJavaInfo() {
        return getServices().getJavaInfo();
    }

    /** returns the Services with the java service classes */
    public Services getServices() {
        return initConfig.getServices();
    }

    public long getAutoModeTime() {
        return autoModeTime;
    }

    public void addAutoModeTime(long time) {
        autoModeTime += time;
    }



    /** sets the variable, function, sort, heuristics namespaces */
    public void setNamespaces(NamespaceSet ns) {
        getServices().setNamespaces(ns);
        if (!root.leaf()) {
            throw new IllegalStateException("Proof: ProgVars set too late");
        }

        Goal fstGoal = openGoals().head();
        fstGoal.makeLocalNamespacesFrom(ns);
    }

    public ProofEnvironment getEnv() {
        return env;
    }

    public void setEnv(ProofEnvironment env) {
        this.env = env;
    }

    public AbbrevMap abbreviations(){
        return abbreviations;
    }


    public Strategy getActiveStrategy() {
        if (activeStrategy == null) {
            initStrategy();
        }
        return activeStrategy;
    }


    public void setActiveStrategy(Strategy activeStrategy) {
        this.activeStrategy = activeStrategy;
        getSettings().getStrategySettings().
        setStrategy(activeStrategy.name());
        updateStrategyOnGoals();

        // This could be seen as a hack; it's however important that OSS is
        // refreshed after strategy has been set, otherwise nothing's gonna
        // happen.
        OneStepSimplifier.refreshOSS(root.proof());
    }


    private void updateStrategyOnGoals() {
        Strategy ourStrategy = getActiveStrategy();

        final Iterator<Goal> it = openGoals ().iterator ();
        while (it.hasNext()) {
            it.next().setGoalStrategy(ourStrategy);
        }
    }


    public void clearAndDetachRuleAppIndexes () {
        // Taclet indices of the particular goals have to
        // be rebuilt
        final Iterator<Goal> it = openGoals ().iterator ();
        while (it.hasNext()) {
            it.next().clearAndDetachRuleAppIndex ();
        }
    }


    /**
     * returns the root node of the proof
     */
    public Node root() {
        return root;
    }


    /** sets the root of the proof */
    public void setRoot(Node root) {
        if (this.root != null) {
            throw new IllegalStateException
            ("Tried to reset the root of the proof.");
        } else {
            this.root = root;
            fireProofStructureChanged();
        }
    }


    public ProofSettings getSettings() {
        return initConfig.getSettings();
    }
    public ProofIndependentSettings getProofIndependentSettings(){
        return pis;
    }

    /**
     * returns the list of open goals
     * @return list with the open goals
     */
    public ImmutableList<Goal> openGoals() {
        return openGoals;
    }

    /**
     * return the list of open and enabled goals
     * @return list of open and enabled goals, never null
     * @author mulbrich
     */
    public ImmutableList<Goal> openEnabledGoals() {
        return filterEnabledGoals(openGoals);
    }


    /**
     * filter those goals from a list which are enabled
     *
     * @param goals non-null list of goals
     * @return sublist such that every goal in the list is enabled
     * @see Goal#isAutomatic()
     * @author mulbrich
     */
    private ImmutableList<Goal> filterEnabledGoals(ImmutableList<Goal> goals) {
        ImmutableList<Goal> enabledGoals = ImmutableSLList.<Goal>nil();
        for(Goal g : goals) {
            if(g.isAutomatic() && !g.isLinked()) {
                enabledGoals = enabledGoals.prepend(g);
            }
        }
        return enabledGoals;
    }


    /**
     * removes the given goal and adds the new goals in list
     * @param oldGoal the old goal that has to be removed from list
     * @param newGoals the IList<Goal> with the new goals that were
     * result of a rule application on goal
     */
    public void replace(Goal oldGoal, ImmutableList<Goal> newGoals) {
        openGoals = openGoals.removeAll(oldGoal);

        if (closed()) {
            fireProofClosed();
        } else {
            fireProofGoalRemoved(oldGoal);
            add(newGoals);
        }
    }


    /**
     * Add the given constraint to the closure constraint of the given
     * goal, i.e. the given goal is closed if p_c is satisfied.
     *
     * @param goalToClose the goal to close.
     */
    public void closeGoal(Goal goalToClose) {

        Node closedSubtree = goalToClose.node().close();

        boolean        b    = false;
        Iterator<Node> it   = closedSubtree.leavesIterator();
        Goal           goal;

        while (it.hasNext()) {
            goal = getGoal(it.next());
            if (goal != null) {
                b = true;
                if (!GeneralSettings.noPruningClosed) {
                    closedGoals = closedGoals.prepend(goal);
                }
                remove(goal);
            }
        }

        if (b) {
            // For the moment it is necessary to fire the message ALWAYS
            // in order to detect branch closing.
            fireProofGoalsAdded(ImmutableSLList.<Goal>nil());
        }
    }

    /**
     * Opens a previously closed node (the one corresponding to p_goal)
     * and all its closed parents.<p>
     *
     * This is, for instance, needed for the {@link MergeRule}: In
     * a situation where a merge node and its associated partners
     * have been closed and the merge node is then pruned away,
     * the partners have to be reopened again. Otherwise, we
     * have a soundness issue.
     *
     * @param goal The goal to be opened again.
     */
    public void reOpenGoal(Goal goal) {
        goal.node().reopen();
        closedGoals = closedGoals.removeAll(goal);
        fireProofStructureChanged();
    }

    /** removes the given goal from the list of open goals. Take care
     * removing the last goal will fire the proofClosed event
     * @param goal the Goal to be removed
     */
    private void remove(Goal goal) {
        ImmutableList<Goal> newOpenGoals = openGoals.removeAll(goal);
        if (newOpenGoals != openGoals) {
            openGoals = newOpenGoals;
            if (closed()) {
                fireProofClosed();
            } else {
                fireProofGoalRemoved(goal);
            }
        }
    }

    /** adds a new goal to the list of goals
     * @param goal the Goal to be added
     */
    public void add(Goal goal) {
        ImmutableList<Goal> newOpenGoals = openGoals.prepend(goal);
        if (openGoals != newOpenGoals) {
            openGoals = newOpenGoals;
            fireProofGoalsAdded(goal);
        }
    }


    /** adds a list with new goals to the list of open goals
     * @param goals the IList<Goal> to be prepended
     */
    public void add(ImmutableList<Goal> goals) {
        ImmutableList<Goal> newOpenGoals = openGoals.prepend(goals);
        if (openGoals != newOpenGoals) {
            openGoals = newOpenGoals;
        }

        // For the moment it is necessary to fire the message ALWAYS
        // in order to detect branch closing.
        fireProofGoalsAdded(goals);
    }


    /**
     * returns true if the root node is marked as closed and all goals have been removed
     */
    public boolean closed () {
        return root.isClosed() && openGoals.isEmpty();
    }


    /**
     * This class is responsible for pruning a proof tree at a certain cutting point.
     * It has been introduced to encapsulate the methods that are needed for pruning.
     * Since the class has influence on the internal state of the proof it should not be
     * moved to a new file, in order to restrict the access to it.
     */
    private class ProofPruner {
        private Node firstLeaf = null;

        public ImmutableList<Node> prune(final Node cuttingPoint) {

            // there is only one leaf containing an open goal that is interesting for pruning the
            // sub-tree of <code>node</code>, namely the first leave that is found by a breadth first search.
            // The other leaves containing open goals are only important for removing the open goals
            // from the open goal list.
            // To that end, those leaves are stored in residualLeaves. For increasing the performance,
            // a tree structure has been chosen, because it offers the operation
            // <code>contains</code> in O(log n).
            final Set<Node> residualLeaves = new TreeSet<Node>(new Comparator<Node>() {
                @Override
                public int compare(Node o1, Node o2) {
                    return o1.serialNr()-o2.serialNr();
                }
            });


            // First, make a breadth first search, in order to find the leaf
            // with the shortest distance to the cutting point and to remove
            // the rule applications from the proof management system.
            // Furthermore store the residual leaves.
            breadthFirstSearch(cuttingPoint, new ProofVisitor() {
                @Override
                public void visit(Proof proof, Node visitedNode) {
                    if (visitedNode.leaf()) {
                        // pruning in closed branches (can be disabled via "--no-pruning-closed")
                        if (!visitedNode.isClosed() || !GeneralSettings.noPruningClosed) {
                            if (firstLeaf == null) {
                                firstLeaf = visitedNode;
                            } else {
                                residualLeaves.add(visitedNode);
                            }
                        }
                    }

                    if (initConfig != null && visitedNode.parent() != null) {
                        Proof.this.mgt().ruleUnApplied(
                                visitedNode.parent().getAppliedRuleApp());
                        for (final NoPosTacletApp app : visitedNode.parent()
                                .getLocalIntroducedRules()) {
                            initConfig.getJustifInfo().removeJustificationFor(
                                    app.taclet());
                        }
                    }

                    // Merge rule applications: Unlink all merge partners.
                    if (visitedNode.getAppliedRuleApp() instanceof MergeRuleBuiltInRuleApp) {
                        final MergeRuleBuiltInRuleApp mergeApp = (MergeRuleBuiltInRuleApp) visitedNode
                                .getAppliedRuleApp();

                        for (MergePartner mergePartner : mergeApp
                                .getMergePartners()) {
                            final Goal linkedGoal = mergePartner.getGoal();

                            if (linkedGoal.node().isClosed()) {
                                // The partner node has already been closed; we
                                // have to add the goal again.
                                proof.add(linkedGoal);
                                proof.reOpenGoal(linkedGoal);
                            }

                            linkedGoal.setLinkedGoal(null);
                            SwingUtilities.invokeLater(new Runnable() {
                                @Override
                                public void run() {
                                    pruneProof(linkedGoal);
                                }
                            });
                        }
                    }
                }
            });

            // first leaf is closed -> add as goal and reopen
            final Goal firstGoal = firstLeaf.isClosed() ? getClosedGoal(firstLeaf)
                    : getGoal(firstLeaf);
            assert firstGoal != null;
            if (firstLeaf.isClosed()) {
                add(firstGoal);
                reOpenGoal(firstGoal);
            }

            // TODO: WP: test interplay with merge rules
            // Cutting a linked goal (linked by a "defocusing" merge
            // operation, see {@link MergeRule}) unlinks this goal again.
            if (firstGoal.isLinked()) {
                firstGoal.setLinkedGoal(null);
            }

            // Go from the first leaf that has been found to the cutting point. For each node on the path,
            // remove the local rules from firstGoal that have been added by the considered node.
            traverseFromChildToParent(firstLeaf,cuttingPoint,new ProofVisitor() {

                @Override
                public void visit(Proof proof, Node visitedNode) {
                    for (final NoPosTacletApp app :  visitedNode.getLocalIntroducedRules()){
                        firstGoal.ruleAppIndex().removeNoPosTacletApp(app);
                        initConfig.getJustifInfo().removeJustificationFor(app.taclet());
                    }

                    firstGoal.pruneToParent();

                    final List<StrategyInfoUndoMethod> undoMethods =
                            visitedNode.getStrategyInfoUndoMethods();
                    for (StrategyInfoUndoMethod undoMethod : undoMethods) {
                        firstGoal.undoStrategyInfoAdd(undoMethod);
                    }
                }
            });


            // do some cleaning and refreshing: Clearing indices, caches....
            refreshGoal(firstGoal,cuttingPoint);

            // cut the subtree, it is not needed anymore.
            ImmutableList<Node> subtrees =cut(cuttingPoint);


            //remove the goals of the residual leaves.
            removeOpenGoals(residualLeaves);
            removeClosedGoals(residualLeaves);

            /* this ensures that the open goals are in interactive mode and thus all rules are
             * available in the just pruned goal (see GitLab #1480) */
            setRuleAppIndexToInteractiveMode();

            return subtrees;

        }

        private void refreshGoal(Goal goal, Node node) {
            goal.getRuleAppManager().clearCache();
            goal.ruleAppIndex().clearIndexes();
            goal.node().setAppliedRuleApp(null);
            node.clearNameCache();

            // delete NodeInfo, but preserve potentially existing branch label
            String branchLabel = node.getNodeInfo().getBranchLabel();
            node.clearNodeInfo();
            if (branchLabel != null) {
                node.getNodeInfo().setBranchLabel(branchLabel);
            }
        }

        private void removeOpenGoals(Collection<Node> toBeRemoved) {
            ImmutableList<Goal> newGoalList = ImmutableSLList.nil();
            for(Goal openGoal : openGoals){
                if(!toBeRemoved.contains(openGoal.node())){
                    newGoalList = newGoalList.append(openGoal);
                }
            }
            openGoals = newGoalList;
        }

        /**
         * Removes the given collection of Nodes from the closedGoals.
         * Nodes in the given collection which are not member of closedGoals are ignored.
         * This method does not reopen the goals! This has to be done via the method
         * reOpenGoal() if desired.
         * @param toBeRemoved the goals to remove
         */
        private void removeClosedGoals(Collection<Node> toBeRemoved) {
            ImmutableList<Goal> newGoalList = ImmutableSLList.nil();
            for(Goal closedGoal : closedGoals) {
                if(!toBeRemoved.contains(closedGoal.node())) {
                    newGoalList = newGoalList.prepend(closedGoal);
                }
            }
            closedGoals = newGoalList;
        }

        private ImmutableList<Node> cut(Node node) {
            ImmutableList<Node> children = ImmutableSLList.nil();
            Iterator<Node> it = node.childrenIterator();

            while(it.hasNext()) {
                children = children.append(it.next());

            }
            for(Node child : children){
                node.remove(child);
            }
            return children;
        }

    }

    /**
     * Performs an undo operation on the given goal. This is equivalent to a pruning of the
     * parent node of the goal (if this parent node exists).
     * @param goal the Goal where the last rule application gets undone
     */
    public synchronized void pruneProof(Goal goal) {
        if(goal.node().parent() != null) {
            pruneProof(goal.node().parent());
        }
    }

    /**
     * Prunes the subtree beneath the node <code>cuttingPoint</code>, i.e. the node
     * <code>cuttingPoint</code> remains as the last node on the branch. As a result,
     * an open goal is associated with this node.
     * @param cuttingPoint
     * @return Returns the sub trees that has been pruned.
     */
    public synchronized ImmutableList<Node> pruneProof(Node cuttingPoint) {
        return pruneProof(cuttingPoint,true);
    }

    public synchronized ImmutableList<Node> pruneProof(Node cuttingPoint, boolean fireChanges) {
        assert cuttingPoint.proof() == this;
        if(getGoal(cuttingPoint) != null) {
            return null;
        }
        // abort pruning if the node is closed and pruning in closed branches is disabled
        if (cuttingPoint.isClosed() && GeneralSettings.noPruningClosed) {
            return null;
        }

        ProofPruner pruner = new ProofPruner();
        if (fireChanges) {
            fireProofIsBeingPruned(cuttingPoint);
        }
        ImmutableList<Node> result = pruner.prune(cuttingPoint);
        if (fireChanges) {
            fireProofGoalsChanged();
            fireProofPruned(cuttingPoint);
        }
        return result;
    }

    /**
     * Makes a downwards directed breadth first search on the proof tree, starting with node
     *  <code>startNode</code>. The visited notes are reported to the object <code>visitor</code>.
     *  The first reported node is <code>startNode</code>.
     */
    public void breadthFirstSearch(Node startNode, ProofVisitor visitor) {
        ArrayDeque<Node> queue = new ArrayDeque<Node>();
        queue.add(startNode);
        while(!queue.isEmpty()){
            Node currentNode = queue.poll();
            Iterator<Node> it = currentNode.childrenIterator();
            while(it.hasNext()){
                queue.add(it.next());
            }
            visitor.visit(this, currentNode);
        }
    }


    /**
     * Bread-first search for the first node, that matches the given
     * predicate.
     * @param pred non-null test function
     * @return a node fulfilling {@code pred} or null
     */
    public @Nullable Node findAny(@Nonnull Predicate<Node> pred) {
        Queue<Node> queue = new LinkedList<>();
        queue.add(root);
        while(!queue.isEmpty()) {
            Node cur = queue.poll();
            if(pred.test(cur)) return cur;
            Iterator<Node> iter = cur.childrenIterator();
            while(iter.hasNext()) queue.add(iter.next());
        }
        return null;
    }


    public void traverseFromChildToParent(Node child, Node parent, ProofVisitor visitor) {
        do {
            visitor.visit(this, child);
            child = child.parent();
        } while(child != parent);
    }

    /** fires the event that the proof has been expanded at the given node */
    public void fireProofExpanded(Node node) {
        ProofTreeEvent e = new ProofTreeEvent(this, node);
        synchronized(listenerList) {
            for (ProofTreeListener listener : listenerList) {
                listener.proofExpanded(e);
            }
        }
    }

    /** fires the event that the proof is being pruned at the given node */
    protected void fireProofIsBeingPruned(Node below) {
        ProofTreeEvent e = new ProofTreeEvent(this, below);
        synchronized(listenerList) {
            for (ProofTreeListener listener : listenerList) {
                listener.proofIsBeingPruned(e);
            }
        }
    }

    /** fires the event that the proof has been pruned at the given node */
    protected void fireProofPruned(Node below) {
        ProofTreeEvent e = new ProofTreeEvent(this, below);
        synchronized(listenerList) {
            for (ProofTreeListener listener : listenerList) {
                listener.proofPruned(e);
            }
        }
    }


    /** fires the event that the proof has been restructured */
    public void fireProofStructureChanged() {
        ProofTreeEvent e = new ProofTreeEvent(this);
        synchronized(listenerList) {
            for (ProofTreeListener listener : listenerList) {
                listener.proofStructureChanged(e);
            }
        }
    }


    /** fires the event that a goal has been removed from the list of goals */
    protected void fireProofGoalRemoved(Goal goal) {
        ProofTreeEvent e = new ProofTreeEvent(this, goal);
        synchronized(listenerList) {
            for (ProofTreeListener listener : listenerList) {
                listener.proofGoalRemoved(e);
            }
        }
    }


    /** fires the event that new goals have been added to the list of
     * goals
     */
    protected void fireProofGoalsAdded(ImmutableList<Goal> goals) {
        ProofTreeEvent e = new ProofTreeEvent(this, goals);
        synchronized(listenerList) {
            for (ProofTreeListener listener : listenerList) {
                listener.proofGoalsAdded(e);
            }
        }
    }


    /** fires the event that new goals have been added to the list of
     * goals
     */
    protected void fireProofGoalsAdded(Goal goal) {
        fireProofGoalsAdded(ImmutableSLList.<Goal>nil().prepend(goal));
    }


    /** fires the event that the proof has been restructured */
    public void fireProofGoalsChanged() {
        ProofTreeEvent e = new ProofTreeEvent(this, openGoals());
        synchronized(listenerList) {
            for (ProofTreeListener listener : listenerList) {
                listener.proofGoalsChanged(e);
            }
        }
    }


    /** fires the event that the proof has closed.
     * This event fired instead of the proofGoalRemoved event when
     * the last goal in list is removed.
     */
    protected void fireProofClosed() {
        ProofTreeEvent e = new ProofTreeEvent(this);
        synchronized(listenerList) {
            for (ProofTreeListener listener : listenerList) {
                listener.proofClosed(e);
            }
        }
    }

    /**
     * Fires the event {@link ProofTreeListener#notesChanged(ProofTreeEvent)} to all listener.
     * @param node The changed {@link Node}.
     */
    protected void fireNotesChanged(Node node) {
        ProofTreeEvent e = new ProofTreeEvent(this, node);
        synchronized(listenerList) {
            for (ProofTreeListener listener : listenerList) {
                listener.notesChanged(e);
            }
        }
    }


    /**
     * adds a listener to the proof
     * @param listener the ProofTreeListener to be added
     */
    public synchronized void addProofTreeListener
    (ProofTreeListener listener) {
        synchronized(listenerList) {
            listenerList.add(listener);
        }
    }


    /**
     * removes a listener from the proof
     * @param listener the ProofTreeListener to be removed
     */
    public synchronized void removeProofTreeListener
    (ProofTreeListener listener) {
        if (listenerList != null) { // TODO: check if necessary
            synchronized(listenerList) {
                listenerList.remove(listener);
            }
        }
    }


    public synchronized boolean containsProofTreeListener(ProofTreeListener listener) {
        synchronized(listenerList) {
            return listenerList.contains(listener);
        }
    }


    /** returns true if the given node is part of a Goal
     * @return  true if the given node is part of a Goal
     */
    public boolean isGoal(Node node) {
        return getGoal(node) != null;
    }


    /** returns the goal that belongs to the given node or null if the
     * node is an inner one
     * @return the goal that belongs to the given node or null if the
     * node is an inner one
     */
    public Goal getGoal(Node node) {
        for (final Goal result : openGoals) {
            if (result.node() == node) {
                return result;
            }
        }
        return null;
    }

    /**
     * @param node the Node which is checked for a corresponding closed goal
     * @return true if the goal that belongs to the given node is closed
     * and false if not or if there is no such goal.
     */
    public boolean isClosedGoal(Node node) {
        return getClosedGoal(node) != null;
    }

    /**
     * Get the closed goal belonging to the given node if it exists.
     * @param node the Node where a corresponding closed goal is searched
     * @return the closed goal that belongs to the given node or null if the
     * node is an inner one or an open goal
     */
    public Goal getClosedGoal(Node node) {
        for (final Goal result : closedGoals) {
            if (result.node() == node) {
                return result;
            }
        }
        return null;
    }

    /** returns the list of goals of the subtree starting with node.
     *
     * @param node the Node where to start from
     * @return the list of goals of the subtree starting with node
     */

    public ImmutableList<Goal> getSubtreeGoals(Node node) {
        ImmutableList<Goal> result = ImmutableSLList.<Goal>nil();
        List<Node> leaves = node.getLeaves();
        for (final Goal goal : openGoals) {
            //if list contains node, remove it to make the list faster later
            if (leaves.remove(goal.node())) {
                result = result.prepend(goal);
            }
        }
        return result;
    }

    /**
     * Returns a list of all (closed) goals of the closed subtree pending from this node.
     * @param node the root of the subtree
     * @return the closed goals in the subtree
     */
    public ImmutableList<Goal> getClosedSubtreeGoals(Node node) {
        ImmutableList<Goal> result = ImmutableSLList.<Goal>nil();
        List<Node> leaves = node.getLeaves();
        for (final Goal goal : closedGoals) {
            //if list contains node, remove it to make the list faster later
            if (leaves.remove(goal.node())) {
                result = result.prepend(goal);
            }
        }
        return result;
    }

    /**
     * get the list of goals of the subtree starting with node which are enabled.
     * @param node the Node where to start from
     * @return the list of enabled goals of the subtree starting with node
     */
    public ImmutableList<Goal> getSubtreeEnabledGoals(Node node) {
        return filterEnabledGoals(getSubtreeGoals(node));
    }


    /** returns true iff the given node is found in the proof tree
     *@param node the Node to search for
     *@return true iff the given node is found in the proof tree
     */
    public boolean find(Node node) {
        if (root == null) {
            return false;
        }
        return root.find(node);
    }


    /**
     * retrieves number of nodes
     */
    public int countNodes() {
        return root.countNodes();
    }


    /**
     * Currently the rule app index can either operate in interactive mode (and
     * contain applications of all existing taclets) or in automatic mode (and
     * only contain a restricted set of taclets that can possibly be applied
     * automated). This distinction could be replaced with a more general way to
     * control the contents of the rule app index
     */
    public void setRuleAppIndexToAutoMode () {
        for (final Goal g : openGoals) {
            g.ruleAppIndex ().autoModeStarted ();
        }
    }


    public void setRuleAppIndexToInteractiveMode () {
        for (final Goal g : openGoals) {
            g.ruleAppIndex ().autoModeStopped ();
        }
    }

    /**
     * retrieves number of branches
     */
    public int countBranches() {
        return root.countBranches();
    }

    /** Retrieves a bunch of statistics to the proof tree.
     * This implementation traverses the proof tree only once.
     * Statistics are not cached; don't call this method too often.
     */
    public Statistics getStatistics() {
        return new Statistics(this);
    }

    /** toString */
    @Override
    public String toString() {
        StringBuffer result = new StringBuffer();
        result.append("Proof -- ");
        if (!"".equals(name.toString())) {
            result.append(name.toString());
        } else {
            result.append("unnamed");
        }
        result.append("\nProoftree:\n");
        result.append(root.toString());
        return result.toString();
    }

    /** fires the event that a rule has been applied */
    protected void fireRuleApplied(ProofEvent p_e) {
        synchronized (ruleAppListenerList) {
            for (RuleAppListener ral : ruleAppListenerList) {
                ral.ruleApplied(p_e);
            }
        }
    }

    public void addRuleAppListener(RuleAppListener p) {
        synchronized (ruleAppListenerList) {
            ruleAppListenerList.add(p);
        }
    }

    public void removeRuleAppListener(RuleAppListener p) {
        synchronized (ruleAppListenerList) { // TODO (DS, 2019-03-19): Is null for SET tests!?!
            ruleAppListenerList.remove(p);
        }
    }

    /**
     * Registers the given {@link ProofDisposedListener}.
     * @param l The {@link ProofDisposedListener} to register.
     */
    public void addProofDisposedListener(ProofDisposedListener l) {
        if (l != null) {
            proofDisposedListener.add(l);
        }
    }

    /**
     * Unregisters the given {@link ProofDisposedListener}.
     * @param l The {@link ProofDisposedListener} to unregister.
     */
    public void removeProofDisposedListener(ProofDisposedListener l) {
        if (l != null) {
            proofDisposedListener.remove(l);
        }
    }

    /**
     * Returns all registered {@link ProofDisposedListener}.
     * @return All registered {@link ProofDisposedListener}.
     */
    public ProofDisposedListener[] getProofDisposedListeners() {
        return proofDisposedListener.toArray(new ProofDisposedListener[proofDisposedListener.size()]);
    }

    /**
     * Fires the event {@link ProofDisposedListener#proofDisposed(ProofDisposedEvent)} to all listener.
     * @param e The event to fire.
     */
    protected void fireProofDisposed(ProofDisposedEvent e) {
        ProofDisposedListener[] listener = getProofDisposedListeners();
        for (ProofDisposedListener l : listener) {
            l.proofDisposed(e);
        }
    }

    /**
     * Fires the event {@link ProofDisposedListener#proofDisposing(ProofDisposedEvent)} to all listener.
     * @param e The event to fire.
     */
    protected void fireProofDisposing(ProofDisposedEvent e) {
        ProofDisposedListener[] listener = getProofDisposedListeners();
        for (ProofDisposedListener l : listener) {
            l.proofDisposing(e);
        }
    }

    public InitConfig getInitConfig() {
        return initConfig;
    }

    /**
     * Returns the {@link File} under which the {@link Proof} was saved the last time if available.
     * @return The {@link File} under which the {@link Proof} was saved the last time or {@code null} if not available.
     */
    public File getProofFile() {
        return proofFile;
    }

    /**
     * Sets the {@link File} under which the {@link Proof} was saved the last time.
     * @param proofFile The {@link File} under which the {@link Proof} was saved the last time.
     */
    public void setProofFile(File proofFile) {
        this.proofFile = proofFile;
    }

    public void saveToFile(File file) throws IOException{
        ProofSaver saver = new ProofSaver(this, file);
        saver.save();
    }

    /**
     *
     * @return the current profile's factory for the active strategy,
     *  or the default factory if there is no active strategy.
     * @see Profile#getStrategyFactory(Name)
     * @see #getActiveStrategy()
     */
    public StrategyFactory getActiveStrategyFactory() {
        Name activeStrategyName = getActiveStrategy() != null ? getActiveStrategy().name() : null;
        return activeStrategyName != null ?
                getServices().getProfile().getStrategyFactory(activeStrategyName) :
                    getServices().getProfile().getDefaultStrategyFactory();

    }

    /**
     * Retrieves a user-defined data.
     *
     * @param service the class for which the data were registered
     * @param <T>     any class
     * @return null or the previous data
     * @see #register(Object, Class)
     */
    public <T> @Nullable T lookup(Class<T> service) {
        try {
            if(userData==null){
                return null;
            }
            return userData.get(service);
        } catch (IllegalStateException ignored) {
            return null;
        }
    }

    /**
     * Register a user-defined data in this node info.
     *
     * @param obj an object to be registered
     * @param service  the key under it should be registered
     * @param <T>
     */
    public <T> void register(T obj, Class<T> service) {
        getUserData().register(obj, service);
    }

    /**
     * Remove a previous registered user-defined data.
     * @param obj registered object
     * @param service the key under which the data was registered
     * @param <T> arbitray object
     */
    public <T> void deregister(T obj, Class<T> service) {
        if (userData != null) {
            userData.deregister(obj, service);
        }
    }

    /**
     * Get the assocated lookup of user-defined data.
     *
     * @return
     */
    public @NotNull Lookup getUserData() {
        if(userData == null) userData = new Lookup();
        return userData;
    }
}<|MERGE_RESOLUTION|>--- conflicted
+++ resolved
@@ -20,16 +20,9 @@
 
 import javax.swing.SwingUtilities;
 
-<<<<<<< HEAD
-import org.jetbrains.annotations.NotNull;
-import org.jetbrains.annotations.Nullable;
-import de.uka.ilkd.key.logic.op.SVSubstitute;
-import org.jetbrains.annotations.NotNull;
-import org.jetbrains.annotations.Nullable;
-=======
 import javax.annotation.Nonnull;
 import javax.annotation.Nullable;
->>>>>>> 06575f73
+import de.uka.ilkd.key.logic.op.SVSubstitute;
 import org.key_project.util.collection.ImmutableList;
 import org.key_project.util.collection.ImmutableSLList;
 
@@ -1337,7 +1330,7 @@
      * @return null or the previous data
      * @see #register(Object, Class)
      */
-    public <T> @Nullable T lookup(Class<T> service) {
+    public <T> T lookup(Class<T> service) {
         try {
             if(userData==null){
                 return null;
@@ -1376,7 +1369,7 @@
      *
      * @return
      */
-    public @NotNull Lookup getUserData() {
+    public @Nonnull Lookup getUserData() {
         if(userData == null) userData = new Lookup();
         return userData;
     }
