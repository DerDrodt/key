--- conflicted
+++ resolved
@@ -38,12 +38,8 @@
 import de.uka.ilkd.key.logic.Sequent;
 import de.uka.ilkd.key.logic.Term;
 import de.uka.ilkd.key.logic.label.OriginTermLabel;
-<<<<<<< HEAD
-=======
 import de.uka.ilkd.key.logic.label.OriginTermLabel.SpecType;
->>>>>>> fa0b37b9
 import de.uka.ilkd.key.logic.label.SymbolicExecutionTermLabel;
-import de.uka.ilkd.key.logic.label.OriginTermLabel.SpecType;
 import de.uka.ilkd.key.logic.op.IProgramMethod;
 import de.uka.ilkd.key.logic.op.LocationVariable;
 import de.uka.ilkd.key.logic.op.Modality;
@@ -246,30 +242,6 @@
      */
     @Override
     protected Term buildFrameClause(List<LocationVariable> modHeaps,
-<<<<<<< HEAD
-                                    Map<Term, Term> heapToAtPre,
-                                    ProgramVariable selfVar,
-                                    ImmutableList<ProgramVariable> paramVars, Services services) {
-       Term frameTerm = null;
-       for(LocationVariable heap : modHeaps) {
-          final Term ft;
-          if(!getContract().hasModifiesClause(heap)) {
-            // strictly pure have a different contract.
-            ft = tb.frameStrictlyEmpty(tb.var(heap), heapToAtPre);
-          }else{
-            ft = tb.frame(tb.var(heap), heapToAtPre,
-                 getContract().getMod(heap, selfVar,
-                         paramVars, services));
-          }
-          if(frameTerm == null) {
-            frameTerm = ft;
-          }else{
-            frameTerm = tb.and(frameTerm, ft);
-          }
-       }
-
-       return tb.addLabelToAllSubs(frameTerm, new OriginTermLabel(SpecType.ASSIGNABLE, null, -1));
-=======
             Map<Term, Term> heapToAtPre,
             ProgramVariable selfVar,
             ImmutableList<ProgramVariable> paramVars, Services services) {
@@ -293,7 +265,6 @@
         }
 
         return tb.addLabelToAllSubs(frameTerm, new OriginTermLabel(SpecType.ASSIGNABLE, null, -1));
->>>>>>> fa0b37b9
     }
 
     /**
