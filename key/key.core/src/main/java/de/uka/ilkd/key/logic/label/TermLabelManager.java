--- conflicted
+++ resolved
@@ -376,298 +376,6 @@
          return factory.parseInstance(args, services);
       }
    }
-<<<<<<< HEAD
-
-   /**
-    * Computes the {@link TermLabel}s for the new {@link Term} via
-    * {@link #instantiateLabels(TermLabelState, Services, PosInOccurrence, Term, Rule, RuleApp, Goal, Object, Term, Operator, ImmutableArray, ImmutableArray, JavaBlock, ImmutableArray)}
-    * and refactors the labels below the new {@link Term} in addition via
-    * {@link #refactorTerm(TermLabelState, Services, PosInOccurrence, Term, Goal, Object, Rule, Term)}.
-    * @param services The {@link Services} used by the {@link Proof} on which a {@link Rule} is applied right now.
-    * @param state The {@link TermLabelState} of the current rule application.
-    * @param applicationPosInOccurrence The {@link PosInOccurrence} in the previous {@link Sequent} which defines the {@link Term} that is rewritten.
-    * @param rule The {@link Rule} which is applied.
-    * @param ruleApp The {@link RuleApp} which is currently performed.
-    * @param goal The optional {@link Goal} on which the {@link Term} to create will be used.
-    * @param hint An optional hint passed from the active rule to describe the term which should be created.
-    * @param tacletTerm The optional {@link Term} in the taclet which is responsible to instantiate the new {@link Term} for the new proof node or {@code null} in case of built in rules.
-    * @param newTerm The new {@link Term} to update its labels.
-    * @return The {@link Term} with updates labels.
-    */
-   public static Term label(Services services,
-                            TermLabelState state,
-                            PosInOccurrence applicationPosInOccurrence,
-                            Rule rule,
-                            RuleApp ruleApp,
-                            Goal goal,
-                            Object hint,
-                            Term tacletTerm,
-                            Term newTerm) {
-      Term applicationTerm = applicationPosInOccurrence != null ? applicationPosInOccurrence.subTerm() : null;
-      return label(services, state, applicationTerm, applicationPosInOccurrence, rule, ruleApp, goal, hint, tacletTerm, newTerm);
-   }
-
-   /**
-    * Computes the {@link TermLabel}s for the new {@link Term} via
-    * {@link #instantiateLabels(TermLabelState, Services, PosInOccurrence, Term, Rule, RuleApp, Goal, Object, Term, Operator, ImmutableArray, ImmutableArray, JavaBlock, ImmutableArray)}
-    * and refactors the labels below the new {@link Term} in addition via
-    * {@link #refactorTerm(TermLabelState, Services, PosInOccurrence, Term, Goal, Object, Rule, Term)}.
-    * @param services The {@link Services} used by the {@link Proof} on which a {@link Rule} is applied right now.
-    * @param state The {@link TermLabelState} of the current rule application.
-    * @param applicationTerm The {@link Term} defined by the {@link PosInOccurrence} in the previous {@link Sequent}.
-    * @param applicationPosInOccurrence The {@link PosInOccurrence} in the previous {@link Sequent} which defines the {@link Term} that is rewritten.
-    * @param rule The {@link Rule} which is applied.
-    * @param ruleApp The {@link RuleApp} which is currently performed.
-    * @param goal The optional {@link Goal} on which the {@link Term} to create will be used.
-    * @param hint An optional hint passed from the active rule to describe the term which should be created.
-    * @param tacletTerm The optional {@link Term} in the taclet which is responsible to instantiate the new {@link Term} for the new proof node or {@code null} in case of built in rules.
-    * @param newTerm The new {@link Term} to update its labels.
-    * @return The {@link Term} with updates labels.
-    */
-   public static Term label(Services services,
-                            TermLabelState state,
-                            Term applicationTerm,
-                            PosInOccurrence applicationPosInOccurrence,
-                            Rule rule,
-                            RuleApp ruleApp,
-                            Goal goal,
-                            Object hint,
-                            Term tacletTerm,
-                            Term newTerm) {
-      TermLabelManager manager = getTermLabelManager(services);
-      if (manager != null) {
-         return manager.label(state, services, applicationTerm, applicationPosInOccurrence, rule, ruleApp, goal, hint, tacletTerm, newTerm);
-      }
-      else {
-         return newTerm;
-      }
-   }
-
-   /**
-    * Computes the {@link TermLabel}s for the new {@link Term} via
-    * {@link #instantiateLabels(TermLabelState, Services, PosInOccurrence, Term, Rule, RuleApp, Goal, Object, Term, Operator, ImmutableArray, ImmutableArray, JavaBlock, ImmutableArray)}
-    * and refactors the labels below the new {@link Term} in addition via
-    * {@link #refactorTerm(TermLabelState, Services, PosInOccurrence, Term, Goal, Object, Rule, Term)}.
-    * @param state The {@link TermLabelState} of the current rule application.
-    * @param services The {@link Services} used by the {@link Proof} on which a {@link Rule} is applied right now.
-    * @param applicationTerm The {@link Term} defined by the {@link PosInOccurrence} in the previous {@link Sequent}.
-    * @param applicationPosInOccurrence The {@link PosInOccurrence} in the previous {@link Sequent} which defines the {@link Term} that is rewritten.
-    * @param rule The {@link Rule} which is applied.
-    * @param ruleApp The {@link RuleApp} which is currently performed.
-    * @param goal The optional {@link Goal} on which the {@link Term} to create will be used.
-    * @param hint An optional hint passed from the active rule to describe the term which should be created.
-    * @param tacletTerm The optional {@link Term} in the taclet which is responsible to instantiate the new {@link Term} for the new proof node or {@code null} in case of built in rules.
-    * @param newTerm The new {@link Term} to update its labels.
-    * @return The {@link Term} with updates labels.
-    */
-   public Term label(TermLabelState state,
-                     Services services,
-                     Term applicationTerm,
-                     PosInOccurrence applicationPosInOccurrence,
-                     Rule rule,
-                     RuleApp ruleApp,
-                     Goal goal,
-                     Object hint,
-                     Term tacletTerm,
-                     Term newTerm) {
-      ImmutableArray<TermLabel> newLabels = instantiateLabels(state, services, applicationTerm, applicationPosInOccurrence, rule, ruleApp, goal, hint, tacletTerm, newTerm.op(), newTerm.subs(), newTerm.boundVars(), newTerm.javaBlock(), newTerm.getLabels());
-      Term newlyLabeledTerm =  services.getTermBuilder().label(newTerm, newLabels);
-      return refactorTerm(state, services, applicationPosInOccurrence, newlyLabeledTerm, goal, hint, rule, tacletTerm);
-   }
-
-   /**
-    * <p>
-    * Computes the {@link TermLabel} to add to a new {@link Term} while
-    * a {@link Rule} is currently active. The labels of the new {@link Term}
-    * are computed just before the term is created.
-    * </p>
-    * <p>
-    * This method delegates the request to the {@link TermLabelManager}
-    * of the given {@link Services} if possible. Otherwise no labels are returned.
-    * </p>
-    * @param state The {@link TermLabelState} of the current rule application.
-    * @param services The {@link Services} used by the {@link Proof} on which a {@link Rule} is applied right now.
-    * @param applicationPosInOccurrence The {@link PosInOccurrence} in the previous {@link Sequent} which defines the {@link Term} that is rewritten.
-    * @param rule The {@link Rule} which is applied.
-    * @param ruleApp The {@link RuleApp} which is currently performed.
-    * @param goal The optional {@link Goal} on which the {@link Term} to create will be used.
-    * @param hint An optional hint passed from the active rule to describe the term which should be created.
-    * @param tacletTerm The optional {@link Term} in the taclet which is responsible to instantiate the new {@link Term} for the new proof node or {@code null} in case of built in rules.
-    * @param newTermOp The new {@link Operator} of the {@link Term} to create.
-    * @param newTermSubs The optional children of the {@link Term} to create.
-    * @param newTermBoundVars The optional {@link QuantifiableVariable}s of the {@link Term} to create.
-    * @param newTermJavaBlock The optional {@link JavaBlock} of the {@link Term} to create.
-    * @param newTermOriginalLabels The original {@link TermLabel}s.
-    * @return The {@link TermLabel}s to add to the new {@link Term} which should be created.
-    */
-   public static ImmutableArray<TermLabel> instantiateLabels(TermLabelState state,
-                                                             Services services,
-                                                             PosInOccurrence applicationPosInOccurrence,
-                                                             Rule rule,
-                                                             RuleApp ruleApp,
-                                                             Goal goal,
-                                                             Object hint,
-                                                             Term tacletTerm,
-                                                             Operator newTermOp,
-                                                             ImmutableArray<Term> newTermSubs,
-                                                             ImmutableArray<QuantifiableVariable> newTermBoundVars,
-                                                             JavaBlock newTermJavaBlock,
-                                                             ImmutableArray<TermLabel> newTermOriginalLabels) {
-      Term applicationTerm = applicationPosInOccurrence != null ? applicationPosInOccurrence.subTerm() : null;
-      return instantiateLabels(state, services, applicationTerm, applicationPosInOccurrence, rule, ruleApp, goal, hint, tacletTerm, newTermOp, newTermSubs, newTermBoundVars, newTermJavaBlock, newTermOriginalLabels);
-   }
-
-   /**
-    * <p>
-    * Computes the {@link TermLabel} to add to a new {@link Term} while
-    * a {@link Rule} is currently active. The labels of the new {@link Term}
-    * are computed just before the term is created.
-    * </p>
-    * <p>
-    * This method delegates the request to the {@link TermLabelManager}
-    * of the given {@link Services} if possible. Otherwise no labels are returned.
-    * </p>
-    * @param state The {@link TermLabelState} of the current rule application.
-    * @param services The {@link Services} used by the {@link Proof} on which a {@link Rule} is applied right now.
-    * @param applicationTerm The {@link Term} defined by the {@link PosInOccurrence} in the previous {@link Sequent}.
-    * @param applicationPosInOccurrence The {@link PosInOccurrence} in the previous {@link Sequent} which defines the {@link Term} that is rewritten.
-    * @param rule The {@link Rule} which is applied.
-    * @param ruleApp The {@link RuleApp} which is currently performed.
-    * @param goal The optional {@link Goal} on which the {@link Term} to create will be used.
-    * @param hint An optional hint passed from the active rule to describe the term which should be created.
-    * @param tacletTerm The optional {@link Term} in the taclet which is responsible to instantiate the new {@link Term} for the new proof node or {@code null} in case of built in rules.
-    * @param newTermOp The new {@link Operator} of the {@link Term} to create.
-    * @param newTermSubs The optional children of the {@link Term} to create.
-    * @param newTermBoundVars The optional {@link QuantifiableVariable}s of the {@link Term} to create.
-    * @param newTermJavaBlock The optional {@link JavaBlock} of the {@link Term} to create.
-    * @param newTermOriginalLabels The original {@link TermLabel}s.
-    * @return The {@link TermLabel}s to add to the new {@link Term} which should be created.
-    */
-   public static ImmutableArray<TermLabel> instantiateLabels(TermLabelState state,
-                                                             Services services,
-                                                             Term applicationTerm,
-                                                             PosInOccurrence applicationPosInOccurrence,
-                                                             Rule rule,
-                                                             RuleApp ruleApp,
-                                                             Goal goal,
-                                                             Object hint,
-                                                             Term tacletTerm,
-                                                             Operator newTermOp,
-                                                             ImmutableArray<Term> newTermSubs,
-                                                             ImmutableArray<QuantifiableVariable> newTermBoundVars,
-                                                             JavaBlock newTermJavaBlock,
-                                                             ImmutableArray<TermLabel> newTermOriginalLabels) {
-      TermLabelManager manager = getTermLabelManager(services);
-      if (manager != null) {
-         return manager.instantiateLabels(state,
-                                          services,
-                                          applicationPosInOccurrence,
-                                          applicationTerm,
-                                          rule,
-                                          ruleApp,
-                                          goal,
-                                          hint,
-                                          tacletTerm,
-                                          newTermOp,
-                                          newTermSubs,
-                                          newTermBoundVars,
-                                          newTermJavaBlock,
-                                          newTermOriginalLabels);
-      }
-      else {
-         return new ImmutableArray<TermLabel>();
-      }
-   }
-
-   /**
-    * Computes the {@link TermLabel} to add to a new {@link Term} while
-    * a {@link Rule} is currently active. The labels of the new {@link Term}
-    * are computed just before the term is created in the following way:
-    * <ol>
-    *    <li>An empty result {@link List} is created.</li>
-    *    <li>All labels from taclet term are added to the result {@link List}.</li>
-    *    <li>Existing labels on application term are added to result {@link List} if {@link TermLabelPolicy} wants to keep it.</li>
-    *    <li>Existing labels on modality term are added to result {@link List} if {@link TermLabelPolicy} wants to keep it.</li>
-    *    <li>All {@link TermLabelUpdate} are asked to add or remove labels from result {@link List}</li>
-    *    <li>Result {@link List} is returned.</li>
-    * </ol>
-    * @param state The {@link TermLabelState} of the current rule application.
-    * @param services The {@link Services} used by the {@link Proof} on which a {@link Rule} is applied right now.
-    * @param applicationPosInOccurrence The {@link PosInOccurrence} in the previous {@link Sequent} which defines the {@link Term} that is rewritten.
-    * @param applicationTerm The {@link Term} defined by the {@link PosInOccurrence} in the previous {@link Sequent}.
-    * @param rule The {@link Rule} which is applied.
-    * @param ruleApp The {@link RuleApp} which is currently performed.
-    * @param goal The optional {@link Goal} on which the {@link Term} to create will be used.
-    * @param hint An optional hint passed from the active rule to describe the term which should be created.
-    * @param tacletTerm The optional {@link Term} in the taclet which is responsible to instantiate the new {@link Term} for the new proof node or {@code null} in case of built in rules.
-    * @param newTermOp The new {@link Operator} of the {@link Term} to create.
-    * @param newTermSubs The optional children of the {@link Term} to create.
-    * @param newTermBoundVars The optional {@link QuantifiableVariable}s of the {@link Term} to create.
-    * @param newTermJavaBlock The optional {@link JavaBlock} of the {@link Term} to create.
-    * @param newTermOriginalLabels The original {@link TermLabel}s.
-    * @return The {@link TermLabel}s to add to the new {@link Term} which should be created.
-    */
-   public ImmutableArray<TermLabel> instantiateLabels(TermLabelState state,
-                                                      Services services,
-                                                      PosInOccurrence applicationPosInOccurrence,
-                                                      Term applicationTerm,
-                                                      Rule rule,
-                                                      RuleApp ruleApp,
-                                                      Goal goal,
-                                                      Object hint,
-                                                      Term tacletTerm,
-                                                      Operator newTermOp,
-                                                      ImmutableArray<Term> newTermSubs,
-                                                      ImmutableArray<QuantifiableVariable> newTermBoundVars,
-                                                      JavaBlock newTermJavaBlock,
-                                                      ImmutableArray<TermLabel> newTermOriginalLabels) {
-      // Compute current rule specific updates
-      ImmutableList<TermLabelUpdate> currentRuleSpecificUpdates = rule != null ?
-                                                                  ruleSpecificUpdates.get(rule.name()) :
-                                                                  null;
-      // Compute modality term if required
-      Term modalityTerm = applicationTerm != null && (!modalityTermPolicyMap.isEmpty() ||
-                                                      !allRulesUpdates.isEmpty() ||
-                                                      currentRuleSpecificUpdates != null) ?
-                          TermBuilder.goBelowUpdates(applicationTerm) :
-                          null;
-      // Instantiate empty result
-      Set<TermLabel> newLabels = new LinkedHashSet<TermLabel>();
-      // Add labels from taclet
-      if (tacletTerm != null && tacletTerm.hasLabels()) {
-         performTacletTerm(tacletTerm, newLabels);
-      }
-      // Do application term specific stuff
-      if (applicationTerm != null) {
-         // Re-add exiting application term labels based on application term policies.
-         performTermLabelPolicies(state, services, applicationPosInOccurrence, applicationTerm, rule, goal, hint, tacletTerm, newTermOp, newTermSubs, newTermBoundVars, newTermJavaBlock, newTermOriginalLabels, applicationTermPolicyMap, newLabels);
-         // Add labels from direct child term policies.
-         Map<Name, ChildTermLabelPolicy> activeDirectChildPolicies = computeActiveChildPolicies(services, applicationPosInOccurrence, applicationTerm, rule, goal, hint, tacletTerm, newTermOp, newTermSubs, newTermBoundVars, newTermJavaBlock, ruleSpecificDirectChildTermLabelPolicies, allRulesDirectChildTermLabelPolicies);
-         if (!activeDirectChildPolicies.isEmpty()) {
-            performDirectChildPolicies(services, applicationPosInOccurrence, applicationTerm, rule, goal, hint, tacletTerm, newTermOp, newTermSubs, newTermBoundVars, newTermJavaBlock, activeDirectChildPolicies, newLabels);
-         }
-         // Add labels from child and grandchild term policies.
-         Map<Name, ChildTermLabelPolicy> activeChildAndGrandchildPolicies = computeActiveChildPolicies(services, applicationPosInOccurrence, applicationTerm, rule, goal, hint, tacletTerm, newTermOp, newTermSubs, newTermBoundVars, newTermJavaBlock, ruleSpecificChildAndGrandchildTermLabelPolicies, allRulesChildAndGrandchildTermLabelPolicies);
-         if (!activeChildAndGrandchildPolicies.isEmpty()) {
-            performChildAndGrandchildPolicies(services, applicationPosInOccurrence, applicationTerm, rule, goal, hint, tacletTerm, newTermOp, newTermSubs, newTermBoundVars, newTermJavaBlock, activeChildAndGrandchildPolicies, newLabels);
-         }
-      }
-      // Re-add exiting modality term labels based on symbolic execution term policies.
-      if (modalityTerm != null) {
-         performTermLabelPolicies(state, services, applicationPosInOccurrence, modalityTerm, rule, goal, hint, tacletTerm, newTermOp, newTermSubs, newTermBoundVars, newTermJavaBlock, newTermOriginalLabels, modalityTermPolicyMap, newLabels);
-      }
-      // Allow rule specific updater to remove and add labels
-      if (currentRuleSpecificUpdates != null) {
-         performUpdater(state, services, applicationPosInOccurrence, applicationTerm, modalityTerm, rule, ruleApp, hint, tacletTerm, newTermOp, newTermSubs, newTermBoundVars, newTermJavaBlock, currentRuleSpecificUpdates, newLabels);
-      }
-      // Allow all rule updater to remove and add labels
-      if (!allRulesUpdates.isEmpty()) {
-         performUpdater(state, services, applicationPosInOccurrence, applicationTerm, modalityTerm, rule, ruleApp, hint, tacletTerm, newTermOp, newTermSubs, newTermBoundVars, newTermJavaBlock, allRulesUpdates, newLabels);
-      }
-      // Return result
-      return new ImmutableArray<TermLabel>(newLabels.toArray(new TermLabel[newLabels.size()]));
-   }
-=======
 
     /**
      * Computes the {@link TermLabel}s for the new {@link Term} via
@@ -1099,7 +807,6 @@
         // Return result
         return new ImmutableArray<TermLabel>(newLabels.toArray(new TermLabel[newLabels.size()]));
     }
->>>>>>> fa0b37b9
 
    /**
     * <p>
@@ -1281,53 +988,6 @@
       return activeDirectChildPolicies;
    }
 
-<<<<<<< HEAD
-   /**
-    * <p>
-    * Performs the given direct {@link ChildTermLabelPolicy} instances.
-    * </p>
-    * <p>
-    * This is a helper {@link Map} of {@link #instantiateLabels(
-    *     TermLabelState, Services, PosInOccurrence, Term, Rule, Goal, Object,
-    *     Term, Operator, ImmutableArray, ImmutableArray, JavaBlock)}.
-    * </p>
-    * @param services The {@link Services} used by the {@link Proof} on which a {@link Rule} is applied right now.
-    * @param applicationPosInOccurrence The {@link PosInOccurrence} in the previous {@link Sequent} which defines the {@link Term} that is rewritten.
-    * @param applicationTerm The {@link Term} defined by the {@link PosInOccurrence} in the previous {@link Sequent}.
-    * @param rule The {@link Rule} which is applied.
-    * @param goal The optional {@link Goal} on which the {@link Term} to create will be used.
-    * @param hint An optional hint passed from the active rule to describe the term which should be created.
-    * @param tacletTerm The optional {@link Term} in the taclet which is responsible to instantiate the new {@link Term} for the new proof node or {@code null} in case of built in rules.
-    * @param newTermOp The new {@link Operator} of the {@link Term} to create.
-    * @param newTermSubs The optional children of the {@link Term} to create.
-    * @param newTermBoundVars The optional {@link QuantifiableVariable}s of the {@link Term} to create.
-    * @param newTermJavaBlock The optional {@link JavaBlock} of the {@link Term} to create.
-    * @param policies The {@link ChildTermLabelPolicy} instances to perform.
-    * @param newLabels The result {@link Set} with the {@link TermLabel}s of the new {@link Term}.
-    */
-   protected void performDirectChildPolicies(TermServices services,
-                                             PosInOccurrence applicationPosInOccurrence,
-                                             Term applicationTerm,
-                                             Rule rule,
-                                             Goal goal,
-                                             Object hint,
-                                             Term tacletTerm,
-                                             Operator newTermOp,
-                                             ImmutableArray<Term> newTermSubs,
-                                             ImmutableArray<QuantifiableVariable> newTermBoundVars,
-                                             JavaBlock newTermJavaBlock,
-                                             Map<Name, ChildTermLabelPolicy> policies,
-                                             Set<TermLabel> newLabels) {
-      for (Term child : applicationTerm.subs()) {
-         for (TermLabel label : child.getLabels()) {
-
-            ChildTermLabelPolicy policy = policies.get(label.name());
-            if (rule.name().toString().startsWith("applyEq")) {
-                System.out.println("label=" + label + "\npolicy=" + policy + "\n\n");
-            }
-            if (policy != null && policy.addLabel(services, applicationPosInOccurrence, applicationTerm, rule, goal, hint, tacletTerm, newTermOp, newTermSubs, newTermBoundVars, newTermJavaBlock, child, label)) {
-               newLabels.add(label);
-=======
     /**
      * <p>
      * Performs the given direct {@link ChildTermLabelPolicy} instances.
@@ -1383,7 +1043,6 @@
                                            newTermJavaBlock, child, label)) {
                     newLabels.add(label);
                 }
->>>>>>> fa0b37b9
             }
         }
     }
@@ -1777,50 +1436,6 @@
          refactorSemisequent(state, services, applicationPosInOccurrence, applicationTerm, rule, goal, hint, tacletTerm, sequent.succedent(), false, refactorings.getSequentRefactorings());
       }
    }
-<<<<<<< HEAD
-
-   /**
-    * Replaces the {@link Term} at the specified {@link PosInOccurrence}.
-    * @param state The {@link TermLabelState} of the current rule application.
-    * @param pio The {@link PosInOccurrence} to replace {@link Term} at.
-    * @param newTerm The new {@link Term} to set.
-    * @param tf The {@link TermFactory} to use.
-    * @param parentRefactorings The {@link RefactoringsContainer} to consider.
-    * @return The root of the {@link PosInOccurrence} containing the new {@link Term} at the specified {@link PosInOccurrence}.
-    */
-   protected Term replaceTerm(TermLabelState state,
-                              PosInOccurrence pio,
-                              Term newTerm,
-                              TermFactory tf,
-                              ImmutableList<TermLabelRefactoring> parentRefactorings,
-                              Services services,
-                              PosInOccurrence applicationPosInOccurrence,
-                              Term applicationTerm,
-                              Rule rule,
-                              Goal goal,
-                              Object hint,
-                              Term tacletTerm) {
-      do {
-         if (pio.isTopLevel()) {
-            pio = null;
-         }
-         else {
-            int childIndex = pio.getIndex();
-            pio = pio.up();
-            Term newChild = newTerm;
-            newTerm = pio.subTerm();
-            ImmutableArray<TermLabel> newLabels;
-            if (!parentRefactorings.isEmpty()) {
-               newLabels = performRefactoring(state, services, applicationPosInOccurrence, applicationTerm, rule, goal, hint, tacletTerm, newTerm, parentRefactorings);
-            }
-            else {
-               newLabels = newTerm.getLabels();
-            }
-            Term[] newSubs = newTerm.subs().toArray(new Term[newTerm.arity()]);
-            newSubs[childIndex] = newChild;
-            ImmutableArray<Term> newSubsImmutable = new ImmutableArray<Term>(newSubs);
-=======
->>>>>>> fa0b37b9
 
     /**
      * Replaces the {@link Term} at the specified {@link PosInOccurrence}.
@@ -1884,81 +1499,6 @@
                                             newLabels);
                 }
             }
-<<<<<<< HEAD
-         }
-      } while (pio != null);
-      return newTerm;
-   }
-
-   /**
-    * Computes the {@link TermLabelRefactoring} to consider.
-    * @param state The {@link TermLabelState} of the current rule application.
-    * @param services The {@link Services} used by the {@link Proof} on which a {@link Rule} is applied right now.
-    * @param applicationPosInOccurrence The {@link PosInOccurrence} in the previous {@link Sequent} which defines the {@link Term} that is rewritten.
-    * @param applicationTerm The {@link Term} defined by the {@link PosInOccurrence} in the previous {@link Sequent}.
-    * @param rule The {@link Rule} which is applied.
-    * @param goal The optional {@link Goal} on which the {@link Term} to create will be used.
-    * @param hint An optional hint passed from the active rule to describe the term which should be created.
-    * @param tacletTerm The optional taclet {@link Term}.
-    * @return The {@link RefactoringsContainer} with the {@link TermLabelRefactoring}s to consider.
-    */
-   protected RefactoringsContainer computeRefactorings(TermLabelState state,
-                                                       Services services,
-                                                       PosInOccurrence applicationPosInOccurrence,
-                                                       Term applicationTerm,
-                                                       Rule rule,
-                                                       Goal goal,
-                                                       Object hint,
-                                                       Term tacletTerm) {
-      ImmutableList<TermLabelRefactoring> sequentRefactorings = ImmutableSLList.nil();
-      ImmutableList<TermLabelRefactoring> belowUpdatesRefactorings = ImmutableSLList.nil();
-      ImmutableList<TermLabelRefactoring> childAndGrandchildRefactorings = ImmutableSLList.nil();
-      ImmutableList<TermLabelRefactoring> directChildRefactorings = ImmutableSLList.nil();
-      ImmutableList<TermLabelRefactoring> childAndGrandchildRefactoringsAndParents = ImmutableSLList.nil();
-      if (rule != null) {
-         ImmutableList<TermLabelRefactoring> ruleRefactorings = ruleSpecificRefactorings.get(rule.name());
-         if (ruleRefactorings != null) {
-            for (TermLabelRefactoring refactoring : ruleRefactorings) {
-               RefactoringScope scope = refactoring.defineRefactoringScope(state, services, applicationPosInOccurrence, applicationTerm, rule, goal, hint, tacletTerm);
-               if (RefactoringScope.SEQUENT.equals(scope)) {
-                  sequentRefactorings = sequentRefactorings.prepend(refactoring);
-               }
-               else if (RefactoringScope.APPLICATION_BELOW_UPDATES.equals(scope)) {
-                  belowUpdatesRefactorings = belowUpdatesRefactorings.prepend(refactoring);
-               }
-               else if (RefactoringScope.APPLICATION_CHILDREN_AND_GRANDCHILDREN_SUBTREE.equals(scope)) {
-                  childAndGrandchildRefactorings = childAndGrandchildRefactorings.prepend(refactoring);
-               }
-               else if (RefactoringScope.APPLICATION_DIRECT_CHILDREN.equals(scope)) {
-                  directChildRefactorings = directChildRefactorings.prepend(refactoring);
-               }
-               else if (RefactoringScope.APPLICATION_CHILDREN_AND_GRANDCHILDREN_SUBTREE_AND_PARENTS.equals(scope)) {
-                  childAndGrandchildRefactoringsAndParents = childAndGrandchildRefactoringsAndParents.prepend(refactoring);
-               }
-            }
-         }
-      }
-      for (TermLabelRefactoring refactoring : allRulesRefactorings) {
-         RefactoringScope scope = refactoring.defineRefactoringScope(state, services, applicationPosInOccurrence, applicationTerm, rule, goal, hint, tacletTerm);
-         if (RefactoringScope.SEQUENT.equals(scope)) {
-            sequentRefactorings = sequentRefactorings.prepend(refactoring);
-         }
-         else if (RefactoringScope.APPLICATION_BELOW_UPDATES.equals(scope)) {
-            belowUpdatesRefactorings = belowUpdatesRefactorings.prepend(refactoring);
-         }
-         else if (RefactoringScope.APPLICATION_CHILDREN_AND_GRANDCHILDREN_SUBTREE.equals(scope)) {
-            childAndGrandchildRefactorings = childAndGrandchildRefactorings.prepend(refactoring);
-         }
-         else if (RefactoringScope.APPLICATION_DIRECT_CHILDREN.equals(scope)) {
-            directChildRefactorings = directChildRefactorings.prepend(refactoring);
-         }
-         else if (RefactoringScope.APPLICATION_CHILDREN_AND_GRANDCHILDREN_SUBTREE_AND_PARENTS.equals(scope)) {
-            childAndGrandchildRefactoringsAndParents = childAndGrandchildRefactoringsAndParents.prepend(refactoring);
-         }
-      }
-      return new RefactoringsContainer(sequentRefactorings, belowUpdatesRefactorings, childAndGrandchildRefactorings, childAndGrandchildRefactoringsAndParents, directChildRefactorings);
-   }
-=======
         } while (pio != null);
         return newTerm;
     }
@@ -2145,7 +1685,6 @@
                                                    hint, tacletTerm, refactorings);
         return refactorings;
     }
->>>>>>> fa0b37b9
 
    /**
     * Utility class used by {@link TermLabelManager#computeRefactorings(
@@ -2249,38 +1788,6 @@
       }
    }
 
-<<<<<<< HEAD
-   /**
-    * Refactors the labels of the application term.
-    * @param state The {@link TermLabelState} of the current rule application.
-    * @param services The {@link Services} used by the {@link Proof} on which a {@link Rule} is applied right now.
-    * @param applicationPosInOccurrence The {@link PosInOccurrence} in the previous {@link Sequent} which defines the {@link Term} that is rewritten.
-    * @param applicationTerm The {@link Term} defined by the {@link PosInOccurrence} in the previous {@link Sequent}.
-    * @param rule The {@link Rule} which is applied.
-    * @param goal The optional {@link Goal} on which the {@link Term} to create will be used.
-    * @param hint An optional hint passed from the active rule to describe the term which should be created.
-    * @param tacletTerm The optional taclet {@link Term}.
-    * @param refactorings The {@link RefactoringsContainer} with the {@link TermLabelRefactoring}s to consider.
-    * @return The new application {@link Term} or {@code null} if no refactoring was performed.
-    */
-   protected Term refactorApplicationTerm(TermLabelState state,
-                                          Services services,
-                                          PosInOccurrence applicationPosInOccurrence,
-                                          Term applicationTerm,
-                                          Rule rule,
-                                          Goal goal,
-                                          Object hint,
-                                          Term tacletTerm,
-                                          RefactoringsContainer refactorings,
-                                          TermFactory tf) {
-      if (applicationTerm != null &&
-          (!refactorings.getDirectChildRefactorings().isEmpty() ||
-           !refactorings.getChildAndGrandchildRefactorings().isEmpty() ||
-           !refactorings.getBelowUpdatesRefactorings().isEmpty())) {
-         Term newApplicationTerm = applicationTerm;
-         // Do direct child refactoring if required
-         if (!refactorings.getDirectChildRefactorings().isEmpty()) {
-=======
     /**
      * Do direct child refactoring if required.
      * @param state The {@link TermLabelState} of the current rule application.
@@ -2309,7 +1816,6 @@
                                     TermFactory tf) {
         Term newApplicationTerm = applicationTerm;
         if (!refactorings.getDirectChildRefactorings().isEmpty()) {
->>>>>>> fa0b37b9
             boolean changed = false;
             Term[] newSubs = new Term[newApplicationTerm.arity()];
             for (int i = 0; i < newSubs.length; i++) {
@@ -2531,82 +2037,6 @@
       }
    }
 
-<<<<<<< HEAD
-   /**
-    * Performs a {@link TermLabel} refactoring recursively on the given {@link Term}.
-    * @param state The {@link TermLabelState} of the current rule application.
-    * @param services The {@link Services} used by the {@link Proof} on which a {@link Rule} is applied right now.
-    * @param applicationPosInOccurrence The {@link PosInOccurrence} in the previous {@link Sequent} which defines the {@link Term} that is rewritten.
-    * @param applicationTerm The {@link Term} defined by the {@link PosInOccurrence} in the previous {@link Sequent}.
-    * @param rule The {@link Rule} which is applied.
-    * @param goal The optional {@link Goal} on which the {@link Term} to create will be used.
-    * @param hint An optional hint passed from the active rule to describe the term which should be created.
-    * @param tacletTerm The optional taclet {@link Term}.
-    * @param term The {@link Term} to refactor.
-    * @param activeRefactorings The active {@link TermLabelRefactoring}s to execute.
-    * @return The refactored {@link Term} in which the {@link TermLabel}s may have changed.
-    */
-   protected Term refactorLabelsRecursive(TermLabelState state,
-                                          Services services,
-                                          PosInOccurrence applicationPosInOccurrence,
-                                          Term applicationTerm,
-                                          Rule rule,
-                                          Goal goal,
-                                          Object hint,
-                                          Term tacletTerm,
-                                          Term term,
-                                          ImmutableList<TermLabelRefactoring> activeRefactorings) {
-      boolean subsChanged = false;
-      Term[] newSubs = new Term[term.arity()];
-      for (int i = 0; i < newSubs.length; i++) {
-         Term oldSub = term.sub(i);
-         newSubs[i] = refactorLabelsRecursive(state, services, applicationPosInOccurrence, applicationTerm, rule, goal, hint, tacletTerm, oldSub, activeRefactorings);
-         if (!newSubs[i].equals(oldSub)) {
-            subsChanged = true;
-         }
-      }
-      ImmutableArray<TermLabel> newLabels = performRefactoring(state, services, applicationPosInOccurrence, applicationTerm, rule, goal, hint, tacletTerm, term, activeRefactorings);
-      return subsChanged || !newLabels.equals(term.getLabels()) ?
-             services.getTermFactory().createTerm(term.op(), newSubs, term.boundVars(), term.javaBlock(), newLabels) :
-             term;
-   }
-
-   /**
-    * Computes the new labels as part of the refactoring for the given {@link Term}.
-    * @param state The {@link TermLabelState} of the current rule application.
-    * @param services The {@link Services} used by the {@link Proof} on which a {@link Rule} is applied right now.
-    * @param applicationPosInOccurrence The {@link PosInOccurrence} in the previous {@link Sequent} which defines the {@link Term} that is rewritten.
-    * @param applicationTerm The {@link Term} defined by the {@link PosInOccurrence} in the previous {@link Sequent}.
-    * @param rule The {@link Rule} which is applied.
-    * @param goal The optional {@link Goal} on which the {@link Term} to create will be used.
-    * @param hint An optional hint passed from the active rule to describe the term which should be created.
-    * @param tacletTerm The optional taclet {@link Term}.
-    * @param term The {@link Term} to refactor.
-    * @param activeRefactorings The active {@link TermLabelRefactoring}s to execute.
-    * @return The new {@link TermLabel} which should be used for the given {@link Term}.
-    */
-   protected ImmutableArray<TermLabel> performRefactoring(TermLabelState state,
-                                                          Services services,
-                                                          PosInOccurrence applicationPosInOccurrence,
-                                                          Term applicationTerm,
-                                                          Rule rule,
-                                                          Goal goal,
-                                                          Object hint,
-                                                          Term tacletTerm,
-                                                          Term term,
-                                                          ImmutableList<TermLabelRefactoring> activeRefactorings) {
-      // Create list with all old labels
-      List<TermLabel> newLabels = new LinkedList<TermLabel>();
-      for (TermLabel oldLabel : term.getLabels()) {
-         newLabels.add(oldLabel);
-      }
-      // Give all TermLabelInstantiator instances the chance to remove or to add labels from/to the list
-      for (TermLabelRefactoring refactoring : activeRefactorings) {
-         refactoring.refactorLabels(state, services, applicationPosInOccurrence, applicationTerm, rule, goal, hint, tacletTerm, term, newLabels);
-      }
-      return new ImmutableArray<TermLabel>(newLabels);
-   }
-=======
     /**
      * Performs a {@link TermLabel} refactoring recursively on the given {@link Term}.
      * @param state The {@link TermLabelState} of the current rule application.
@@ -2704,7 +2134,6 @@
         }
         return new ImmutableArray<TermLabel>(newLabels);
     }
->>>>>>> fa0b37b9
 
    /**
     * Instances of this class are used to group everything which is required
@@ -2915,51 +2344,6 @@
       }
    }
 
-<<<<<<< HEAD
-   /**
-    * Merges the {@link TermLabel}s of the given {@link SequentFormula} into the resulting {@link Sequent}.
-    * @param currentSequent The {@link SequentChangeInfo} which lists the rejected {@link SequentFormula}s.
-    * @param services The {@link Services} to use.
-    * @param rejectedSF The rejected {@link SequentFormula} to work with.
-    * @param inAntecedent {@code true} rejected {@link SequentFormula} is in antecedent, {@code false} it is in succedent.
-    */
-   protected void mergeLabels(SequentChangeInfo currentSequent,
-                              Services services,
-                              SequentFormula rejectedSF,
-                              boolean inAntecedent) {
-      final Term rejectedTerm = rejectedSF.formula();
-      if (rejectedTerm.hasLabels()) {
-         // Search existing SequentFormula
-         Semisequent s = currentSequent.getSemisequentChangeInfo(inAntecedent).semisequent();
-         SequentFormula existingSF = CollectionUtil.search(s, new IFilter<SequentFormula>() {
-            @Override
-            public boolean select(SequentFormula element) {
-               return element.formula().equalsModRenaming(rejectedTerm);
-            }
-         });
-         if (existingSF != null) {
-            // Create list of new labels
-            Term existingTerm = existingSF.formula();
-            List<TermLabel> mergedLabels = new LinkedList<TermLabel>();
-            CollectionUtil.addAll(mergedLabels, existingTerm.getLabels());
-            boolean labelsChanged = false;
-            // Merge all labels of the rejected term with those of the existing one
-            for (TermLabel rejectedLabel : rejectedTerm.getLabels()) {
-               TermLabel existingLabel = existingTerm.getLabel(rejectedLabel.name());
-               // Label is present, solve conflict with help of the TermLabelMerger.
-               TermLabelMerger merger = mergerMap.get(rejectedLabel.name());
-               if (merger != null) {
-                  if (merger.mergeLabels(existingSF, existingTerm, existingLabel, rejectedSF, rejectedTerm, rejectedLabel, mergedLabels)) {
-                     labelsChanged = true;
-                  }
-               }
-            }
-            // Replace sequent formula
-            if (labelsChanged) {
-               Term newTerm = services.getTermFactory().createTerm(existingTerm.op(), existingTerm.subs(), existingTerm.boundVars(), existingTerm.javaBlock(), new ImmutableArray<TermLabel>(mergedLabels));
-               SequentChangeInfo sci = currentSequent.sequent().changeFormula(new SequentFormula(newTerm), new PosInOccurrence(existingSF, PosInTerm.getTopLevel(), inAntecedent));
-               currentSequent.combine(sci);
-=======
     /**
      * Merges the {@link TermLabel}s of the given {@link SequentFormula} into
      * the resulting {@link Sequent}.
@@ -3021,7 +2405,6 @@
                                                                inAntecedent));
                     currentSequent.combine(sci);
                 }
->>>>>>> fa0b37b9
             }
         }
     }
