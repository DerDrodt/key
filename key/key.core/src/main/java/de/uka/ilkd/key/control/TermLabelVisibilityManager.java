package de.uka.ilkd.key.control;

import java.util.Collections;
import java.util.Comparator;
import java.util.HashSet;
import java.util.LinkedList;
import java.util.List;
import java.util.Set;

import de.uka.ilkd.key.control.event.TermLabelVisibilityManagerEvent;
import de.uka.ilkd.key.control.event.TermLabelVisibilityManagerListener;
import de.uka.ilkd.key.logic.Name;
import de.uka.ilkd.key.logic.label.OriginTermLabel;
import de.uka.ilkd.key.logic.label.TermLabel;
import de.uka.ilkd.key.logic.label.TermLabelManager;
import de.uka.ilkd.key.pp.VisibleTermLabels;
import de.uka.ilkd.key.proof.Proof;
import de.uka.ilkd.key.proof.init.Profile;

public class TermLabelVisibilityManager implements VisibleTermLabels {

<<<<<<< HEAD
   private static Name[] HIDDEN_BY_DEFAULT = { OriginTermLabel.NAME };

   private boolean showLabels = true;

   private final Set<Name> hiddenLabels = new HashSet<Name>();

   private final List<TermLabelVisibilityManagerListener> listeners = new LinkedList<TermLabelVisibilityManagerListener>();

   public TermLabelVisibilityManager() {
       for (Name name : HIDDEN_BY_DEFAULT) {
           hiddenLabels.add(name);
       }
   }

   public boolean isShowLabels() {
      return showLabels;
   }

   public void setShowLabels(boolean showLabels) {
      if (this.showLabels != showLabels) {
         this.showLabels = showLabels;
         fireVisibleLabelsChanged(new TermLabelVisibilityManagerEvent(this));
      }
   }

   public boolean isHidden(Name labelName) {
      return hiddenLabels.contains(labelName);
   }

   public void setHidden(Name labelName, boolean hidden) {
      if (hidden) {
         if (hiddenLabels.add(labelName)) {
            fireVisibleLabelsChanged(new TermLabelVisibilityManagerEvent(this));
         }
      }
      else {
         if (hiddenLabels.remove(labelName)) {
            fireVisibleLabelsChanged(new TermLabelVisibilityManagerEvent(this));
         }
      }
   }

   /**
    * {@inheritDoc}
    */
   @Override
   public boolean contains(TermLabel label) {
      return label != null && contains(label.name());
   }

   /**
    * {@inheritDoc}
    */
   @Override
   public boolean contains(Name labelName) {
      if (showLabels) {
         return !hiddenLabels.contains(labelName);
      }
      else {
         return false;
      }
   }

   /**
    * Registers the given {@link TermLabelVisibilityManagerListener}.
    * @param l The {@link TermLabelVisibilityManagerListener} to add.
    */
   public void addTermLabelVisibilityManagerListener(TermLabelVisibilityManagerListener l) {
      if (l != null) {
         listeners.add(l);
      }
   }

   /**
    * Unregisters the given {@link TermLabelVisibilityManagerListener}.
    * @param l The {@link TermLabelVisibilityManagerListener} to remove.
    */
   public void removeTermLabelVisibilityManagerListener(TermLabelVisibilityManagerListener l) {
      if (l != null) {
         listeners.remove(l);
      }
   }

   /**
    * Returns all available {@link TermLabelVisibilityManagerListener}.
    */
   public TermLabelVisibilityManagerListener[] getTermLabelVisibilityManagerListeners() {
      return listeners.toArray(new TermLabelVisibilityManagerListener[listeners.size()]);
   }

   /**
    * Fires the event {@link TermLabelVisibilityManagerListener#visibleLabelsChanged(TermLabelVisibilityManagerEvent)} to all listener.
    * @param e The event object.
    */
   protected void fireVisibleLabelsChanged(TermLabelVisibilityManagerEvent e) {
      TermLabelVisibilityManagerListener[] listener = getTermLabelVisibilityManagerListeners();
      for (TermLabelVisibilityManagerListener l : listener) {
         l.visibleLabelsChanged(e);
      }
   }

   /**
    * Returns a sorted list of all term label names supported by the given {@link Proof}.
    * @param proof The given {@link Proof}.
    * @return The sorted list of supported term label names.
    */
   public static List<Name> getSortedTermLabelNames(Proof proof) {
      return getSortedTermLabelNames(proof.getServices().getProfile());
   }

   /**
    * Returns a sorted list of all term label names supported by the given {@link Profile}.
    * @param profile The given {@link Profile}.
    * @return The sorted list of supported term label names.
    */
   public static List<Name> getSortedTermLabelNames(Profile profile) {
      return getSortedTermLabelNames(profile.getTermLabelManager());
   }

   /**
    * Returns a sorted list of all term TermLabelManager names supported by the given {@link TermLabelManager}.
    * @param manager The given {@link Profile}.
    * @return The sorted list of supported term label names.
    */
   public static List<Name> getSortedTermLabelNames(TermLabelManager manager) {
      ImmutableList<Name> labelNamesFromProfile = manager.getSupportedTermLabelNames();
      List<Name> labelNames = new LinkedList<Name>();
      for (Name labelName : labelNamesFromProfile) {
         labelNames.add(labelName);
      }
      Collections.sort(labelNames, new Comparator<Name>() {
         @Override
         public int compare(Name t, Name t1) {
            return String.CASE_INSENSITIVE_ORDER.compare(t.toString(), t1.toString());
         }
      });
      return labelNames;
   }
=======
    /**
     * The names of all term labels that should not be printed by default.
     */
    private static final Name[] HIDDEN_BY_DEFAULT = { };

    /**
     * The names of all term labels that should never be printed.
     */
    private static final Name[] ALWAYS_HIDDEN = { OriginTermLabel.NAME };

    /**
     * A switch to choose whether labels are to be shown or not.
     */
    private boolean showLabels = true;

    /**
     * The names of all term labels that should not be printed, this contains
     * also the labels in {@link TermLabelVisibilityManager#HIDDEN_BY_DEFAULT}.
     */
    private final Set<Name> hiddenLabels = new HashSet<Name>();

    /**
     * All available {@link TermLabelVisibilityManagerListener}s.
     */
    private final List<TermLabelVisibilityManagerListener> listeners
        = new LinkedList<TermLabelVisibilityManagerListener>();

    /**
     * Constructs a new TermLabelVisibilityManager.
     */
    public TermLabelVisibilityManager() {
        for (Name name : HIDDEN_BY_DEFAULT) {
            hiddenLabels.add(name);
        }


        for (Name name : ALWAYS_HIDDEN) {
            hiddenLabels.add(name);
        }
    }

    /**
     * Gives the information whether currently term labels should be shown or not.
     * @return A boolean value whether currently term labels should be shown.
     */
    public boolean isShowLabels() {
        return showLabels;
    }

    /**
     * Set the switch whether term labels should be shown to passed value.
     * @param showLabels A boolean value whether term labels should be shown
     */
    public void setShowLabels(boolean showLabels) {
        if (this.showLabels != showLabels) {
            this.showLabels = showLabels;
            fireVisibleLabelsChanged(new TermLabelVisibilityManagerEvent(this));
        }
    }

    /**
     * Gives the information whether the term label with the passed name is currently hidden.
     * @param labelName The name of a term label
     * @return A boolean value whether the investigated term label is hidden.
     */
    public boolean isHidden(Name labelName) {
        return hiddenLabels.contains(labelName);
    }

    /**
     * Sets the state of the term label with the passed name to hidden or not.
     * @param labelName The name of a term label
     * @param hidden The boolean value whether the term label should be hidden or not
     */
    public void setHidden(Name labelName, boolean hidden) {
        if (hidden) {
            if (hiddenLabels.add(labelName)) {
                fireVisibleLabelsChanged(new TermLabelVisibilityManagerEvent(this));
            }
        } else {
            if (hiddenLabels.remove(labelName)) {
                fireVisibleLabelsChanged(new TermLabelVisibilityManagerEvent(this));
            }
        }
    }

    /**
     * {@inheritDoc}
     */
    @Override
    public boolean contains(TermLabel label) {
        return label != null && contains(label.name());
    }

    /**
     * {@inheritDoc}
     */
    @Override
    public boolean contains(Name labelName) {
        if (showLabels) {
            return !hiddenLabels.contains(labelName);
        } else {
            return false;
        }
    }

    /**
     * Registers the given {@link TermLabelVisibilityManagerListener}.
     * @param l The {@link TermLabelVisibilityManagerListener} to add.
     */
    public void addTermLabelVisibilityManagerListener(TermLabelVisibilityManagerListener l) {
        if (l != null) {
            listeners.add(l);
        }
    }

    /**
     * Unregisters the given {@link TermLabelVisibilityManagerListener}.
     * @param l The {@link TermLabelVisibilityManagerListener} to remove.
     */
    public void removeTermLabelVisibilityManagerListener(TermLabelVisibilityManagerListener l) {
        if (l != null) {
            listeners.remove(l);
        }
    }

    /**
     * Returns all available {@link TermLabelVisibilityManagerListener}.
     * @return all available {@link TermLabelVisibilityManagerListener}.
     */
    public TermLabelVisibilityManagerListener[] getTermLabelVisibilityManagerListeners() {
        return listeners.toArray(new TermLabelVisibilityManagerListener[listeners.size()]);
    }

    /**
     * Fires the event
     * {@link TermLabelVisibilityManagerListener#visibleLabelsChanged(
     *      TermLabelVisibilityManagerEvent)}
     * to all listeners.
     * @param e The event object.
     */
    protected void fireVisibleLabelsChanged(TermLabelVisibilityManagerEvent e) {
        TermLabelVisibilityManagerListener[] listener = getTermLabelVisibilityManagerListeners();
        for (TermLabelVisibilityManagerListener l : listener) {
            l.visibleLabelsChanged(e);
        }
    }

    /**
     * Returns a sorted list of all term label names supported by the given {@link Proof}.
     * @param proof The given {@link Proof}.
     * @return The sorted list of supported term label names.
     */
    public static List<Name> getSortedTermLabelNames(Proof proof) {
        return getSortedTermLabelNames(proof.getServices().getProfile());
    }

    /**
     * Returns a sorted list of all term label names supported by the given {@link Profile}.
     * @param profile The given {@link Profile}.
     * @return The sorted list of supported term label names.
     */
    public static List<Name> getSortedTermLabelNames(Profile profile) {
        return getSortedTermLabelNames(profile.getTermLabelManager());
    }

    /**
     * Returns a sorted list of all term TermLabelManager names supported by the given
     * {@link TermLabelManager}.
     * @param manager The given {@link Profile}.
     * @return The sorted list of supported term label names.
     */
    public static List<Name> getSortedTermLabelNames(TermLabelManager manager) {
        List<Name> labelNames = manager.getSupportedTermLabelNames().toList();

        Collections.sort(labelNames, new Comparator<Name>() {
            @Override
            public int compare(Name t, Name t1) {
                return String.CASE_INSENSITIVE_ORDER.compare(t.toString(), t1.toString());
            }
        });

        return labelNames;
    }
>>>>>>> fa0b37b9
}<|MERGE_RESOLUTION|>--- conflicted
+++ resolved
@@ -19,146 +19,6 @@
 
 public class TermLabelVisibilityManager implements VisibleTermLabels {
 
-<<<<<<< HEAD
-   private static Name[] HIDDEN_BY_DEFAULT = { OriginTermLabel.NAME };
-
-   private boolean showLabels = true;
-
-   private final Set<Name> hiddenLabels = new HashSet<Name>();
-
-   private final List<TermLabelVisibilityManagerListener> listeners = new LinkedList<TermLabelVisibilityManagerListener>();
-
-   public TermLabelVisibilityManager() {
-       for (Name name : HIDDEN_BY_DEFAULT) {
-           hiddenLabels.add(name);
-       }
-   }
-
-   public boolean isShowLabels() {
-      return showLabels;
-   }
-
-   public void setShowLabels(boolean showLabels) {
-      if (this.showLabels != showLabels) {
-         this.showLabels = showLabels;
-         fireVisibleLabelsChanged(new TermLabelVisibilityManagerEvent(this));
-      }
-   }
-
-   public boolean isHidden(Name labelName) {
-      return hiddenLabels.contains(labelName);
-   }
-
-   public void setHidden(Name labelName, boolean hidden) {
-      if (hidden) {
-         if (hiddenLabels.add(labelName)) {
-            fireVisibleLabelsChanged(new TermLabelVisibilityManagerEvent(this));
-         }
-      }
-      else {
-         if (hiddenLabels.remove(labelName)) {
-            fireVisibleLabelsChanged(new TermLabelVisibilityManagerEvent(this));
-         }
-      }
-   }
-
-   /**
-    * {@inheritDoc}
-    */
-   @Override
-   public boolean contains(TermLabel label) {
-      return label != null && contains(label.name());
-   }
-
-   /**
-    * {@inheritDoc}
-    */
-   @Override
-   public boolean contains(Name labelName) {
-      if (showLabels) {
-         return !hiddenLabels.contains(labelName);
-      }
-      else {
-         return false;
-      }
-   }
-
-   /**
-    * Registers the given {@link TermLabelVisibilityManagerListener}.
-    * @param l The {@link TermLabelVisibilityManagerListener} to add.
-    */
-   public void addTermLabelVisibilityManagerListener(TermLabelVisibilityManagerListener l) {
-      if (l != null) {
-         listeners.add(l);
-      }
-   }
-
-   /**
-    * Unregisters the given {@link TermLabelVisibilityManagerListener}.
-    * @param l The {@link TermLabelVisibilityManagerListener} to remove.
-    */
-   public void removeTermLabelVisibilityManagerListener(TermLabelVisibilityManagerListener l) {
-      if (l != null) {
-         listeners.remove(l);
-      }
-   }
-
-   /**
-    * Returns all available {@link TermLabelVisibilityManagerListener}.
-    */
-   public TermLabelVisibilityManagerListener[] getTermLabelVisibilityManagerListeners() {
-      return listeners.toArray(new TermLabelVisibilityManagerListener[listeners.size()]);
-   }
-
-   /**
-    * Fires the event {@link TermLabelVisibilityManagerListener#visibleLabelsChanged(TermLabelVisibilityManagerEvent)} to all listener.
-    * @param e The event object.
-    */
-   protected void fireVisibleLabelsChanged(TermLabelVisibilityManagerEvent e) {
-      TermLabelVisibilityManagerListener[] listener = getTermLabelVisibilityManagerListeners();
-      for (TermLabelVisibilityManagerListener l : listener) {
-         l.visibleLabelsChanged(e);
-      }
-   }
-
-   /**
-    * Returns a sorted list of all term label names supported by the given {@link Proof}.
-    * @param proof The given {@link Proof}.
-    * @return The sorted list of supported term label names.
-    */
-   public static List<Name> getSortedTermLabelNames(Proof proof) {
-      return getSortedTermLabelNames(proof.getServices().getProfile());
-   }
-
-   /**
-    * Returns a sorted list of all term label names supported by the given {@link Profile}.
-    * @param profile The given {@link Profile}.
-    * @return The sorted list of supported term label names.
-    */
-   public static List<Name> getSortedTermLabelNames(Profile profile) {
-      return getSortedTermLabelNames(profile.getTermLabelManager());
-   }
-
-   /**
-    * Returns a sorted list of all term TermLabelManager names supported by the given {@link TermLabelManager}.
-    * @param manager The given {@link Profile}.
-    * @return The sorted list of supported term label names.
-    */
-   public static List<Name> getSortedTermLabelNames(TermLabelManager manager) {
-      ImmutableList<Name> labelNamesFromProfile = manager.getSupportedTermLabelNames();
-      List<Name> labelNames = new LinkedList<Name>();
-      for (Name labelName : labelNamesFromProfile) {
-         labelNames.add(labelName);
-      }
-      Collections.sort(labelNames, new Comparator<Name>() {
-         @Override
-         public int compare(Name t, Name t1) {
-            return String.CASE_INSENSITIVE_ORDER.compare(t.toString(), t1.toString());
-         }
-      });
-      return labelNames;
-   }
-=======
     /**
      * The names of all term labels that should not be printed by default.
      */
@@ -343,5 +203,4 @@
 
         return labelNames;
     }
->>>>>>> fa0b37b9
 }