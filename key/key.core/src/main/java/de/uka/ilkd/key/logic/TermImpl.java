--- conflicted
+++ resolved
@@ -553,23 +553,6 @@
 
     @Override
     public boolean equalsModTermLabels(Object o) {
-<<<<<<< HEAD
-       if(o == this) {
-          return true;
-       }
-
-
-       if(o == null || !(o instanceof TermImpl)) {
-          return false;
-       }
-
-       final TermImpl t = (TermImpl) o;
-
-       return op.equals(t.op)
-             && subs.equals(t.subs)
-             && boundVars.equals(t.boundVars)
-             && javaBlock.equals(t.javaBlock);
-=======
         if (o == this) {
             return true;
         }
@@ -592,7 +575,6 @@
             }
         }
         return true;
->>>>>>> 91547de1
     }
 
 
