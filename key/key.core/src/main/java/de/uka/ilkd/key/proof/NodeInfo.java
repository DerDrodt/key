// This file is part of KeY - Integrated Deductive Software Design
//
// Copyright (C) 2001-2011 Universitaet Karlsruhe (TH), Germany
//                         Universitaet Koblenz-Landau, Germany
//                         Chalmers University of Technology, Sweden
// Copyright (C) 2011-2014 Karlsruhe Institute of Technology, Germany
//                         Technical University Darmstadt, Germany
//                         Chalmers University of Technology, Sweden
//
// The KeY system is protected by the GNU General
// Public License. See LICENSE.TXT for details.
//

package de.uka.ilkd.key.proof;

import java.util.Collections;
import java.util.HashSet;
import java.util.Set;
import java.util.regex.Matcher;
import java.util.regex.Pattern;

import org.key_project.util.collection.ImmutableList;
import org.key_project.util.java.ObjectUtil;

import de.uka.ilkd.key.java.JavaSourceElement;
import de.uka.ilkd.key.java.Position;
import de.uka.ilkd.key.java.PositionInfo;
import de.uka.ilkd.key.java.ProgramElement;
import de.uka.ilkd.key.java.SourceElement;
import de.uka.ilkd.key.java.StatementBlock;
import de.uka.ilkd.key.logic.Name;
import de.uka.ilkd.key.logic.ProgramPrefix;
import de.uka.ilkd.key.logic.SequentChangeInfo;
import de.uka.ilkd.key.logic.Term;
import de.uka.ilkd.key.logic.TermBuilder;
import de.uka.ilkd.key.logic.label.OriginTermLabel;
import de.uka.ilkd.key.logic.label.TermLabel;
import de.uka.ilkd.key.proof.io.ProofSaver;
import de.uka.ilkd.key.rule.AbstractAuxiliaryContractBuiltInRuleApp;
import de.uka.ilkd.key.rule.AbstractContractRuleApp;
import de.uka.ilkd.key.rule.LoopInvariantBuiltInRuleApp;
import de.uka.ilkd.key.rule.PosTacletApp;
import de.uka.ilkd.key.rule.RuleApp;
import de.uka.ilkd.key.rule.RuleSet;
import de.uka.ilkd.key.rule.Taclet;
import de.uka.ilkd.key.rule.TacletApp;
import org.key_project.util.lookup.Lookup;
import de.uka.ilkd.key.rule.inst.TermInstantiation;


/**
 * The node info object contains additional information about a node used to
 * give user feedback. The content does not have any influence on the proof or
 * carry something of logical value.
 */
public class NodeInfo {

    private static Set<Name> symbolicExecNames = new HashSet<Name>(9);

    /** firstStatement stripped of method frames */
    private SourceElement activeStatement                 = null;

    private String        branchLabel                     = null;

    /** flag true if the first and active statement have been determined */
    private boolean       determinedFstAndActiveStatement = false;

    /** used for proof tree annotation when applicable */
    private SourceElement firstStatement                  = null;

    private String        firstStatementString            = null;

    /** the node this info object belongs to */
    private final Node    node;

    /** has the rule app of the node been applied interactively? */
    private boolean interactiveApplication = false;

    /** has the rule app of the node been applied by a proof script? */
    private boolean scriptingApplication = false;

    /** User-provided plain-text annotations to the node. */
    private String notes;

    /** Information about changes respective to the parent of this node. */
    private SequentChangeInfo sequentChangeInfo;

<<<<<<< HEAD
    private Lookup userData = new Lookup();
=======
    /** @see #getRelevantFiles() */
    private Set<String> relevantFiles = new HashSet<>();
>>>>>>> cfe6bf28

    public NodeInfo(Node node) {
        this.node = node;
    }

    static {
        symbolicExecNames.add(new Name("method_expand"));
        symbolicExecNames.add(new Name("simplify_prog"));
        symbolicExecNames.add(new Name("simplify_autoname"));
        symbolicExecNames.add(new Name("executeIntegerAssignment"));
        symbolicExecNames.add(new Name("simplify_object_creation"));
        symbolicExecNames.add(new Name("split_if"));
        symbolicExecNames.add(new Name("split_cond"));
        symbolicExecNames.add(new Name("simplify_expression"));
        symbolicExecNames.add(new Name("loop_expand"));
    }


    /**
     * determines the first and active statement if the applied
     * taclet worked on a modality
     */
    private void determineFirstAndActiveStatement() {
        if (determinedFstAndActiveStatement) {
            return;
        }
        final RuleApp ruleApp = node.getAppliedRuleApp();
        if (ruleApp instanceof PosTacletApp) {
           firstStatement = computeFirstStatement(ruleApp);
           firstStatementString = null;
           activeStatement = computeActiveStatement(ruleApp);
           determinedFstAndActiveStatement = true;
        }
    }

    /**
     * <p>
     * Computes the active statement in the given {@link RuleApp}.
     * </p>
     * <p>
     * This functionality is independent from concrete {@link NodeInfo}s
     * and used for instance by the symbolic execution tree extraction.
     * </p>
     * @param ruleApp The given {@link RuleApp}.
     * @return The active statement or {@code null} if no one is provided.
     */
    public static SourceElement computeActiveStatement(RuleApp ruleApp) {
       SourceElement firstStatement = computeFirstStatement(ruleApp);
       return computeActiveStatement(firstStatement);
    }

    /**
     * <p>
     * Computes the first statement in the given {@link RuleApp}.
     * </p>
     * <p>
     * This functionality is independent from concrete {@link NodeInfo}s
     * and used for instance by the symbolic execution tree extraction.
     * </p>
     * @param ruleApp The given {@link RuleApp}.
     * @return The first statement or {@code null} if no one is provided.
     */
    public static SourceElement computeFirstStatement(RuleApp ruleApp) {
        SourceElement firstStatement = null;
        // TODO: unify with MiscTools getActiveStatement
        if (ruleApp instanceof PosTacletApp) {
            PosTacletApp pta = (PosTacletApp) ruleApp;
            if (!isSymbolicExecution(pta.taclet())) {
                return null;
            }
            Term t = TermBuilder.goBelowUpdates(pta.posInOccurrence().subTerm());
            final ProgramElement pe = t.javaBlock().program();
            if (pe != null) {
                firstStatement = pe.getFirstElement();
            }
        }
        return firstStatement;
    }

    /**
     * <p>
     * Computes the active statement in the given {@link SourceElement}.
     * </p>
     * <p>
     * This functionality is independent from concrete {@link NodeInfo}s
     * and used for instance by the symbolic execution tree extraction.
     * </p>
     * @param firstStatement The given {@link SourceElement}.
     * @return The active statement or {@code null} if no one is provided.
     */
    public static SourceElement computeActiveStatement(SourceElement firstStatement) {
       SourceElement activeStatement = null;
       // TODO: unify with MiscTools getActiveStatement
       if (firstStatement != null) {
          activeStatement = firstStatement;
          while ((activeStatement instanceof ProgramPrefix)
                  && !(activeStatement instanceof StatementBlock)) {
              activeStatement = activeStatement.getFirstElement();
          }
       }
       return activeStatement;
    }

    void updateNoteInfo(){
        determinedFstAndActiveStatement = false;
        firstStatement = null;
        firstStatementString = null;
        activeStatement = null;
        determineFirstAndActiveStatement();
    }

    /**
     * Checks if a rule is applied on the given {@link Node} which performs symbolic execution.
     * @param node The {@link Node} to check.
     * @return {@code true} symbolic execution is performed, {@code false} otherwise.
     */
    public static boolean isSymbolicExecutionRuleApplied(Node node) {
        if (node != null) {
            return isSymbolicExecutionRuleApplied(node.getAppliedRuleApp());
        } else {
            return false;
        }
    }

    /**
     * Checks if the given {@link RuleApp} performs symbolic execution.
     * @param app The {@link RuleApp} to check.
     * @return {@code true} symbolic execution is performed, {@code false} otherwise.
     */
    public static boolean isSymbolicExecutionRuleApplied(RuleApp app) {
        return app instanceof AbstractAuxiliaryContractBuiltInRuleApp ||
            app instanceof AbstractContractRuleApp ||
            app instanceof LoopInvariantBuiltInRuleApp ||
            app instanceof TacletApp
            && NodeInfo.isSymbolicExecution(((TacletApp) app).taclet());
    }

    public static boolean isSymbolicExecution(Taclet t) {
        ImmutableList<RuleSet> list = t.getRuleSets();
        RuleSet       rs;
        while (!list.isEmpty()) {
            rs = list.head ();
            Name name = rs.name();
            if (symbolicExecNames.contains(name)) {
                return true;
            }
            list = list.tail();
        }
        return false;
    }

    /**
     * returns the active statement of the JavaBlock the applied
     * rule has been matched against or null if no rule has been applied yet
     * or the applied rule was no taclet or program transformation rule
     * @return active statement as described above
     */
    public SourceElement getActiveStatement() {
        determineFirstAndActiveStatement();
        return activeStatement;
    }

    /**
     * returns the branch label
     * @return branch label
     */
    public String getBranchLabel() {
        return branchLabel;
    }

    /**
     * returns the name of the source file where the active statement
     * occurs or the string <tt>NONE</tt> if the statement does not originate from a
     * source file (e.g. created by a taclet application or part of a
     * generated implicit method)
     * @return name of source file as described above
     */
    public String getExecStatementParentClass() {
        determineFirstAndActiveStatement();
        if (activeStatement instanceof JavaSourceElement) {
            return activeStatement.getPositionInfo()
                    .getFileName();
        }
        return "<NONE>";
    }

    /**
     * returns the position of the executed statement in its source code
     * or Position.UNDEFINED
     * @return statement position as described above
     */
    public Position getExecStatementPosition() {
        determineFirstAndActiveStatement();
        return (activeStatement == null) ?
                Position.UNDEFINED
                : activeStatement.getStartPosition();
    }

    /**
     * returns a string representation of the first statement or null if no such
     * exists
     * @return string representation of first statement as described above
     */
    public String getFirstStatementString() {
        determineFirstAndActiveStatement();
        if (firstStatement != null) {
            if (firstStatementString == null) {
                firstStatementString = "" + firstStatement;
            }
            firstStatementString = "" + activeStatement;
            return firstStatementString;
        }
        return null;
    }

    /**
     * sets the branch label of a node. Schema variables occurring
     * in string <tt>s</tt> are replaced by their instantiations if
     * possible
     * @param s the String to be set
     */
    public void setBranchLabel(String s) {
        determineFirstAndActiveStatement();
        if (s == null) {
            return;
        }
        if(node.parent() == null){ return;}
        RuleApp ruleApp = node.parent().getAppliedRuleApp();
        if (ruleApp instanceof TacletApp) {
            TacletApp tacletApp = (TacletApp) ruleApp; // XXX

            Pattern p = Pattern.compile("#\\w+");
            Matcher m = p.matcher(s);
            StringBuffer sb = new StringBuffer();
            while (m.find()) {
                String arg = m.group();
                Object val = tacletApp.instantiations().lookupValue(new Name(arg));
                if (val == null) {
                    // chop off the leading '#'
                    String arg2 = arg.substring(1, arg.length());
                    val = tacletApp.instantiations().lookupValue(new Name(arg2));
                }
                String res;
                if (val == null) {
                    System.err.println("No instantiation for " + arg
                            + ". Probably branch label not up to date in "
                            + tacletApp.rule().name());
                    res = arg; // use sv name instead
                } else {
                    if (val instanceof Term) {
                        val = TermLabel.removeIrrelevantLabels((Term) val,
                                                               node.proof().getServices());
                    } else if (val instanceof TermInstantiation) {
                        val = TermLabel.removeIrrelevantLabels(((TermInstantiation) val)
                                                                .getInstantiation(),
                                                               node.proof().getServices());
                    }
                    res = ProofSaver.printAnything(val, node.proof().getServices());
                }
                m.appendReplacement(sb, res.replace("$", "\\$"));
            }
            m.appendTail(sb);
            // eliminate annoying whitespaces
            Pattern whiteSpacePattern = Pattern.compile("\\s+");
            Matcher whiteSpaceMatcher = whiteSpacePattern.matcher(sb);
            branchLabel = whiteSpaceMatcher.replaceAll(" ");
        } else {
            branchLabel = s;
        }
    }

    /**
     * parameter indicated if the rule has been applied interactively or
     * not
     * @param b a boolean indicating interactive application
     */
    public void setInteractiveRuleApplication(boolean b) {
        interactiveApplication = b;
    }

    /**
     * parameter indicated if the rule has been applied by a proof script or not
     * @param b a boolean indicating scripting application
     */
    public void setScriptRuleApplication(boolean b) {
        scriptingApplication = b;
    }

    /**
     * returns true if the rule applied on this node has been performed
     * manually by the user
     * @return boolean for interactive rule application as described above
     */
    public boolean getInteractiveRuleApplication() {
        return interactiveApplication;
    }

    /**
     * returns true if the rule applied on this node has been performed
     * by a proof script command. For rule, macro commands etc., the first
     * node is marked.
     * @return boolean for proof script rule application as described above
     */
    public boolean getScriptRuleApplication() {
        return scriptingApplication;
    }

    /**
     * <p> Returns a set containing all files relevant to this node. </p>
     *
     * <p> This includes the files contained in the {@link PositionInfo} of all modalities
     *  as well as the files in the {@link OriginTermLabel}s of all terms in this node's sequent.
     *  </p>
     *
     * @return the set of files relevant to this node.
     */
    public Set<String> getRelevantFiles() {
        return Collections.unmodifiableSet(relevantFiles);
    }

    /**
     * Add a file to the set returned by {@link #getRelevantFiles()}.
     *
     * @param relevantFile the file to add.
     */
    public void addRelevantFile(String relevantFile) {
        this.relevantFiles.add(relevantFile);
    }

    /**
     * Add some files to the set returned by {@link #getRelevantFiles()}.
     *
     * @param relevantFiles the files to add.
     */
    public void addRelevantFiles(Set<String> relevantFiles) {
        this.relevantFiles.addAll(relevantFiles);
    }

    /** Add user-provided plain-text annotations.
     * @param newNotes annotations as described above
     */
    public void setNotes(String newNotes) {
        String oldNotes = notes;
        notes = newNotes;
        if (!ObjectUtil.equals(oldNotes, newNotes)) {
           node.proof().fireNotesChanged(node);
        }
    }

    /** Get user-provided plain-text annotations.
     * @return annotations as described above
     */
    public String getNotes() {
        return notes;
    }

    public SequentChangeInfo getSequentChangeInfo() {
        return sequentChangeInfo;
    }

    public void setSequentChangeInfo(SequentChangeInfo sequentChangeInfo) {
        this.sequentChangeInfo = sequentChangeInfo;
    }


    public <T> T get(Class<T> service) {
        try {
            return userData.get(service);
        }catch(IllegalStateException ignored) {
            return null;
        }
    }

    public <T> void register(T obj, Class<T> service) {
        userData.register(obj, service);
    }

    public <T> void deregister(T obj, Class<T> service) {
        userData.deregister(obj, service);
    }
}<|MERGE_RESOLUTION|>--- conflicted
+++ resolved
@@ -85,12 +85,10 @@
     /** Information about changes respective to the parent of this node. */
     private SequentChangeInfo sequentChangeInfo;
 
-<<<<<<< HEAD
-    private Lookup userData = new Lookup();
-=======
     /** @see #getRelevantFiles() */
     private Set<String> relevantFiles = new HashSet<>();
->>>>>>> cfe6bf28
+
+    private Lookup userData = new Lookup();
 
     public NodeInfo(Node node) {
         this.node = node;
