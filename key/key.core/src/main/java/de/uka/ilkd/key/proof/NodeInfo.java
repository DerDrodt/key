// This file is part of KeY - Integrated Deductive Software Design
//
// Copyright (C) 2001-2011 Universitaet Karlsruhe (TH), Germany
//                         Universitaet Koblenz-Landau, Germany
//                         Chalmers University of Technology, Sweden
// Copyright (C) 2011-2014 Karlsruhe Institute of Technology, Germany
//                         Technical University Darmstadt, Germany
//                         Chalmers University of Technology, Sweden
//
// The KeY system is protected by the GNU General
// Public License. See LICENSE.TXT for details.
//

package de.uka.ilkd.key.proof;

<<<<<<< HEAD
import de.uka.ilkd.key.java.*;
import de.uka.ilkd.key.logic.*;
import de.uka.ilkd.key.logic.label.OriginTermLabel;
import de.uka.ilkd.key.logic.label.TermLabel;
import de.uka.ilkd.key.proof.io.ProofSaver;
import de.uka.ilkd.key.rule.*;
import de.uka.ilkd.key.rule.inst.TermInstantiation;
import org.jetbrains.annotations.Nullable;
import org.key_project.util.collection.ImmutableList;
import org.key_project.util.java.ObjectUtil;
import org.key_project.util.lookup.Lookup;

import java.util.Collections;
=======
>>>>>>> d1c31614
import java.util.HashSet;
import java.util.Set;
import java.util.regex.Matcher;
import java.util.regex.Pattern;

<<<<<<< HEAD
=======
import org.key_project.util.collection.DefaultImmutableSet;
import org.key_project.util.collection.ImmutableList;
import org.key_project.util.collection.ImmutableSet;
import org.key_project.util.java.ObjectUtil;

import de.uka.ilkd.key.java.JavaSourceElement;
import de.uka.ilkd.key.java.Position;
import de.uka.ilkd.key.java.PositionInfo;
import de.uka.ilkd.key.java.ProgramElement;
import de.uka.ilkd.key.java.SourceElement;
import de.uka.ilkd.key.java.StatementBlock;
import de.uka.ilkd.key.logic.Name;
import de.uka.ilkd.key.logic.ProgramPrefix;
import de.uka.ilkd.key.logic.SequentChangeInfo;
import de.uka.ilkd.key.logic.Term;
import de.uka.ilkd.key.logic.TermBuilder;
import de.uka.ilkd.key.logic.label.OriginTermLabel;
import de.uka.ilkd.key.logic.label.TermLabel;
import de.uka.ilkd.key.proof.io.ProofSaver;
import de.uka.ilkd.key.rule.AbstractAuxiliaryContractBuiltInRuleApp;
import de.uka.ilkd.key.rule.AbstractContractRuleApp;
import de.uka.ilkd.key.rule.LoopInvariantBuiltInRuleApp;
import de.uka.ilkd.key.rule.PosTacletApp;
import de.uka.ilkd.key.rule.RuleApp;
import de.uka.ilkd.key.rule.RuleSet;
import de.uka.ilkd.key.rule.Taclet;
import de.uka.ilkd.key.rule.TacletApp;
import de.uka.ilkd.key.rule.inst.TermInstantiation;

>>>>>>> d1c31614

/**
 * The node info object contains additional information about a node used to
 * give user feedback. The content does not have any influence on the proof or
 * carry something of logical value.
 */
public class NodeInfo {

    private static Set<Name> symbolicExecNames = new HashSet<Name>(9);

<<<<<<< HEAD
=======
    /** firstStatement stripped of method frames */
    private SourceElement activeStatement                 = null;

    private String        branchLabel                     = null;

    /** flag true if the first and active statement have been determined */
    private boolean       determinedFstAndActiveStatement = false;

    /** used for proof tree annotation when applicable */
    private SourceElement firstStatement                  = null;

    private String        firstStatementString            = null;

    /** the node this info object belongs to */
    private final Node    node;

    /** has the rule app of the node been applied interactively? */
    private boolean interactiveApplication = false;

    /** has the rule app of the node been applied by a proof script? */
    private boolean scriptingApplication = false;

    /** User-provided plain-text annotations to the node. */
    private String notes;

    /** Information about changes respective to the parent of this node. */
    private SequentChangeInfo sequentChangeInfo;

    /** @see #getRelevantFiles() */
    private ImmutableSet<String> relevantFiles = DefaultImmutableSet.nil();

    public NodeInfo(Node node) {
        this.node = node;
    }

>>>>>>> d1c31614
    static {
        symbolicExecNames.add(new Name("method_expand"));
        symbolicExecNames.add(new Name("simplify_prog"));
        symbolicExecNames.add(new Name("simplify_autoname"));
        symbolicExecNames.add(new Name("executeIntegerAssignment"));
        symbolicExecNames.add(new Name("simplify_object_creation"));
        symbolicExecNames.add(new Name("split_if"));
        symbolicExecNames.add(new Name("split_cond"));
        symbolicExecNames.add(new Name("simplify_expression"));
        symbolicExecNames.add(new Name("loop_expand"));
    }

    /**
     * the node this info object belongs to
     */
    private final Node node;
    /**
     * firstStatement stripped of method frames
     */
    private SourceElement activeStatement = null;
    private String branchLabel = null;
    /**
     * flag true if the first and active statement have been determined
     */
    private boolean determinedFstAndActiveStatement = false;
    /**
     * used for proof tree annotation when applicable
     */
    private SourceElement firstStatement = null;
    private String firstStatementString = null;
    /**
     * has the rule app of the node been applied interactively?
     */
    private boolean interactiveApplication = false;
    /**
     * has the rule app of the node been applied by a proof script?
     */
    private boolean scriptingApplication = false;
    /**
     * User-provided plain-text annotations to the node.
     */
    private String notes;
    /**
     * Information about changes respective to the parent of this node.
     */
    private SequentChangeInfo sequentChangeInfo;
    /**
     * @see #getRelevantFiles()
     */
    private Set<String> relevantFiles = new HashSet<>();


    public NodeInfo(Node node) {
        this.node = node;
    }

    /**
     * <p>
     * Computes the active statement in the given {@link RuleApp}.
     * </p>
     * <p>
     * This functionality is independent from concrete {@link NodeInfo}s
     * and used for instance by the symbolic execution tree extraction.
     * </p>
     *
     * @param ruleApp The given {@link RuleApp}.
     * @return The active statement or {@code null} if no one is provided.
     */
    public static SourceElement computeActiveStatement(RuleApp ruleApp) {
        SourceElement firstStatement = computeFirstStatement(ruleApp);
        return computeActiveStatement(firstStatement);
    }

    /**
     * <p>
     * Computes the first statement in the given {@link RuleApp}.
     * </p>
     * <p>
     * This functionality is independent from concrete {@link NodeInfo}s
     * and used for instance by the symbolic execution tree extraction.
     * </p>
     *
     * @param ruleApp The given {@link RuleApp}.
     * @return The first statement or {@code null} if no one is provided.
     */
    public static SourceElement computeFirstStatement(RuleApp ruleApp) {
        SourceElement firstStatement = null;
        // TODO: unify with MiscTools getActiveStatement
        if (ruleApp instanceof PosTacletApp) {
            PosTacletApp pta = (PosTacletApp) ruleApp;
            if (!isSymbolicExecution(pta.taclet())) {
                return null;
            }
            Term t = TermBuilder.goBelowUpdates(pta.posInOccurrence().subTerm());
            final ProgramElement pe = t.javaBlock().program();
            if (pe != null) {
                firstStatement = pe.getFirstElement();
            }
        }
        return firstStatement;
    }

    /**
     * <p>
     * Computes the active statement in the given {@link SourceElement}.
     * </p>
     * <p>
     * This functionality is independent from concrete {@link NodeInfo}s
     * and used for instance by the symbolic execution tree extraction.
     * </p>
     *
     * @param firstStatement The given {@link SourceElement}.
     * @return The active statement or {@code null} if no one is provided.
     */
    public static SourceElement computeActiveStatement(SourceElement firstStatement) {
        SourceElement activeStatement = null;
        // TODO: unify with MiscTools getActiveStatement
        if (firstStatement != null) {
            activeStatement = firstStatement;
            while ((activeStatement instanceof ProgramPrefix)
                    && !(activeStatement instanceof StatementBlock)) {
                activeStatement = activeStatement.getFirstElement();
            }
        }
        return activeStatement;
    }

    /**
     * Checks if a rule is applied on the given {@link Node} which performs symbolic execution.
     *
     * @param node The {@link Node} to check.
     * @return {@code true} symbolic execution is performed, {@code false} otherwise.
     */
    public static boolean isSymbolicExecutionRuleApplied(Node node) {
        if (node != null) {
            return isSymbolicExecutionRuleApplied(node.getAppliedRuleApp());
        } else {
            return false;
        }
    }

    /**
     * Checks if the given {@link RuleApp} performs symbolic execution.
     *
     * @param app The {@link RuleApp} to check.
     * @return {@code true} symbolic execution is performed, {@code false} otherwise.
     */
    public static boolean isSymbolicExecutionRuleApplied(RuleApp app) {
        return app instanceof AbstractAuxiliaryContractBuiltInRuleApp ||
                app instanceof AbstractContractRuleApp ||
                app instanceof LoopInvariantBuiltInRuleApp ||
                app instanceof TacletApp
                        && NodeInfo.isSymbolicExecution(((TacletApp) app).taclet());
    }

    public static boolean isSymbolicExecution(Taclet t) {
        ImmutableList<RuleSet> list = t.getRuleSets();
        RuleSet rs;
        while (!list.isEmpty()) {
            rs = list.head();
            Name name = rs.name();
            if (symbolicExecNames.contains(name)) {
                return true;
            }
            list = list.tail();
        }
        return false;
    }

    /**
     * determines the first and active statement if the applied
     * taclet worked on a modality
     */
    private void determineFirstAndActiveStatement() {
        if (determinedFstAndActiveStatement) {
            return;
        }
        final RuleApp ruleApp = node.getAppliedRuleApp();
        if (ruleApp instanceof PosTacletApp) {
            firstStatement = computeFirstStatement(ruleApp);
            firstStatementString = null;
            activeStatement = computeActiveStatement(ruleApp);
            determinedFstAndActiveStatement = true;
        }
    }

    void updateNoteInfo() {
        determinedFstAndActiveStatement = false;
        firstStatement = null;
        firstStatementString = null;
        activeStatement = null;
        determineFirstAndActiveStatement();
    }

    /**
     * returns the active statement of the JavaBlock the applied
     * rule has been matched against or null if no rule has been applied yet
     * or the applied rule was no taclet or program transformation rule
     *
     * @return active statement as described above
     */
    public SourceElement getActiveStatement() {
        determineFirstAndActiveStatement();
        return activeStatement;
    }

    /**
     * returns the branch label
     *
     * @return branch label
     */
    public String getBranchLabel() {
        return branchLabel;
    }

    /**
     * sets the branch label of a node. Schema variables occurring
     * in string <tt>s</tt> are replaced by their instantiations if
     * possible
     *
     * @param s the String to be set
     */
    public void setBranchLabel(String s) {
        determineFirstAndActiveStatement();
        if (s == null) {
            return;
        }
        if (node.parent() == null) {
            return;
        }
        RuleApp ruleApp = node.parent().getAppliedRuleApp();
        if (ruleApp instanceof TacletApp) {
            TacletApp tacletApp = (TacletApp) ruleApp; // XXX

            Pattern p = Pattern.compile("#\\w+");
            Matcher m = p.matcher(s);
            StringBuffer sb = new StringBuffer();
            while (m.find()) {
                String arg = m.group();
                Object val = tacletApp.instantiations().lookupValue(new Name(arg));
                if (val == null) {
                    // chop off the leading '#'
                    String arg2 = arg.substring(1, arg.length());
                    val = tacletApp.instantiations().lookupValue(new Name(arg2));
                }
                String res;
                if (val == null) {
                    System.err.println("No instantiation for " + arg
                            + ". Probably branch label not up to date in "
                            + tacletApp.rule().name());
                    res = arg; // use sv name instead
                } else {
                    if (val instanceof Term) {
                        val = TermLabel.removeIrrelevantLabels((Term) val,
                                node.proof().getServices());
                    } else if (val instanceof TermInstantiation) {
                        val = TermLabel.removeIrrelevantLabels(((TermInstantiation) val)
                                        .getInstantiation(),
                                node.proof().getServices());
                    }
                    res = ProofSaver.printAnything(val, node.proof().getServices());
                }
                m.appendReplacement(sb, res.replace("$", "\\$"));
            }
            m.appendTail(sb);
            // eliminate annoying whitespaces
            Pattern whiteSpacePattern = Pattern.compile("\\s+");
            Matcher whiteSpaceMatcher = whiteSpacePattern.matcher(sb);
            branchLabel = whiteSpaceMatcher.replaceAll(" ");
        } else {
            branchLabel = s;
        }
    }

    /**
     * returns the name of the source file where the active statement
     * occurs or the string <tt>NONE</tt> if the statement does not originate from a
     * source file (e.g. created by a taclet application or part of a
     * generated implicit method)
     *
     * @return name of source file as described above
     */
    public String getExecStatementParentClass() {
        determineFirstAndActiveStatement();
        if (activeStatement instanceof JavaSourceElement) {
            return activeStatement.getPositionInfo()
                    .getFileName();
        }
        return "<NONE>";
    }

    /**
     * returns the position of the executed statement in its source code
     * or Position.UNDEFINED
     *
     * @return statement position as described above
     */
    public Position getExecStatementPosition() {
        determineFirstAndActiveStatement();
        return (activeStatement == null) ?
                Position.UNDEFINED
                : activeStatement.getStartPosition();
    }

    /**
     * returns a string representation of the first statement or null if no such
     * exists
     *
     * @return string representation of first statement as described above
     */
    public String getFirstStatementString() {
        determineFirstAndActiveStatement();
        if (firstStatement != null) {
            if (firstStatementString == null) {
                firstStatementString = "" + firstStatement;
            }
            firstStatementString = "" + activeStatement;
            return firstStatementString;
        }
        return null;
    }

    /**
     * returns true if the rule applied on this node has been performed
     * manually by the user
     *
     * @return boolean for interactive rule application as described above
     */
    public boolean getInteractiveRuleApplication() {
        return interactiveApplication;
    }

    /**
     * parameter indicated if the rule has been applied interactively or
     * not
     *
     * @param b a boolean indicating interactive application
     */
    public void setInteractiveRuleApplication(boolean b) {
        interactiveApplication = b;
    }

    /**
     * returns true if the rule applied on this node has been performed
     * by a proof script command. For rule, macro commands etc., the first
     * node is marked.
     *
     * @return boolean for proof script rule application as described above
     */
    public boolean getScriptRuleApplication() {
        return scriptingApplication;
    }

    /**
     * parameter indicated if the rule has been applied by a proof script or not
     *
     * @param b a boolean indicating scripting application
     */
    public void setScriptRuleApplication(boolean b) {
        scriptingApplication = b;
    }

    /**
     * <p> Returns a set containing all files relevant to this node. </p>
     *
     * <p> This includes the files contained in the {@link PositionInfo} of all modalities
     * as well as the files in the {@link OriginTermLabel}s of all terms in this node's sequent.
     * </p>
     *
     * @return the set of files relevant to this node.
     */
    public ImmutableSet<String> getRelevantFiles() {
        return relevantFiles;
    }

    /**
     * Add a file to the set returned by {@link #getRelevantFiles()}.
     *
     * @param relevantFile the file to add.
     */
    public void addRelevantFile(String relevantFile) {
        ImmutableSet<String> oldRelevantFiles = this.relevantFiles;

        this.relevantFiles = this.relevantFiles.add(relevantFile);

        if (oldRelevantFiles != this.relevantFiles) {
            node.childrenIterator().forEachRemaining(
                c -> c.getNodeInfo().addRelevantFiles(this.relevantFiles));
        }
    }

    /**
     * Add some files to the set returned by {@link #getRelevantFiles()}.
     *
     * @param relevantFiles the files to add.
     */
    public void addRelevantFiles(ImmutableSet<String> relevantFiles) {
        ImmutableSet<String> oldRelevantFiles = this.relevantFiles;

        if (this.relevantFiles.isEmpty() || this.relevantFiles.subset(relevantFiles)) {
            this.relevantFiles = relevantFiles;
        } else {
            this.relevantFiles = this.relevantFiles.union(relevantFiles);
        }

        if (oldRelevantFiles != this.relevantFiles) {
            node.childrenIterator().forEachRemaining(
                c -> c.getNodeInfo().addRelevantFiles(this.relevantFiles));
        }
    }

    /**
     * Get user-provided plain-text annotations.
     *
     * @return annotations as described above
     */
    public String getNotes() {
        return notes;
    }

    /**
     * Add user-provided plain-text annotations.
     *
     * @param newNotes annotations as described above
     */
    public void setNotes(String newNotes) {
        String oldNotes = notes;
        notes = newNotes;
        if (!ObjectUtil.equals(oldNotes, newNotes)) {
            node.proof().fireNotesChanged(node);
        }
    }

    public SequentChangeInfo getSequentChangeInfo() {
        return sequentChangeInfo;
    }

    public void setSequentChangeInfo(SequentChangeInfo sequentChangeInfo) {
        this.sequentChangeInfo = sequentChangeInfo;
    }
}<|MERGE_RESOLUTION|>--- conflicted
+++ resolved
@@ -13,29 +13,11 @@
 
 package de.uka.ilkd.key.proof;
 
-<<<<<<< HEAD
-import de.uka.ilkd.key.java.*;
-import de.uka.ilkd.key.logic.*;
-import de.uka.ilkd.key.logic.label.OriginTermLabel;
-import de.uka.ilkd.key.logic.label.TermLabel;
-import de.uka.ilkd.key.proof.io.ProofSaver;
-import de.uka.ilkd.key.rule.*;
-import de.uka.ilkd.key.rule.inst.TermInstantiation;
-import org.jetbrains.annotations.Nullable;
-import org.key_project.util.collection.ImmutableList;
-import org.key_project.util.java.ObjectUtil;
-import org.key_project.util.lookup.Lookup;
-
-import java.util.Collections;
-=======
->>>>>>> d1c31614
 import java.util.HashSet;
 import java.util.Set;
 import java.util.regex.Matcher;
 import java.util.regex.Pattern;
 
-<<<<<<< HEAD
-=======
 import org.key_project.util.collection.DefaultImmutableSet;
 import org.key_project.util.collection.ImmutableList;
 import org.key_project.util.collection.ImmutableSet;
@@ -65,7 +47,6 @@
 import de.uka.ilkd.key.rule.TacletApp;
 import de.uka.ilkd.key.rule.inst.TermInstantiation;
 
->>>>>>> d1c31614
 
 /**
  * The node info object contains additional information about a node used to
@@ -76,8 +57,6 @@
 
     private static Set<Name> symbolicExecNames = new HashSet<Name>(9);
 
-<<<<<<< HEAD
-=======
     /** firstStatement stripped of method frames */
     private SourceElement activeStatement                 = null;
 
@@ -113,7 +92,6 @@
         this.node = node;
     }
 
->>>>>>> d1c31614
     static {
         symbolicExecNames.add(new Name("method_expand"));
         symbolicExecNames.add(new Name("simplify_prog"));
@@ -126,48 +104,22 @@
         symbolicExecNames.add(new Name("loop_expand"));
     }
 
-    /**
-     * the node this info object belongs to
-     */
-    private final Node node;
-    /**
-     * firstStatement stripped of method frames
-     */
-    private SourceElement activeStatement = null;
-    private String branchLabel = null;
-    /**
-     * flag true if the first and active statement have been determined
-     */
-    private boolean determinedFstAndActiveStatement = false;
-    /**
-     * used for proof tree annotation when applicable
-     */
-    private SourceElement firstStatement = null;
-    private String firstStatementString = null;
-    /**
-     * has the rule app of the node been applied interactively?
-     */
-    private boolean interactiveApplication = false;
-    /**
-     * has the rule app of the node been applied by a proof script?
-     */
-    private boolean scriptingApplication = false;
-    /**
-     * User-provided plain-text annotations to the node.
-     */
-    private String notes;
-    /**
-     * Information about changes respective to the parent of this node.
-     */
-    private SequentChangeInfo sequentChangeInfo;
-    /**
-     * @see #getRelevantFiles()
-     */
-    private Set<String> relevantFiles = new HashSet<>();
-
-
-    public NodeInfo(Node node) {
-        this.node = node;
+
+    /**
+     * determines the first and active statement if the applied
+     * taclet worked on a modality
+     */
+    private void determineFirstAndActiveStatement() {
+        if (determinedFstAndActiveStatement) {
+            return;
+        }
+        final RuleApp ruleApp = node.getAppliedRuleApp();
+        if (ruleApp instanceof PosTacletApp) {
+           firstStatement = computeFirstStatement(ruleApp);
+           firstStatementString = null;
+           activeStatement = computeActiveStatement(ruleApp);
+           determinedFstAndActiveStatement = true;
+        }
     }
 
     /**
@@ -178,13 +130,12 @@
      * This functionality is independent from concrete {@link NodeInfo}s
      * and used for instance by the symbolic execution tree extraction.
      * </p>
-     *
      * @param ruleApp The given {@link RuleApp}.
      * @return The active statement or {@code null} if no one is provided.
      */
     public static SourceElement computeActiveStatement(RuleApp ruleApp) {
-        SourceElement firstStatement = computeFirstStatement(ruleApp);
-        return computeActiveStatement(firstStatement);
+       SourceElement firstStatement = computeFirstStatement(ruleApp);
+       return computeActiveStatement(firstStatement);
     }
 
     /**
@@ -195,7 +146,6 @@
      * This functionality is independent from concrete {@link NodeInfo}s
      * and used for instance by the symbolic execution tree extraction.
      * </p>
-     *
      * @param ruleApp The given {@link RuleApp}.
      * @return The first statement or {@code null} if no one is provided.
      */
@@ -224,26 +174,32 @@
      * This functionality is independent from concrete {@link NodeInfo}s
      * and used for instance by the symbolic execution tree extraction.
      * </p>
-     *
      * @param firstStatement The given {@link SourceElement}.
      * @return The active statement or {@code null} if no one is provided.
      */
     public static SourceElement computeActiveStatement(SourceElement firstStatement) {
-        SourceElement activeStatement = null;
-        // TODO: unify with MiscTools getActiveStatement
-        if (firstStatement != null) {
-            activeStatement = firstStatement;
-            while ((activeStatement instanceof ProgramPrefix)
-                    && !(activeStatement instanceof StatementBlock)) {
-                activeStatement = activeStatement.getFirstElement();
-            }
-        }
-        return activeStatement;
+       SourceElement activeStatement = null;
+       // TODO: unify with MiscTools getActiveStatement
+       if (firstStatement != null) {
+          activeStatement = firstStatement;
+          while ((activeStatement instanceof ProgramPrefix)
+                  && !(activeStatement instanceof StatementBlock)) {
+              activeStatement = activeStatement.getFirstElement();
+          }
+       }
+       return activeStatement;
+    }
+
+    void updateNoteInfo(){
+        determinedFstAndActiveStatement = false;
+        firstStatement = null;
+        firstStatementString = null;
+        activeStatement = null;
+        determineFirstAndActiveStatement();
     }
 
     /**
      * Checks if a rule is applied on the given {@link Node} which performs symbolic execution.
-     *
      * @param node The {@link Node} to check.
      * @return {@code true} symbolic execution is performed, {@code false} otherwise.
      */
@@ -257,23 +213,22 @@
 
     /**
      * Checks if the given {@link RuleApp} performs symbolic execution.
-     *
      * @param app The {@link RuleApp} to check.
      * @return {@code true} symbolic execution is performed, {@code false} otherwise.
      */
     public static boolean isSymbolicExecutionRuleApplied(RuleApp app) {
         return app instanceof AbstractAuxiliaryContractBuiltInRuleApp ||
-                app instanceof AbstractContractRuleApp ||
-                app instanceof LoopInvariantBuiltInRuleApp ||
-                app instanceof TacletApp
-                        && NodeInfo.isSymbolicExecution(((TacletApp) app).taclet());
+            app instanceof AbstractContractRuleApp ||
+            app instanceof LoopInvariantBuiltInRuleApp ||
+            app instanceof TacletApp
+            && NodeInfo.isSymbolicExecution(((TacletApp) app).taclet());
     }
 
     public static boolean isSymbolicExecution(Taclet t) {
         ImmutableList<RuleSet> list = t.getRuleSets();
-        RuleSet rs;
+        RuleSet       rs;
         while (!list.isEmpty()) {
-            rs = list.head();
+            rs = list.head ();
             Name name = rs.name();
             if (symbolicExecNames.contains(name)) {
                 return true;
@@ -284,35 +239,9 @@
     }
 
     /**
-     * determines the first and active statement if the applied
-     * taclet worked on a modality
-     */
-    private void determineFirstAndActiveStatement() {
-        if (determinedFstAndActiveStatement) {
-            return;
-        }
-        final RuleApp ruleApp = node.getAppliedRuleApp();
-        if (ruleApp instanceof PosTacletApp) {
-            firstStatement = computeFirstStatement(ruleApp);
-            firstStatementString = null;
-            activeStatement = computeActiveStatement(ruleApp);
-            determinedFstAndActiveStatement = true;
-        }
-    }
-
-    void updateNoteInfo() {
-        determinedFstAndActiveStatement = false;
-        firstStatement = null;
-        firstStatementString = null;
-        activeStatement = null;
-        determineFirstAndActiveStatement();
-    }
-
-    /**
      * returns the active statement of the JavaBlock the applied
      * rule has been matched against or null if no rule has been applied yet
      * or the applied rule was no taclet or program transformation rule
-     *
      * @return active statement as described above
      */
     public SourceElement getActiveStatement() {
@@ -322,18 +251,61 @@
 
     /**
      * returns the branch label
-     *
      * @return branch label
      */
     public String getBranchLabel() {
         return branchLabel;
+    }
+
+    /**
+     * returns the name of the source file where the active statement
+     * occurs or the string <tt>NONE</tt> if the statement does not originate from a
+     * source file (e.g. created by a taclet application or part of a
+     * generated implicit method)
+     * @return name of source file as described above
+     */
+    public String getExecStatementParentClass() {
+        determineFirstAndActiveStatement();
+        if (activeStatement instanceof JavaSourceElement) {
+            return activeStatement.getPositionInfo()
+                    .getFileName();
+        }
+        return "<NONE>";
+    }
+
+    /**
+     * returns the position of the executed statement in its source code
+     * or Position.UNDEFINED
+     * @return statement position as described above
+     */
+    public Position getExecStatementPosition() {
+        determineFirstAndActiveStatement();
+        return (activeStatement == null) ?
+                Position.UNDEFINED
+                : activeStatement.getStartPosition();
+    }
+
+    /**
+     * returns a string representation of the first statement or null if no such
+     * exists
+     * @return string representation of first statement as described above
+     */
+    public String getFirstStatementString() {
+        determineFirstAndActiveStatement();
+        if (firstStatement != null) {
+            if (firstStatementString == null) {
+                firstStatementString = "" + firstStatement;
+            }
+            firstStatementString = "" + activeStatement;
+            return firstStatementString;
+        }
+        return null;
     }
 
     /**
      * sets the branch label of a node. Schema variables occurring
      * in string <tt>s</tt> are replaced by their instantiations if
      * possible
-     *
      * @param s the String to be set
      */
     public void setBranchLabel(String s) {
@@ -341,9 +313,7 @@
         if (s == null) {
             return;
         }
-        if (node.parent() == null) {
-            return;
-        }
+        if(node.parent() == null){ return;}
         RuleApp ruleApp = node.parent().getAppliedRuleApp();
         if (ruleApp instanceof TacletApp) {
             TacletApp tacletApp = (TacletApp) ruleApp; // XXX
@@ -368,11 +338,11 @@
                 } else {
                     if (val instanceof Term) {
                         val = TermLabel.removeIrrelevantLabels((Term) val,
-                                node.proof().getServices());
+                                                               node.proof().getServices());
                     } else if (val instanceof TermInstantiation) {
                         val = TermLabel.removeIrrelevantLabels(((TermInstantiation) val)
-                                        .getInstantiation(),
-                                node.proof().getServices());
+                                                                .getInstantiation(),
+                                                               node.proof().getServices());
                     }
                     res = ProofSaver.printAnything(val, node.proof().getServices());
                 }
@@ -389,99 +359,47 @@
     }
 
     /**
-     * returns the name of the source file where the active statement
-     * occurs or the string <tt>NONE</tt> if the statement does not originate from a
-     * source file (e.g. created by a taclet application or part of a
-     * generated implicit method)
-     *
-     * @return name of source file as described above
-     */
-    public String getExecStatementParentClass() {
-        determineFirstAndActiveStatement();
-        if (activeStatement instanceof JavaSourceElement) {
-            return activeStatement.getPositionInfo()
-                    .getFileName();
-        }
-        return "<NONE>";
-    }
-
-    /**
-     * returns the position of the executed statement in its source code
-     * or Position.UNDEFINED
-     *
-     * @return statement position as described above
-     */
-    public Position getExecStatementPosition() {
-        determineFirstAndActiveStatement();
-        return (activeStatement == null) ?
-                Position.UNDEFINED
-                : activeStatement.getStartPosition();
-    }
-
-    /**
-     * returns a string representation of the first statement or null if no such
-     * exists
-     *
-     * @return string representation of first statement as described above
-     */
-    public String getFirstStatementString() {
-        determineFirstAndActiveStatement();
-        if (firstStatement != null) {
-            if (firstStatementString == null) {
-                firstStatementString = "" + firstStatement;
-            }
-            firstStatementString = "" + activeStatement;
-            return firstStatementString;
-        }
-        return null;
+     * parameter indicated if the rule has been applied interactively or
+     * not
+     * @param b a boolean indicating interactive application
+     */
+    public void setInteractiveRuleApplication(boolean b) {
+        interactiveApplication = b;
+    }
+
+    /**
+     * parameter indicated if the rule has been applied by a proof script or not
+     * @param b a boolean indicating scripting application
+     */
+    public void setScriptRuleApplication(boolean b) {
+        scriptingApplication = b;
     }
 
     /**
      * returns true if the rule applied on this node has been performed
      * manually by the user
-     *
      * @return boolean for interactive rule application as described above
      */
     public boolean getInteractiveRuleApplication() {
         return interactiveApplication;
-    }
-
-    /**
-     * parameter indicated if the rule has been applied interactively or
-     * not
-     *
-     * @param b a boolean indicating interactive application
-     */
-    public void setInteractiveRuleApplication(boolean b) {
-        interactiveApplication = b;
     }
 
     /**
      * returns true if the rule applied on this node has been performed
      * by a proof script command. For rule, macro commands etc., the first
      * node is marked.
-     *
      * @return boolean for proof script rule application as described above
      */
     public boolean getScriptRuleApplication() {
         return scriptingApplication;
-    }
-
-    /**
-     * parameter indicated if the rule has been applied by a proof script or not
-     *
-     * @param b a boolean indicating scripting application
-     */
-    public void setScriptRuleApplication(boolean b) {
-        scriptingApplication = b;
     }
 
     /**
      * <p> Returns a set containing all files relevant to this node. </p>
      *
      * <p> This includes the files contained in the {@link PositionInfo} of all modalities
-     * as well as the files in the {@link OriginTermLabel}s of all terms in this node's sequent.
-     * </p>
+     *  as well as the files in the {@link OriginTermLabel}s of all terms in this node's sequent.
+     *  </p>
      *
      * @return the set of files relevant to this node.
      */
@@ -525,26 +443,22 @@
         }
     }
 
-    /**
-     * Get user-provided plain-text annotations.
-     *
-     * @return annotations as described above
-     */
-    public String getNotes() {
-        return notes;
-    }
-
-    /**
-     * Add user-provided plain-text annotations.
-     *
+    /** Add user-provided plain-text annotations.
      * @param newNotes annotations as described above
      */
     public void setNotes(String newNotes) {
         String oldNotes = notes;
         notes = newNotes;
         if (!ObjectUtil.equals(oldNotes, newNotes)) {
-            node.proof().fireNotesChanged(node);
-        }
+           node.proof().fireNotesChanged(node);
+        }
+    }
+
+    /** Get user-provided plain-text annotations.
+     * @return annotations as described above
+     */
+    public String getNotes() {
+        return notes;
     }
 
     public SequentChangeInfo getSequentChangeInfo() {
