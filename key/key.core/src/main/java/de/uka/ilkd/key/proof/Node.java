// This file is part of KeY - Integrated Deductive Software Design
//
// Copyright (C) 2001-2011 Universitaet Karlsruhe (TH), Germany
//                         Universitaet Koblenz-Landau, Germany
//                         Chalmers University of Technology, Sweden
// Copyright (C) 2011-2014 Karlsruhe Institute of Technology, Germany
//                         Technical University Darmstadt, Germany
//                         Chalmers University of Technology, Sweden
//
// The KeY system is protected by the GNU General
// Public License. See LICENSE.TXT for details.
//

package de.uka.ilkd.key.proof;

import java.net.URI;
import java.util.ArrayList;
import java.util.Collection;
import java.util.Collections;
import java.util.HashSet;
import java.util.Iterator;
import java.util.LinkedHashSet;
import java.util.LinkedList;
import java.util.List;
import java.util.ListIterator;

import org.jetbrains.annotations.NotNull;
import org.jetbrains.annotations.Nullable;
import org.key_project.util.collection.DefaultImmutableSet;
import org.key_project.util.collection.ImmutableList;
import org.key_project.util.collection.ImmutableSLList;
import org.key_project.util.collection.ImmutableSet;

import de.uka.ilkd.key.logic.RenamingTable;
import de.uka.ilkd.key.logic.Sequent;
import de.uka.ilkd.key.logic.SequentChangeInfo;
import de.uka.ilkd.key.logic.op.Function;
import de.uka.ilkd.key.logic.op.IProgramVariable;
import de.uka.ilkd.key.rule.NoPosTacletApp;
import de.uka.ilkd.key.rule.RuleApp;
import de.uka.ilkd.key.rule.merge.MergeRule;
import org.key_project.util.lookup.Lookup;

public class Node implements Iterable<Node> {
    private static final String RULE_WITHOUT_NAME = "rule without name";

    private static final String RULE_APPLICATION_WITHOUT_RULE = "rule application without rule";

    private static final String INTERACTIVE_GOAL = "INTERACTIVE GOAL";

    private static final String LINKED_GOAL = "LINKED GOAL";

    private static final String OPEN_GOAL = "OPEN GOAL";

    private static final String CLOSED_GOAL = "Closed goal";

    private static final String NODES = "nodes";

    /** the proof the node belongs to */
    private final Proof proof;

    /** The parent node. **/
    private Node parent = null;

    private Sequent seq = Sequent.EMPTY_SEQUENT;

    private final ArrayList<Node> children = new ArrayList<>(1);

    private RuleApp appliedRuleApp;

    private NameRecorder nameRecorder;

    /**
     * a linked list of the locally generated program variables. It extends the list
     * of the parent node.
     */
    private ImmutableList<IProgramVariable> localProgVars = ImmutableSLList.<IProgramVariable>nil();

    /**
     * a linked list of the locally generated function symbols. It extends the list
     * of the parent node.
     */
    private ImmutableList<Function> localFunctions = ImmutableSLList.<Function>nil();

    private boolean closed = false;

    /** contains non-logical content, used for user feedback */
    private NodeInfo nodeInfo;

    private final int serialNr;

    private int siblingNr = -1;

    private ImmutableList<RenamingTable> renamings;

    private String cachedName = null;

    @Nullable
    private Lookup userData =null;


    /**
     * If the rule base has been extended e.g. by loading a new taclet as lemma or
     * by applying a taclet with an addrule section on this node, then these taclets
     * are stored in this list
     */
    private ImmutableSet<NoPosTacletApp> localIntroducedRules = DefaultImmutableSet
            .<NoPosTacletApp>nil();

    /**
     * Holds the undo methods for the information added by rules to the
     * {@link Goal#strategyInfos}.
     */
    private final List<StrategyInfoUndoMethod> undoInfoForStrategyInfo = new ArrayList<>();

    /**
     * creates an empty node that is root and leaf.
     */

    public Node(Proof proof) {
        this.proof = proof;
        serialNr = proof.getServices().getCounter(NODES).getCountPlusPlus();
        nodeInfo = new NodeInfo(this);
    }

    /**
     * creates a node with the given contents
     */
    public Node(Proof proof, Sequent seq) {
        this(proof);
        this.seq = seq;
    }

    /**
     * creates a node with the given contents, the given collection of children (all
     * elements must be of class Node) and the given parent node.
     */
    public Node(Proof proof, Sequent seq, Node parent) {
        this(proof, seq);
        this.parent = parent;
        this.localFunctions = parent.localFunctions;
        this.localProgVars = parent.localProgVars;
    }

    /**
     * sets the sequent at this node
     */
    public void setSequent(Sequent seq) {
        this.seq = seq;
    }

    /** returns the sequent of this node */
    public Sequent sequent() {
        return seq;
    }

    /**
     * the node information object encapsulates non-logical information of the node,
     * e.g.
     *
     * @return the NodeInfo containing non-logical information
     */
    public NodeInfo getNodeInfo() {
        return nodeInfo;
    }

    /** returns the proof the Node belongs to */
    public Proof proof() {
        return proof;
    }

    public void setAppliedRuleApp(RuleApp ruleApp) {
        this.nodeInfo.updateNoteInfo();
        this.appliedRuleApp = ruleApp;
        clearNameCache();
    }

    public void clearNameCache() {
        cachedName = null;
    }

    /**
     * When pruning, data referring to future nodes has to be cleared; however, the
     * sequent change info is related to the parent node, it has to be preserved.
     */
    void clearNodeInfo() {
        if (this.nodeInfo != null) {
            SequentChangeInfo oldSeqChangeInfo = this.nodeInfo.getSequentChangeInfo();
<<<<<<< HEAD
            ImmutableSet<String> oldRelevantFiles = this.nodeInfo.getRelevantFiles();
=======
            ImmutableSet<URI> oldRelevantFiles = this.nodeInfo.getRelevantFiles();

>>>>>>> 95d3ca37
            this.nodeInfo = new NodeInfo(this);
            this.nodeInfo.setSequentChangeInfo(oldSeqChangeInfo);
            this.nodeInfo.addRelevantFiles(oldRelevantFiles);
        } else {
            this.nodeInfo = new NodeInfo(this);
        }
    }

    public NameRecorder getNameRecorder() {
        return nameRecorder;
    }

    public void setNameRecorder(NameRecorder rec) {
        nameRecorder = rec;
    }

    public void setRenamings(ImmutableList<RenamingTable> list) {
        renamings = list;
    }

    public ImmutableList<RenamingTable> getRenamingTable() {
        return renamings;
    }

    public RuleApp getAppliedRuleApp() {
        return appliedRuleApp;
    }

    /** Returns the set of NoPosTacletApps at this node */
    public Iterable<NoPosTacletApp> getLocalIntroducedRules() {
        return localIntroducedRules;
    }

    /**
     * Returns the set of created program variables known in this node.
     *
     * In the resulting list, the newest additions come first.
     *
     * @returns a non-null immutable list of program variables.
     */
    public ImmutableList<IProgramVariable> getLocalProgVars() {
        return localProgVars;
    }

    public void addLocalProgVars(Iterable<? extends IProgramVariable> elements) {
        for (IProgramVariable pv : elements) {
            localProgVars = localProgVars.prepend(pv);
        }
    }

    /**
     * Returns the set of freshly created function symbols known to this node.
     *
     * In the resulting list, the newest additions come first.
     *
     * @return a non-null immutable list of function symbols.
     */
    public Iterable<Function> getLocalFunctions() {
        return localFunctions;
    }

    public void addLocalFunctions(Collection<? extends Function> elements) {
        for (Function op : elements) {
            localFunctions = localFunctions.prepend(op);
        }
    }

    /**
     * adds a new NoPosTacletApp to the set of available NoPosTacletApps at this
     * node
     *
     * @param s the app to add.
     */
    public void addNoPosTacletApp(NoPosTacletApp s) {
        localIntroducedRules = localIntroducedRules.add(s);
    }

    /**
     * @return the parent node of this node.
     */
    public Node parent() {
        return parent;
    }

    /**
     * @return true iff this node is a leaf, i.e., has no children.
     */
    public boolean leaf() {
        return children.size() == 0;
    }

    /**
     * Searches for a given node in the subtree starting with this node.
     *
     * @return {@code true} iff the node was found.
     */
    public boolean find(Node node) {
        // we assume that the proof tree node is part of has proper
        // links

        while (node != this) {
            if (node.root()) {
                return false;
            }
            node = node.parent();
        }

        return true;
    }

    /**
     * Search for the root of the smallest subtree containing
     * <code>this</code> and <code>other</code>; we assume that the two nodes are
     * part of the same proof tree
     *
     * @param other a node.
     * @return the most recent common ancestor of {@code this} and the specified node.
     */
    public Node commonAncestor(Node other) {
        if (root()) {
            return this;
        }
        if (other.root()) {
            return other;
        }

        HashSet<Node> paths = new LinkedHashSet<>();
        Node n = this;

        while (true) {
            if (!paths.add(n)) {
                return n;
            }
            if (n.root()) {
                break;
            }
            n = n.parent();

            if (!paths.add(other)) {
                return other;
            }
            if (other.root()) {
                other = n;
                break;
            }
            other = other.parent();
        }

        while (!paths.contains(other)) {
            other = other.parent();
        }

        return other;
    }

    /**
     * @return true iff this node is the root, i.e., has no parents.
     */
    public boolean root() {
        return parent == null;
    }

    public Statistics statistics() {
        return new Statistics(this);
    }

    /**
     * Makes the given node a child of this node.
     *
     * @param newChild the node to make a child of this node.
     */
    public void add(Node newChild) {
        newChild.siblingNr = children.size();
        children.add(newChild);
        newChild.parent = this;
        newChild.nodeInfo.addRelevantFiles(nodeInfo.getRelevantFiles());
        proof().fireProofExpanded(this);
    }

    /**
     * Makes the given node children of this node.
     *
     * @param newChildren the node to make into children of this node.
     */
    public void addAll(Node[] newChildren) {
        final int size = children.size();
        for (int i = 0; i < newChildren.length; i++) {
            newChildren[i].siblingNr = i + size;
            newChildren[i].parent = this;
            newChildren[i].nodeInfo.addRelevantFiles(nodeInfo.getRelevantFiles());
        }

        Collections.addAll(children, newChildren);
        children.trimToSize();

        proof().fireProofExpanded(this);
    }

    /**
     * Removes child/parent relationship between this node and its parent; if this
     * node is root nothing happens. This is only used for testing purposes.
     */
    void remove() {
        if (parent != null) {
            parent.remove(this);
        }
    }

    /**
     * Removes child/parent relationship between the given node and this node; if
     * the given node is not child of this node, nothing happens and then and only
     * then false is returned.
     *
     * @param child the child to remove.
     * @return false iff the given node was not child of this node and nothing has
     *         been done.
     */
    boolean remove(Node child) {
        if (children.remove(child)) {
            child.parent = null;
            final ListIterator<Node> it = children.listIterator(child.siblingNr);
            while (it.hasNext()) {
                it.next().siblingNr--;
            }
            child.siblingNr = -1;
            return true;
        } else {
            return false;
        }
    }

    /**
     * Computes the leaves of the current subtree and returns them.
     *
     * @return the leaves of the current subtree.
     */
    List<Node> getLeaves() {
        final List<Node> leaves = new LinkedList<>();
        final LinkedList<Node> nodesToCheck = new LinkedList<>();
        nodesToCheck.add(this);
        do {
            final Node n = nodesToCheck.poll();
            if (n.leaf()) {
                leaves.add(n);
            } else {
                nodesToCheck.addAll(0, n.children);
            }
        } while (!nodesToCheck.isEmpty());
        return leaves;
    }

    /**
     * @return an iterator for the leaves of the subtree below this node. The
     *  computation is called at every call!
     */
    public Iterator<Node> leavesIterator() {
        return new NodeIterator(getLeaves().iterator());
    }

    /**
     * @return an iterator for the direct children of this node.
     */
    public Iterator<Node> childrenIterator() {
        return new NodeIterator(children.iterator());
    }

    /**
     * @return an iterator for all nodes in the subtree.
     */
    public Iterator<Node> subtreeIterator() {
        return new SubtreeIterator(this);
    }

    /** @return number of children */
    public int childrenCount() {
        return children.size();
    }

    /**
     *
     * @param i an index.
     * @return the i-th child of this node.
     */
    public Node child(int i) {
        return children.get(i);
    }

    /**
     * @param child a child of this node.
     * @return the number of the node <code>child</code>, if it is a child of this
     *         node (starting with <code>0</code>), <code>-1</code> otherwise
     */
    public int getChildNr(Node child) {
        int res = 0;
        final Iterator<Node> it = childrenIterator();

        while (it.hasNext()) {
            if (it.next() == child) {
                return res;
            }
            ++res;
        }

        return -1;
    }

    public StringBuffer getUniqueTacletId() {
        StringBuffer id = new StringBuffer();
        int c = 0;
        Node n = this;

        while (n != null) {
            c += n.localIntroducedRules.size();

            if (n.parent != null && n.parent.childrenCount() > 1) {
                id.append(n.siblingNr);
            }

            n = n.parent;
        }

        id.append("_").append(c);

        return id;
    }

    /**
     * Helper for {@link #toString()}
     *
     * @param prefix needed to keep track if a line has to be printed
     * @param tree   the tree representation we want to add this subtree " @param
     *               preEnumeration the enumeration of the parent without the last
     *               number
     * @param postNr the last number of the parents enumeration
     * @param maxNr  the number of nodes at this level
     * @param ownNr  the place of this node at this level
     * @return the string representation of this node.
     */

    private StringBuffer toString(String prefix, StringBuffer tree, String preEnumeration,
            int postNr, int maxNr, int ownNr) {
        Iterator<Node> childrenIt = childrenIterator();
        // Some constants
        String frontIndent = (maxNr > 1 ? " " : "");
        String backFill = "   "; // same length as connectNode without
        // frontIndent
        String connectNode = (maxNr > 1 ? frontIndent + "+--" : "");
        String verticalLine = (maxNr > 1 ? frontIndent + "|" + backFill : " |");

        // get enumeration
        String newEnumeration = preEnumeration;
        int newPostNr = 0;
        if (maxNr > 1) {
            newEnumeration += postNr + "." + ownNr + ".";
            newPostNr = 1;
        } else {
            newPostNr = postNr + ownNr;
        }

        // node is printed

        if (postNr != 0) { // not starting node (usually not root)
            // prefix is appended twice in order to get an
            // empty line between two nodes
            tree.append(prefix);
            tree.append(verticalLine);
            tree.append("\n");
            tree.append(prefix);
            // indent node
            tree.append(connectNode);
        }

        tree.append("(" + newEnumeration + newPostNr + ") " + sequent().toString() + "\n");

        // create new prefix
        if (ownNr < maxNr) {
            // connect node with next node of same level
            prefix += verticalLine;
        } else if (ownNr == maxNr && maxNr > 1) {
            // last node of level no further connection
            prefix += frontIndent + " " + backFill;
        } else if (ownNr != maxNr && maxNr <= 1) {
            prefix = "";
        }

        // print subtrees
        int childId = 0;
        while (childrenIt.hasNext()) {
            childId++;
            childrenIt.next().toString(prefix, tree, newEnumeration, newPostNr, children.size(),
                    childId);
        }

        return tree;
    }

    @Override
    public String toString() {
        StringBuffer tree = new StringBuffer();
        return "\n" + toString("", tree, "", 0, 0, 1);
    }

    public String name() {
        if (cachedName == null) {

            RuleApp rap = getAppliedRuleApp();
            if (rap == null) {
                final Goal goal = proof().getGoal(this);
                if (this.isClosed()) {
                    return CLOSED_GOAL; // don't cache this
                } else if (goal == null) {
                    // should never happen (please check)
                    return "UNKNOWN GOAL KIND (Probably a bug)";
                } else if (goal.isLinked()) {
                    cachedName = LINKED_GOAL;
                } else if (goal.isAutomatic()) {
                    cachedName = OPEN_GOAL;
                } else if (goal != null) {
                    cachedName = INTERACTIVE_GOAL;
                }
                return cachedName;
            }

            if (rap.rule() == null) {
                cachedName = RULE_APPLICATION_WITHOUT_RULE;
                return cachedName;
            }

            if (nodeInfo.getFirstStatementString() != null) {
                return nodeInfo.getFirstStatementString();
            }

            cachedName = rap.rule().displayName();
            if (cachedName == null) {
                cachedName = RULE_WITHOUT_NAME;
            }
        }
        return cachedName;
    }

    /**
     * Checks if the parent has this node as child and continues recursively with
     * the children of this node.
     *
     * @return true iff the parent of this node has this node as child and this
     *         condition holds also for the own children.
     */
    public boolean sanityCheckDoubleLinks() {
        if (!root()) {
            if (!parent().children.contains(this)) {
                return false;
            }
            if (parent.proof() != proof()) {
                return false;
            }
        }
        if (!leaf()) {
            final Iterator<Node> it = childrenIterator();
            while (it.hasNext()) {
                if (!it.next().sanityCheckDoubleLinks()) {
                    return false;
                }
            }
        }
        return true;
    }

    /** marks a node as closed */
    Node close() {
        closed = true;
        Node tmp = parent;
        Node result = this;
        while (tmp != null && tmp.isCloseable()) {
            tmp.closed = true;
            result = tmp;
            tmp = tmp.parent();
        }
        clearNameCache();
        return result;
    }

    /**
     * Opens a previously closed node and all its closed parents.
     * <p>
     *
     * This is, for instance, needed for the {@link MergeRule}: In a situation where
     * a merge node and its associated partners have been closed and the merge node
     * is then pruned away, the partners have to be reopened again. Otherwise, we
     * have a soundness issue.
     */
    void reopen() {
        closed = false;
        Node tmp = parent;
        while (tmp != null && tmp.isClosed()) {
            tmp.closed = false;
            tmp = tmp.parent();
        }
        clearNameCache();
    }

    /** @return true iff this inner node is closeable */
    private boolean isCloseable() {
        assert childrenCount() > 0;
        for (Node child : children) {
            if (!child.isClosed()) {
                return false;
            }
        }
        return true;
    }

    public boolean isClosed() {
        return closed;
    }

    /**
     * @return number of nodes in the subtree below this node.
     */
    public int countNodes() {
        Iterator<Node> it = subtreeIterator();
        int res = 0;
        for (; it.hasNext(); it.next()) {
            res++;
        }
        return res;
    }

    /**
     * @return number of branches in the subtree below this node.
     */
    public int countBranches() {
        return getLeaves().size();
    }

    public int serialNr() {
        return serialNr;
    }

    /**
     * Returns the sibling number of this node or <tt>-1</tt> if it is the root node
     *
     * @return the sibling number of this node or <tt>-1</tt> if it is the root node
     */
    public int siblingNr() {
        return siblingNr;
    }

    public List<StrategyInfoUndoMethod> getStrategyInfoUndoMethods() {
        return undoInfoForStrategyInfo;
    }

    public void addStrategyInfoUndoMethod(StrategyInfoUndoMethod undoMethod) {
        undoInfoForStrategyInfo.add(undoMethod);
    }

    /**
     * Returns an iterator over this node's children.
     * Use {@link #leavesIterator()} if you need to iterate over leaves instead.
     *
     * @return iterator over children.
     */
    public Iterator<Node> iterator() {
        return childrenIterator();
    }

    /**
     * Retrieves a user-defined data.
     *
     * @param service the class for which the data were registered
     * @param <T>     any class
     * @return null or the previous data
     * @see #register(Object, Class)
     */
    public <T> @Nullable T lookup(Class<T> service) {
        try {
            if (userData == null) {
                return null;
            }
            return userData.get(service);
        } catch (IllegalStateException ignored) {
            return null;
        }
    }

    /**
     * Register a user-defined data in this node info.
     *
     * @param obj an object to be registered
     * @param service  the key under it should be registered
     * @param <T>
     */
    public <T> void register(T obj, Class<T> service) {
        getUserData().register(obj, service);
    }

    /**
     * Remove a previous registered user-defined data.
     * @param obj registered object
     * @param service the key under which the data was registered
     * @param <T> arbitray object
     */
    public <T> void deregister(T obj, Class<T> service) {
        if (userData != null) {
            userData.deregister(obj, service);
        }
    }

    /**
     * Get the assocated lookup of user-defined data.
     *
     * @return
     */
    public @NotNull Lookup getUserData() {
        if(userData == null) userData = new Lookup();
        return userData;
    }
}<|MERGE_RESOLUTION|>--- conflicted
+++ resolved
@@ -13,7 +13,6 @@
 
 package de.uka.ilkd.key.proof;
 
-import java.net.URI;
 import java.util.ArrayList;
 import java.util.Collection;
 import java.util.Collections;
@@ -181,18 +180,16 @@
 
     /**
      * When pruning, data referring to future nodes has to be cleared; however, the
-     * sequent change info is related to the parent node, it has to be preserved.
+     * sequent change info and the relevant files are related to the parent node,
+     * and have to be preserved.
      */
     void clearNodeInfo() {
         if (this.nodeInfo != null) {
             SequentChangeInfo oldSeqChangeInfo = this.nodeInfo.getSequentChangeInfo();
-<<<<<<< HEAD
-            ImmutableSet<String> oldRelevantFiles = this.nodeInfo.getRelevantFiles();
-=======
             ImmutableSet<URI> oldRelevantFiles = this.nodeInfo.getRelevantFiles();
 
->>>>>>> 95d3ca37
             this.nodeInfo = new NodeInfo(this);
+
             this.nodeInfo.setSequentChangeInfo(oldSeqChangeInfo);
             this.nodeInfo.addRelevantFiles(oldRelevantFiles);
         } else {
