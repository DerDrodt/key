// This file is part of KeY - Integrated Deductive Software Design
//
// Copyright (C) 2001-2011 Universitaet Karlsruhe (TH), Germany
//                         Universitaet Koblenz-Landau, Germany
//                         Chalmers University of Technology, Sweden
// Copyright (C) 2011-2014 Karlsruhe Institute of Technology, Germany
//                         Technical University Darmstadt, Germany
//                         Chalmers University of Technology, Sweden
//
// The KeY system is protected by the GNU General
// Public License. See LICENSE.TXT for details.
//

package de.uka.ilkd.key.proof;

import java.util.ArrayList;
import java.util.Collection;
import java.util.Collections;
import java.util.HashSet;
import java.util.Iterator;
import java.util.LinkedHashSet;
import java.util.LinkedList;
import java.util.List;
import java.util.ListIterator;

import org.jetbrains.annotations.Nullable;
import org.key_project.util.collection.DefaultImmutableSet;
import org.key_project.util.collection.ImmutableList;
import org.key_project.util.collection.ImmutableSLList;
import org.key_project.util.collection.ImmutableSet;

import de.uka.ilkd.key.logic.RenamingTable;
import de.uka.ilkd.key.logic.Sequent;
import de.uka.ilkd.key.logic.SequentChangeInfo;
import de.uka.ilkd.key.logic.op.Function;
import de.uka.ilkd.key.logic.op.IProgramVariable;
import de.uka.ilkd.key.rule.NoPosTacletApp;
import de.uka.ilkd.key.rule.RuleApp;
import de.uka.ilkd.key.rule.merge.MergeRule;
import org.key_project.util.lookup.Lookup;

/**
 *
 */
public class Node implements Iterable<Node> {
<<<<<<< HEAD

=======
>>>>>>> cc462550
    private static final String RULE_WITHOUT_NAME = "rule without name";

    private static final String RULE_APPLICATION_WITHOUT_RULE = "rule application without rule";

    private static final String INTERACTIVE_GOAL = "INTERACTIVE GOAL";

    private static final String LINKED_GOAL = "LINKED GOAL";

    private static final String OPEN_GOAL = "OPEN GOAL";

    private static final String CLOSED_GOAL = "Closed goal";

    private static final String NODES = "nodes";

    /** the proof the node belongs to */
    private final Proof proof;

    /** The parent node. **/
    private Node parent = null;

    private Sequent seq = Sequent.EMPTY_SEQUENT;

    private final ArrayList<Node> children = new ArrayList<>(1);

    private RuleApp appliedRuleApp;

    private NameRecorder nameRecorder;

    /**
     * a linked list of the locally generated program variables. It extends the list
     * of the parent node.
     */
    private ImmutableList<IProgramVariable> localProgVars = ImmutableSLList.<IProgramVariable>nil();

    /**
     * a linked list of the locally generated function symbols. It extends the list
     * of the parent node.
     */
    private ImmutableList<Function> localFunctions = ImmutableSLList.<Function>nil();

    private boolean closed = false;

    /** contains non-logical content, used for user feedback */
    private NodeInfo nodeInfo;

    private final int serialNr;

    private int siblingNr = -1;

    private ImmutableList<RenamingTable> renamings;

    private String cachedName = null;

    @Nullable
    private Lookup userData =null;


    /**
     * If the rule base has been extended e.g. by loading a new taclet as lemma or
     * by applying a taclet with an addrule section on this node, then these taclets
     * are stored in this list
     */
    private ImmutableSet<NoPosTacletApp> localIntroducedRules = DefaultImmutableSet
            .<NoPosTacletApp>nil();

    /**
     * Holds the undo methods for the information added by rules to the
     * {@link Goal#strategyInfos}.
     */
    private final List<StrategyInfoUndoMethod> undoInfoForStrategyInfo = new ArrayList<>();

    /**
     * creates an empty node that is root and leaf.
     */

    public Node(Proof proof) {
        this.proof = proof;
        serialNr = proof.getServices().getCounter(NODES).getCountPlusPlus();
        nodeInfo = new NodeInfo(this);
    }

    /**
     * creates a node with the given contents
     */
    public Node(Proof proof, Sequent seq) {
        this(proof);
        this.seq = seq;
    }

    /**
     * creates a node with the given contents, the given collection of children (all
     * elements must be of class Node) and the given parent node.
     */
    public Node(Proof proof, Sequent seq, Node parent) {
        this(proof, seq);
        this.parent = parent;
        this.localFunctions = parent.localFunctions;
        this.localProgVars = parent.localProgVars;
    }

    /**
     * sets the sequent at this node
     */
    public void setSequent(Sequent seq) {
        this.seq = seq;
    }

    /** returns the sequent of this node */
    public Sequent sequent() {
        return seq;
    }

    /**
     * the node information object encapsulates non-logical information of the node,
     * e.g.
     *
     * @return the NodeInfo containing non-logical information
     */
    public NodeInfo getNodeInfo() {
        return nodeInfo;
    }

    /** returns the proof the Node belongs to */
    public Proof proof() {
        return proof;
    }

    public void setAppliedRuleApp(RuleApp ruleApp) {
        this.nodeInfo.updateNoteInfo();
        this.appliedRuleApp = ruleApp;
        clearNameCache();
    }

    public void clearNameCache() {
        cachedName = null;
    }

    /**
     * When pruning, data referring to future nodes has to be cleared; however, the
     * sequent change info and the relevant files are related to the parent node,
     * and have to be preserved.
     */
    void clearNodeInfo() {
        if (this.nodeInfo != null) {
            SequentChangeInfo oldSeqChangeInfo = this.nodeInfo.getSequentChangeInfo();
            ImmutableSet<String> oldRelevantFiles = this.nodeInfo.getRelevantFiles();
            this.nodeInfo = new NodeInfo(this);
            this.nodeInfo.setSequentChangeInfo(oldSeqChangeInfo);
            this.nodeInfo.addRelevantFiles(oldRelevantFiles);
        } else {
            this.nodeInfo = new NodeInfo(this);
        }
    }

    public NameRecorder getNameRecorder() {
        return nameRecorder;
    }

    public void setNameRecorder(NameRecorder rec) {
        nameRecorder = rec;
    }

    public void setRenamings(ImmutableList<RenamingTable> list) {
        renamings = list;
    }

    public ImmutableList<RenamingTable> getRenamingTable() {
        return renamings;
    }

    public RuleApp getAppliedRuleApp() {
        return appliedRuleApp;
    }

    /** Returns the set of NoPosTacletApps at this node */
    public Iterable<NoPosTacletApp> getLocalIntroducedRules() {
        return localIntroducedRules;
    }

    /**
     * Returns the set of created program variables known in this node.
     *
     * In the resulting list, the newest additions come first.
     *
     * @returns a non-null immutable list of program variables.
     */
    public ImmutableList<IProgramVariable> getLocalProgVars() {
        return localProgVars;
    }

    public void addLocalProgVars(Iterable<? extends IProgramVariable> elements) {
        for (IProgramVariable pv : elements) {
            localProgVars = localProgVars.prepend(pv);
        }
    }

    /**
     * Returns the set of freshly created function symbols known to this node.
     *
     * In the resulting list, the newest additions come first.
     *
     * @return a non-null immutable list of function symbols.
     */
    public Iterable<Function> getLocalFunctions() {
        return localFunctions;
    }

    public void addLocalFunctions(Collection<? extends Function> elements) {
        for (Function op : elements) {
            localFunctions = localFunctions.prepend(op);
        }
    }

    /**
     * adds a new NoPosTacletApp to the set of available NoPosTacletApps at this
     * node
     *
     * @param s the app to add.
     */
    public void addNoPosTacletApp(NoPosTacletApp s) {
        localIntroducedRules = localIntroducedRules.add(s);
    }

    /**
     * @return the parent node of this node.
     */
    public Node parent() {
        return parent;
    }

    /**
     * @return true iff this node is a leaf, i.e., has no children.
     */
    public boolean leaf() {
        return children.size() == 0;
    }

    /**
     * Searches for a given node in the subtree starting with this node.
     *
     * @return {@code true} iff the node was found.
     */
    public boolean find(Node node) {
        // we assume that the proof tree node is part of has proper
        // links

        while (node != this) {
            if (node.root()) {
                return false;
            }
            node = node.parent();
        }

        return true;
    }

    /**
     * Search for the root of the smallest subtree containing
     * <code>this</code> and <code>other</code>; we assume that the two nodes are
     * part of the same proof tree
     *
     * @param other a node.
     * @return the most recent common ancestor of {@code this} and the specified node.
     */
    public Node commonAncestor(Node other) {
        if (root()) {
            return this;
        }
        if (other.root()) {
            return other;
        }

        HashSet<Node> paths = new LinkedHashSet<>();
        Node n = this;

        while (true) {
            if (!paths.add(n)) {
                return n;
            }
            if (n.root()) {
                break;
            }
            n = n.parent();

            if (!paths.add(other)) {
                return other;
            }
            if (other.root()) {
                other = n;
                break;
            }
            other = other.parent();
        }

        while (!paths.contains(other)) {
            other = other.parent();
        }

        return other;
    }

    /**
     * @return true iff this node is the root, i.e., has no parents.
     */
    public boolean root() {
        return parent == null;
    }

    public Statistics statistics() {
        return new Statistics(this);
    }

    /**
     * Makes the given node a child of this node.
     *
     * @param newChild the node to make a child of this node.
     */
    public void add(Node newChild) {
        newChild.siblingNr = children.size();
        children.add(newChild);
        newChild.parent = this;
        newChild.nodeInfo.addRelevantFiles(nodeInfo.getRelevantFiles());
        proof().fireProofExpanded(this);
    }

    /**
     * Makes the given node children of this node.
     *
     * @param newChildren the node to make into children of this node.
     */
    public void addAll(Node[] newChildren) {
        final int size = children.size();
        for (int i = 0; i < newChildren.length; i++) {
            newChildren[i].siblingNr = i + size;
            newChildren[i].parent = this;
            newChildren[i].nodeInfo.addRelevantFiles(nodeInfo.getRelevantFiles());
        }

        Collections.addAll(children, newChildren);
        children.trimToSize();

        proof().fireProofExpanded(this);
    }

    /**
     * Removes child/parent relationship between this node and its parent; if this
     * node is root nothing happens. This is only used for testing purposes.
     */
    void remove() {
        if (parent != null) {
            parent.remove(this);
        }
    }

    /**
     * Removes child/parent relationship between the given node and this node; if
     * the given node is not child of this node, nothing happens and then and only
     * then false is returned.
     *
     * @param child the child to remove.
     * @return false iff the given node was not child of this node and nothing has
     *         been done.
     */
    boolean remove(Node child) {
        if (children.remove(child)) {
            child.parent = null;
            final ListIterator<Node> it = children.listIterator(child.siblingNr);
            while (it.hasNext()) {
                it.next().siblingNr--;
            }
            child.siblingNr = -1;
            return true;
        } else {
            return false;
        }
    }

    /**
     * Computes the leaves of the current subtree and returns them.
     *
     * @return the leaves of the current subtree.
     */
    List<Node> getLeaves() {
        final List<Node> leaves = new LinkedList<>();
        final LinkedList<Node> nodesToCheck = new LinkedList<>();
        nodesToCheck.add(this);
        do {
            final Node n = nodesToCheck.poll();
            if (n.leaf()) {
                leaves.add(n);
            } else {
                nodesToCheck.addAll(0, n.children);
            }
        } while (!nodesToCheck.isEmpty());
        return leaves;
    }

    /**
     * @return an iterator for the leaves of the subtree below this node. The
     *  computation is called at every call!
     */
    public Iterator<Node> leavesIterator() {
        return new NodeIterator(getLeaves().iterator());
    }

    /**
     * @return an iterator for the direct children of this node.
     */
    public Iterator<Node> childrenIterator() {
        return new NodeIterator(children.iterator());
    }

    /**
     * @return an iterator for all nodes in the subtree.
     */
    public Iterator<Node> subtreeIterator() {
        return new SubtreeIterator(this);
    }

    /** @return number of children */
    public int childrenCount() {
        return children.size();
    }

    /**
     *
     * @param i an index.
     * @return the i-th child of this node.
     */
    public Node child(int i) {
        return children.get(i);
    }

    /**
     * @param child a child of this node.
     * @return the number of the node <code>child</code>, if it is a child of this
     *         node (starting with <code>0</code>), <code>-1</code> otherwise
     */
    public int getChildNr(Node child) {
        int res = 0;
        final Iterator<Node> it = childrenIterator();

        while (it.hasNext()) {
            if (it.next() == child) {
                return res;
            }
            ++res;
        }

        return -1;
    }

    public StringBuffer getUniqueTacletId() {
        StringBuffer id = new StringBuffer();
        int c = 0;
        Node n = this;

        while (n != null) {
            c += n.localIntroducedRules.size();

            if (n.parent != null && n.parent.childrenCount() > 1) {
                id.append(n.siblingNr);
            }

            n = n.parent;
        }

        id.append("_").append(c);

        return id;
    }

    /**
     * Helper for {@link #toString()}
     *
     * @param prefix needed to keep track if a line has to be printed
     * @param tree   the tree representation we want to add this subtree " @param
     *               preEnumeration the enumeration of the parent without the last
     *               number
     * @param postNr the last number of the parents enumeration
     * @param maxNr  the number of nodes at this level
     * @param ownNr  the place of this node at this level
     * @return the string representation of this node.
     */

    private StringBuffer toString(String prefix, StringBuffer tree, String preEnumeration,
            int postNr, int maxNr, int ownNr) {
        Iterator<Node> childrenIt = childrenIterator();
        // Some constants
        String frontIndent = (maxNr > 1 ? " " : "");
        String backFill = "   "; // same length as connectNode without
        // frontIndent
        String connectNode = (maxNr > 1 ? frontIndent + "+--" : "");
        String verticalLine = (maxNr > 1 ? frontIndent + "|" + backFill : " |");

        // get enumeration
        String newEnumeration = preEnumeration;
        int newPostNr = 0;
        if (maxNr > 1) {
            newEnumeration += postNr + "." + ownNr + ".";
            newPostNr = 1;
        } else {
            newPostNr = postNr + ownNr;
        }

        // node is printed

        if (postNr != 0) { // not starting node (usually not root)
            // prefix is appended twice in order to get an
            // empty line between two nodes
            tree.append(prefix);
            tree.append(verticalLine);
            tree.append("\n");
            tree.append(prefix);
            // indent node
            tree.append(connectNode);
        }

        tree.append("(" + newEnumeration + newPostNr + ") " + sequent().toString() + "\n");

        // create new prefix
        if (ownNr < maxNr) {
            // connect node with next node of same level
            prefix += verticalLine;
        } else if (ownNr == maxNr && maxNr > 1) {
            // last node of level no further connection
            prefix += frontIndent + " " + backFill;
        } else if (ownNr != maxNr && maxNr <= 1) {
            prefix = "";
        }

        // print subtrees
        int childId = 0;
        while (childrenIt.hasNext()) {
            childId++;
            childrenIt.next().toString(prefix, tree, newEnumeration, newPostNr, children.size(),
                    childId);
        }

        return tree;
    }

    @Override
    public String toString() {
        StringBuffer tree = new StringBuffer();
        return "\n" + toString("", tree, "", 0, 0, 1);
    }

    public String name() {
        if (cachedName == null) {

            RuleApp rap = getAppliedRuleApp();
            if (rap == null) {
                final Goal goal = proof().getGoal(this);
                if (this.isClosed()) {
                    return CLOSED_GOAL; // don't cache this
                } else if (goal == null) {
                    // should never happen (please check)
                    return "UNKNOWN GOAL KIND (Probably a bug)";
                } else if (goal.isLinked()) {
                    cachedName = LINKED_GOAL;
                } else if (goal.isAutomatic()) {
                    cachedName = OPEN_GOAL;
                } else if (goal != null) {
                    cachedName = INTERACTIVE_GOAL;
                }
                return cachedName;
            }

            if (rap.rule() == null) {
                cachedName = RULE_APPLICATION_WITHOUT_RULE;
                return cachedName;
            }

            if (nodeInfo.getFirstStatementString() != null) {
                return nodeInfo.getFirstStatementString();
            }

            cachedName = rap.rule().displayName();
            if (cachedName == null) {
                cachedName = RULE_WITHOUT_NAME;
            }
        }
        return cachedName;
    }

    /**
     * Checks if the parent has this node as child and continues recursively with
     * the children of this node.
     *
     * @return true iff the parent of this node has this node as child and this
     *         condition holds also for the own children.
     */
    public boolean sanityCheckDoubleLinks() {
        if (!root()) {
            if (!parent().children.contains(this)) {
                return false;
            }
            if (parent.proof() != proof()) {
                return false;
            }
        }
        if (!leaf()) {
            final Iterator<Node> it = childrenIterator();
            while (it.hasNext()) {
                if (!it.next().sanityCheckDoubleLinks()) {
                    return false;
                }
            }
        }
        return true;
    }

    /** marks a node as closed */
    Node close() {
        closed = true;
        Node tmp = parent;
        Node result = this;
        while (tmp != null && tmp.isCloseable()) {
            tmp.closed = true;
            result = tmp;
            tmp = tmp.parent();
        }
        clearNameCache();
        return result;
    }

    /**
     * Opens a previously closed node and all its closed parents.
     * <p>
     *
     * This is, for instance, needed for the {@link MergeRule}: In a situation where
     * a merge node and its associated partners have been closed and the merge node
     * is then pruned away, the partners have to be reopened again. Otherwise, we
     * have a soundness issue.
     */
    void reopen() {
        closed = false;
        Node tmp = parent;
        while (tmp != null && tmp.isClosed()) {
            tmp.closed = false;
            tmp = tmp.parent();
        }
        clearNameCache();
    }

    /** @return true iff this inner node is closeable */
    private boolean isCloseable() {
        assert childrenCount() > 0;
        for (Node child : children) {
            if (!child.isClosed()) {
                return false;
            }
        }
        return true;
    }

    public boolean isClosed() {
        return closed;
    }

    /**
     * @return number of nodes in the subtree below this node.
     */
    public int countNodes() {
        Iterator<Node> it = subtreeIterator();
        int res = 0;
        for (; it.hasNext(); it.next()) {
            res++;
        }
        return res;
    }

    /**
     * @return number of branches in the subtree below this node.
     */
    public int countBranches() {
        return getLeaves().size();
    }

    public int serialNr() {
        return serialNr;
    }

    /**
     * Returns the sibling number of this node or <tt>-1</tt> if it is the root node
     *
     * @return the sibling number of this node or <tt>-1</tt> if it is the root node
     */
    public int siblingNr() {
        return siblingNr;
    }

    public List<StrategyInfoUndoMethod> getStrategyInfoUndoMethods() {
        return undoInfoForStrategyInfo;
    }

    public void addStrategyInfoUndoMethod(StrategyInfoUndoMethod undoMethod) {
        undoInfoForStrategyInfo.add(undoMethod);
    }

    /**
     * Returns an iterator over this node's children.
     * Use {@link #leavesIterator()} if you need to iterate over leaves instead.
     *
     * @return iterator over children.
     */
    public Iterator<Node> iterator() {
        return childrenIterator();
    }

    /**
     * Retrieves a user-defined data.
     *
     * @param service the class for which the data were registered
     * @param <T>     any class
     * @return null or the previous data
     * @see #register(Object, Class)
     */
    public <T> @Nullable T lookup(Class<T> service) {
        try {
            if(userData==null){
                return null;
            }
            return userData.get(service);
        } catch (IllegalStateException ignored) {
            return null;
        }
    }

    /**
     * Register a user-defined data in this node info.
     *
     * @param obj an object to be registered
     * @param service  the key under it should be registered
     * @param <T>
     */
    public <T> void register(T obj, Class<T> service) {
        if(userData==null){
            userData = new Lookup();
        }
        userData.register(obj, service);
    }

    /**
     * Remove a previous registered user-defined data.
     * @param obj registered object
     * @param service the key under which the data was registered
     * @param <T> arbitray object
     */
    public <T> void deregister(T obj, Class<T> service) {
        if(userData!=null) {
            userData.deregister(obj, service);
        }
    }
}<|MERGE_RESOLUTION|>--- conflicted
+++ resolved
@@ -39,14 +39,10 @@
 import de.uka.ilkd.key.rule.merge.MergeRule;
 import org.key_project.util.lookup.Lookup;
 
-/**
- *
- */
 public class Node implements Iterable<Node> {
-<<<<<<< HEAD
-
-=======
->>>>>>> cc462550
+    Node parent = null;
+
+
     private static final String RULE_WITHOUT_NAME = "rule without name";
 
     private static final String RULE_APPLICATION_WITHOUT_RULE = "rule application without rule";
@@ -186,8 +182,7 @@
 
     /**
      * When pruning, data referring to future nodes has to be cleared; however, the
-     * sequent change info and the relevant files are related to the parent node,
-     * and have to be preserved.
+     * sequent change info is related to the parent node, it has to be preserved.
      */
     void clearNodeInfo() {
         if (this.nodeInfo != null) {
