--- conflicted
+++ resolved
@@ -39,15 +39,10 @@
 import de.uka.ilkd.key.rule.merge.MergeRule;
 import org.key_project.util.lookup.Lookup;
 
-<<<<<<< HEAD
 /**
  *
  */
 public class Node implements Iterable<Node> {
-    Node parent = null;
-=======
-public class Node {
->>>>>>> d1c31614
 
     private static final String RULE_WITHOUT_NAME = "rule without name";
 
@@ -195,9 +190,7 @@
         if (this.nodeInfo != null) {
             SequentChangeInfo oldSeqChangeInfo = this.nodeInfo.getSequentChangeInfo();
             ImmutableSet<String> oldRelevantFiles = this.nodeInfo.getRelevantFiles();
-
             this.nodeInfo = new NodeInfo(this);
-
             this.nodeInfo.setSequentChangeInfo(oldSeqChangeInfo);
             this.nodeInfo.addRelevantFiles(oldRelevantFiles);
         } else {
