package de.uka.ilkd.key.proof.init;

import de.uka.ilkd.key.java.*;
import de.uka.ilkd.key.java.abstraction.Field;
import de.uka.ilkd.key.java.abstraction.KeYJavaType;
import de.uka.ilkd.key.java.abstraction.Type;
import de.uka.ilkd.key.java.declaration.ClassDeclaration;
import de.uka.ilkd.key.java.declaration.InterfaceDeclaration;
import de.uka.ilkd.key.java.declaration.TypeDeclaration;
import de.uka.ilkd.key.javac.JavaCompilerCheckFacade;
import de.uka.ilkd.key.ldt.HeapLDT;
import de.uka.ilkd.key.logic.Namespace;
import de.uka.ilkd.key.logic.NamespaceSet;
import de.uka.ilkd.key.logic.SequentFormula;
import de.uka.ilkd.key.logic.Term;
import de.uka.ilkd.key.logic.op.*;
import de.uka.ilkd.key.logic.sort.GenericSort;
import de.uka.ilkd.key.logic.sort.Sort;
import de.uka.ilkd.key.parser.schemajava.SchemaJavaParser;
import de.uka.ilkd.key.proof.Goal;
import de.uka.ilkd.key.proof.JavaModel;
import de.uka.ilkd.key.proof.Proof;
import de.uka.ilkd.key.proof.ProofAggregate;
import de.uka.ilkd.key.proof.io.*;
import de.uka.ilkd.key.proof.io.consistency.FileRepo;
import de.uka.ilkd.key.proof.mgt.AxiomJustification;
import de.uka.ilkd.key.rule.BuiltInRule;
import de.uka.ilkd.key.rule.Rule;
import de.uka.ilkd.key.rule.Taclet;
import de.uka.ilkd.key.settings.ProofSettings;
import de.uka.ilkd.key.speclang.PositionedString;
import de.uka.ilkd.key.util.Debug;
import de.uka.ilkd.key.util.MiscTools;
import de.uka.ilkd.key.util.ProgressMonitor;
import org.key_project.util.collection.DefaultImmutableSet;
import org.key_project.util.collection.ImmutableList;
import org.key_project.util.collection.ImmutableSet;
import org.slf4j.Logger;
import org.slf4j.LoggerFactory;
import recoder.io.PathList;
import recoder.io.ProjectSettings;

import java.io.*;
import java.util.*;


public final class ProblemInitializer {
    private static final Logger LOGGER = LoggerFactory.getLogger(ProblemInitializer.class);

    private static InitConfig baseConfig;
    private final Services services;
    private final ProgressMonitor progMon;
    private final Set<EnvInput> alreadyParsed = new LinkedHashSet<>();
    private final ProblemInitializerListener listener;
    /**
     * the FileRepo responsible for consistency between source code and proofs
     */
    private FileRepo fileRepo;
    private ImmutableSet<PositionedString> warnings = DefaultImmutableSet.nil();

    public ProblemInitializer(ProgressMonitor mon, Services services,
            ProblemInitializerListener listener) {
        this.services = services;
        this.progMon = mon;
        this.listener = listener;
    }

    // -------------------------------------------------------------------------
    // constructors
    // -------------------------------------------------------------------------

    public ProblemInitializer(Profile profile) {
        if (profile == null) {
            throw new IllegalArgumentException("Given profile is null");
        }

        this.progMon = null;
        this.listener = null;
        this.services = new Services(Objects.requireNonNull(profile));
    }

    private void progressStarted(Object sender) {
        if (listener != null) {
            listener.progressStarted(sender);
        }
    }


    // -------------------------------------------------------------------------
    // internal methods
    // -------------------------------------------------------------------------

    private void progressStopped(Object sender) {
        if (listener != null) {
            listener.progressStopped(sender);
        }
    }

    private void proofCreated(ProofAggregate proofAggregate) {
        if (listener != null) {
            listener.proofCreated(this, proofAggregate);
        }
    }

    /**
     * displays the status report in the status line
     */
    private void reportStatus(String status) {
        if (listener != null) {
            listener.resetStatus(this);
            listener.reportStatus(this, status);
        }

    }

    /**
     * displays the status report in the status line and the maximum used by a progress bar
     *
     * @param status the String to be displayed in the status line
     * @param progressMax an int describing what is 100 per cent
     */
    private void reportStatus(String status, int progressMax) {
        if (listener != null) {
            listener.resetStatus(this);
            listener.reportStatus(this, status, progressMax);
        }
    }

    private void reportException(ProofOblInput input, Exception e) {
        if (listener != null) {
            listener.reportException(this, input, e);
        }
    }

    private void setProgress(int progress) {
        if (progMon != null) {
            progMon.setProgress(progress);
        }
    }

    /**
     * Helper for readIncludes().
     */
    private void readLDTIncludes(Includes in, InitConfig initConfig) throws ProofInputException {
        // avoid infinite recursion
        if (in.getLDTIncludes().isEmpty()) {
            return;
        }

        // collect all ldt includes into a single LDTInput
        KeYFile[] keyFile = new KeYFile[in.getLDTIncludes().size()];

        int i = 0;
        reportStatus("Read LDT Includes", in.getIncludes().size());
        for (String name : in.getLDTIncludes()) {

            keyFile[i] =
                new KeYFile(name, in.get(name), progMon, initConfig.getProfile(), fileRepo);
            i++;
            setProgress(i);
        }

        LDTInput ldtInp = new LDTInput(keyFile, (status, progress) -> {
            ProblemInitializer.this.reportStatus(status);
            ProblemInitializer.this.setProgress(progress);
        }, initConfig.getProfile());

        // read the LDTInput
        readEnvInput(ldtInp, initConfig);
    }

    /**
     * Helper for readEnvInput().
     */
    private void readIncludes(EnvInput envInput, InitConfig initConfig) throws ProofInputException {
        envInput.setInitConfig(initConfig);

        Includes in = envInput.readIncludes();

        // read LDT includes
        readLDTIncludes(in, initConfig);

        // read normal includes
        reportStatus("Read Includes", in.getIncludes().size());
        int i = 0;
        for (String fileName : in.getIncludes()) {
            KeYFile keyFile =
                new KeYFile(fileName, in.get(fileName), progMon, envInput.getProfile(), fileRepo);
            readEnvInput(keyFile, initConfig);
            setProgress(++i);
        }
    }

    /**
     * get a vector of Strings containing all .java file names in the cfile directory. Helper for
     * readJava().
     */
    private List<String> getClasses(String f) throws ProofInputException {
        File cfile = new File(f);
        List<String> v = new ArrayList<>();
        if (cfile.isDirectory()) {
            String[] list = cfile.list();
            // mu(2008-jan-28): if the directory is not readable for the current user
            // list is set to null, which results in a NullPointerException.
            if (list != null) {
                for (String s : list) {
                    String fullName = cfile.getPath() + File.separator + s;
                    File n = new File(fullName);
                    if (n.isDirectory()) {
                        v.addAll(getClasses(fullName));
                    } else if (s.endsWith(".java")) {
                        v.add(fullName);
                    }
                }
            }
            return v;
        } else {
            throw new ProofInputException("Java model path " + f + " not found.");
        }

    }


    /**
     * Helper for readEnvInput().
     */
    private void readJava(EnvInput envInput, InitConfig initConfig) throws ProofInputException {
        // this method must only be called once per init config
        assert !initConfig.getServices().getJavaInfo().rec2key().parsedSpecial();
        assert initConfig.getServices().getJavaModel() == null;

        // read Java source and classpath settings
        envInput.setInitConfig(initConfig);
        final String javaPath = envInput.readJavaPath();
        final List<File> classPath = envInput.readClassPath();
        final File bootClassPath;
        try {
            bootClassPath = envInput.readBootClassPath();
        } catch (IOException ioe) {
            throw new ProofInputException(ioe);
        }

        final Includes includes = envInput.readIncludes();

        if (fileRepo != null) {
            // set the paths in the FileRepo (all three methods can deal with null parameters)
            fileRepo.setJavaPath(javaPath);
            fileRepo.setClassPath(classPath);
            fileRepo.setBootClassPath(bootClassPath);
        }

        // weigl: 2021-01, Early including the includes of the KeYUserProblemFile,
        // this allows to use included symbols inside JML.
        for (var fileName : includes.getRuleSets()) {
            KeYFile keyFile = new KeYFile(fileName.file().getName(), fileName, progMon,
                envInput.getProfile(), fileRepo);
            readEnvInput(keyFile, initConfig);
        }

        // create Recoder2KeY, set classpath
        final Recoder2KeY r2k = new Recoder2KeY(initConfig.getServices(), initConfig.namespaces());
        r2k.setClassPath(bootClassPath, classPath);

        // read Java (at least the library classes)
        if (javaPath != null) {
            reportStatus("Reading Java source");
            final ProjectSettings settings = initConfig.getServices().getJavaInfo()
                    .getKeYProgModelInfo().getServConf().getProjectSettings();
            final PathList searchPathList = settings.getSearchPathList();
            if (searchPathList.find(javaPath) == null) {
                searchPathList.add(javaPath);
            }
            Collection<String> var = getClasses(javaPath);
            if (envInput.isIgnoreOtherJavaFiles()) {
                String file = envInput.getJavaFile();
                if (var.contains(file)) {
                    var = Collections.singletonList(file);
                }
            }
            // support for single file loading
            final String[] cus = var.toArray(new String[0]);
            try {
                r2k.readCompilationUnitsAsFiles(cus, fileRepo);
            } catch (ParseExceptionInFile e) {
                throw new ProofInputException(e);
            }
            JavaCompilerCheckFacade.check(listener, bootClassPath, classPath, javaPath);
        } else {
            reportStatus("Reading Java libraries");
            r2k.parseSpecialClasses(fileRepo);
        }
        File initialFile = envInput.getInitialFile();
        initConfig.getServices().setJavaModel(
            JavaModel.createJavaModel(javaPath, classPath, bootClassPath, includes, initialFile));
    }

    /**
     * Removes all schema variables, all generic sorts and all sort depending symbols for a generic
     * sort out of the namespaces. Helper for readEnvInput().
     * <p>
     * See bug report #1185, #1189 (in Mantis)
     */
    private void cleanupNamespaces(InitConfig initConfig) {
        Namespace<QuantifiableVariable> newVarNS = new Namespace<>();
        Namespace<Sort> newSortNS = new Namespace<>();
        Namespace<Function> newFuncNS = new Namespace<>();
        for (Sort n : initConfig.sortNS().allElements()) {
            if (!(n instanceof GenericSort)) {
                newSortNS.addSafely(n);
            }
        }
        for (Function n : initConfig.funcNS().allElements()) {
            if (!(n instanceof SortDependingFunction
                    && ((SortDependingFunction) n).getSortDependingOn() instanceof GenericSort)) {
                newFuncNS.addSafely(n);
            }
        }
        initConfig.getServices().getNamespaces().setVariables(newVarNS);
        initConfig.getServices().getNamespaces().setSorts(newSortNS);
        initConfig.getServices().getNamespaces().setFunctions(newFuncNS);
    }

    public void readEnvInput(EnvInput envInput, InitConfig initConfig) throws ProofInputException {
        if (alreadyParsed.add(envInput)) {
            // read includes
            if (!(envInput instanceof LDTInput)) {
                readIncludes(envInput, initConfig);
            }

            // read envInput itself
            reportStatus("Reading " + envInput.name());
            envInput.setInitConfig(initConfig);
            warnings = warnings.union(envInput.read());

            // reset the variables namespace
            initConfig.namespaces().setVariables(new Namespace<>());
        }
    }

    private void populateNamespaces(Term term, NamespaceSet namespaces, Goal rootGoal) {
        for (int i = 0; i < term.arity(); i++) {
            populateNamespaces(term.sub(i), namespaces, rootGoal);
        }

        if (term.op() instanceof Function) {
            namespaces.functions().add((Function) term.op());
        } else if (term.op() instanceof ProgramVariable) {
            final ProgramVariable pv = (ProgramVariable) term.op();
            if (namespaces.programVariables().lookup(pv.name()) == null) {
                rootGoal.addProgramVariable((ProgramVariable) term.op());
            }
        } else if (term.op() instanceof ElementaryUpdate) {
            final ProgramVariable pv = (ProgramVariable) ((ElementaryUpdate) term.op()).lhs();
            if (namespaces.programVariables().lookup(pv.name()) == null) {
                rootGoal.addProgramVariable(pv);
            }
        } else if (term.javaBlock() != null && !term.javaBlock().isEmpty()) {
            final ProgramElement pe = term.javaBlock().program();
            final Services serv = rootGoal.proof().getServices();
            final ImmutableSet<ProgramVariable> freeProgVars =
                MiscTools.getLocalIns(pe, serv).union(MiscTools.getLocalOuts(pe, serv));
            for (ProgramVariable pv : freeProgVars) {
                if (namespaces.programVariables().lookup(pv.name()) == null) {
                    rootGoal.addProgramVariable(pv);
                }
            }
        }
    }

    /**
     * Ensures that the passed proof's namespaces contain all functions and program variables used
     * in its root sequent.
     */
    private void populateNamespaces(Proof proof) {
        final NamespaceSet namespaces = proof.getNamespaces();
        final Goal rootGoal = proof.openGoals().head();
        for (SequentFormula cf : proof.root().sequent()) {
            populateNamespaces(cf.formula(), namespaces, rootGoal);
        }
    }

    // what is the purpose of this method?
    private InitConfig determineEnvironment(ProofOblInput po, InitConfig initConfig)
            throws ProofInputException {
        // TODO: what does this actually do?
        ProofSettings.DEFAULT_SETTINGS.getChoiceSettings().updateChoices(initConfig.choiceNS(),
            false);
        return initConfig;
    }

    private void setUpProofHelper(ProofOblInput problem, ProofAggregate pl)
            throws ProofInputException {
        if (pl == null) {
            throw new ProofInputException("No proof");
        }

        // register non-built-in rules
        Proof[] proofs = pl.getProofs();
        reportStatus("Registering rules", proofs.length * 10);
        for (int i = 0; i < proofs.length; i++) {
            proofs[i].getInitConfig().registerRules(proofs[i].getInitConfig().getTaclets(),
                AxiomJustification.INSTANCE);
            setProgress(3 + i * proofs.length);
            // register built in rules
            Profile profile = proofs[i].getInitConfig().getProfile();
            final ImmutableList<BuiltInRule> rules =
                profile.getStandardRules().getStandardBuiltInRules();
            int j = 0;
            final int step = rules.size() != 0 ? (7 / rules.size()) : 0;
            for (Rule r : rules) {
                proofs[i].getInitConfig().registerRule(r, profile.getJustification(r));
                setProgress((++j) * step + 3 + i * proofs.length);
            }
            if (step == 0) {
                setProgress(10 + i * proofs.length);
            }

            // TODO: refactor Proof.setNamespaces() so this becomes unnecessary
            proofs[i].setNamespaces(proofs[i].getNamespaces());
            populateNamespaces(proofs[i]);
        }
    }

    /**
     * Creates an initConfig / a proof environment and reads an EnvInput into it
     */
    public InitConfig prepare(EnvInput envInput) throws ProofInputException {
        // The synchronized statement is required for thread save parsing since all JavaCC parser
        // are generated static.
        // For our own parser (ProofJavaParser.jj and SchemaJavaParser.jj) it is possible to
        // generate them non static
        // which is done on branch "hentschelJavaCCInstanceNotStatic". But recoder still uses static
        // methods and
        // the synchronized statement can not be avoided for this reason.

        synchronized (SchemaJavaParser.class) {
            // It is required to work with a copy to make this method thread save required by the
            // Eclipse plug-ins.
            InitConfig currentBaseConfig = baseConfig != null ? baseConfig.copy() : null;
            progressStarted(this);
            alreadyParsed.clear();

            // the first time, read in standard rules
            Profile profile = services.getProfile();
            if (currentBaseConfig == null || profile != currentBaseConfig.getProfile()) {
                currentBaseConfig = new InitConfig(services);
                RuleSource tacletBase = profile.getStandardRules().getTacletBase();
                if (tacletBase != null) {
                    KeYFile tacletBaseFile = new KeYFile("taclet base",
                        profile.getStandardRules().getTacletBase(), progMon, profile);
                    readEnvInput(tacletBaseFile, currentBaseConfig);
                }
                // remove traces of the generic sorts within the base configuration
                cleanupNamespaces(currentBaseConfig);
                baseConfig = currentBaseConfig;
            }
            InitConfig ic = prepare(envInput, currentBaseConfig);
            if (Debug.ENABLE_DEBUG)
                print(ic);
            return ic;
        }
    }

    private void print(Proof firstProof) {
        File taclets1;
        try {
            taclets1 = File.createTempFile("proof", ".txt");
        } catch (IOException e) {
            e.printStackTrace();
            return;
        }
        LOGGER.debug("Taclets under: {}", taclets1);
        try (PrintWriter out = new PrintWriter(new BufferedWriter(new FileWriter(taclets1)))) {
            out.print(firstProof.toString());
        } catch (IOException e) {
            e.printStackTrace();
        }
    }

    private void print(InitConfig ic) {
        File taclets1;
        try {
            taclets1 = File.createTempFile("taclets", ".txt");
        } catch (IOException e) {
            e.printStackTrace();
            return;
        }
        LOGGER.debug("Taclets under: {}", taclets1);
        try (PrintWriter out = new PrintWriter(new BufferedWriter(new FileWriter(taclets1)))) {
            out.format("Date: %s%n", new Date());

            out.format("Choices: %n");
            ic.getActivatedChoices().forEach(i -> out.format("\t%s%n", i));

            out.format("Activated Taclets: %n");
            final List<Taclet> taclets = new ArrayList<>();
            for (Taclet t : ic.activatedTaclets())
                taclets.add(t);
            taclets.sort(Comparator.comparing(a -> a.name().toString()));
            for (Taclet taclet : taclets) {
                out.format("== %s (%s) =========================================%n", taclet.name(),
                    taclet.displayName());
                out.println(taclet);
                out.format("-----------------------------------------------------%n");
            }
        } catch (IOException e) {
            e.printStackTrace();
        }
    }

    // -------------------------------------------------------------------------
    // public interface
    // -------------------------------------------------------------------------

    private InitConfig prepare(EnvInput envInput, InitConfig referenceConfig)
            throws ProofInputException {
        // create initConfig
        InitConfig initConfig = referenceConfig.copy();


        // read Java
        readJava(envInput, initConfig);

        // register function and predicate symbols defined by Java program
        final JavaInfo javaInfo = initConfig.getServices().getJavaInfo();
        final Namespace<Function> functions = initConfig.getServices().getNamespaces().functions();
        final HeapLDT heapLDT = initConfig.getServices().getTypeConverter().getHeapLDT();
        assert heapLDT != null;
        if (javaInfo != null) {
            for (KeYJavaType kjt : javaInfo.getAllKeYJavaTypes()) {
                final Type type = kjt.getJavaType();
                if (type instanceof ClassDeclaration || type instanceof InterfaceDeclaration) {
                    for (Field f : javaInfo.getAllFields((TypeDeclaration) type)) {
                        final ProgramVariable pv = (ProgramVariable) f.getProgramVariable();
                        if (pv instanceof LocationVariable) {
                            heapLDT.getFieldSymbolForPV((LocationVariable) pv,
                                initConfig.getServices());
                        }
                    }
                }
<<<<<<< HEAD
                for (ProgramMethod pm
                        : javaInfo.getAllProgramMethodsLocallyDeclared(kjt)) {
                    if (pm == null) continue; //weigl 2021-11-10
=======
                for (ProgramMethod pm : javaInfo.getAllProgramMethodsLocallyDeclared(kjt)) {
                    if (pm == null)
                        continue; // weigl 2021-11-10
>>>>>>> 167ae095
                    if (!(pm.isVoid() || pm.isConstructor())) {
                        functions.add(pm);
                    }
                }
            }
        } else
            throw new ProofInputException("Problem initialization without JavaInfo!");

        // read envInput
        readEnvInput(envInput, initConfig);

        // remove generic sorts defined in KeY file
        cleanupNamespaces(initConfig);

        // done
        progressStopped(this);
        return initConfig;
    }

    public ProofAggregate startProver(InitConfig initConfig, ProofOblInput po)
            throws ProofInputException {
        progressStarted(this);
        try {
            // determine environment
            initConfig = determineEnvironment(po, Objects.requireNonNull(initConfig));

            // read problem
            reportStatus("Loading problem \"" + po.name() + "\"");
            po.readProblem();
            ProofAggregate pa = po.getPO();
            // final work
            setUpProofHelper(po, pa);

            if (Debug.ENABLE_DEBUG)
                print(pa.getFirstProof());

            // done
            proofCreated(pa);
            return pa;
        } catch (ProofInputException e) {
            reportException(po, e);
            throw e;
        } finally {
            progressStopped(this);
        }
    }


    public ProofAggregate startProver(EnvInput envInput, ProofOblInput po)
            throws ProofInputException {
        return startProver(prepare(envInput), po);
    }

    public void tryReadProof(IProofFileParser pfp, KeYUserProblemFile kupf)
            throws ProofInputException {
        reportStatus("Loading proof", kupf.getNumberOfChars());
        try {
            kupf.readProof(pfp);
            setProgress(kupf.getNumberOfChars() / 2);
        } catch (IOException e) {
            throw new ProofInputException(e);
        } finally {
            kupf.close();
            setProgress(kupf.getNumberOfChars());
        }
    }

    /**
     * Returns the found warnings.
     *
     * @return The found warnings.
     */
    public ImmutableSet<PositionedString> getWarnings() {
        return warnings;
    }

    /**
     * Sets the FileRepo responsible for consistency between source code and proof.
     *
     * @param fileRepo the FileRepo to set
     */
    public void setFileRepo(FileRepo fileRepo) {
        this.fileRepo = fileRepo;
    }

    public interface ProblemInitializerListener {
        void proofCreated(ProblemInitializer sender, ProofAggregate proofAggregate);

        void progressStarted(Object sender);

        void progressStopped(Object sender);

        void reportStatus(Object sender, String status, int progress);

        void reportStatus(Object sender, String status);

        void resetStatus(Object sender);

        void reportException(Object sender, ProofOblInput input, Exception e);

        default void showIssueDialog(Collection<PositionedString> issues) {}
    }

    public ProblemInitializerListener getListener() {
        return listener;
    }

    public ProgressMonitor getProgMon() {
        return progMon;
    }
}<|MERGE_RESOLUTION|>--- conflicted
+++ resolved
@@ -538,15 +538,9 @@
                         }
                     }
                 }
-<<<<<<< HEAD
-                for (ProgramMethod pm
-                        : javaInfo.getAllProgramMethodsLocallyDeclared(kjt)) {
-                    if (pm == null) continue; //weigl 2021-11-10
-=======
                 for (ProgramMethod pm : javaInfo.getAllProgramMethodsLocallyDeclared(kjt)) {
                     if (pm == null)
                         continue; // weigl 2021-11-10
->>>>>>> 167ae095
                     if (!(pm.isVoid() || pm.isConstructor())) {
                         functions.add(pm);
                     }
