// This file is part of KeY - Integrated Deductive Software Design
//
// Copyright (C) 2001-2011 Universitaet Karlsruhe (TH), Germany
//                         Universitaet Koblenz-Landau, Germany
//                         Chalmers University of Technology, Sweden
// Copyright (C) 2011-2014 Karlsruhe Institute of Technology, Germany
//                         Technical University Darmstadt, Germany
//                         Chalmers University of Technology, Sweden
//
// The KeY system is protected by the GNU General
// Public License. See LICENSE.TXT for details.
//

package de.uka.ilkd.key.settings;

import java.util.Set;

/**
 * This class encapsulates information about:
 * 1) relative font size in the prover view
 * 2) the maximal number of lines a tooltip with instantiated SchemaVariables
 * is allowed to have. If this number is exceeded no SchemaVariables get
 * instantiated in the displayed tooltip.
 * 3) whether intermediate proofsteps should be hidden in the proof tree view
 */
public class ViewSettings extends AbstractPropertiesSettings {
    /**
     * default max number of displayed tooltip lines is 40
     */
    private static final String MAX_TOOLTIP_LINES_KEY = "[View]MaxTooltipLines";

    /**
     *
     */
    private static final String CLUTTER_RULES = "[View]clutterRules";

    /**
     *
     */
    private static final String CLUTTER_RULES_DEFAULT = "cut_direct_r,cut_direct_l,case_distinction_r," +
            "case_distinction_l,local_cut,commute_and_2,commute_or_2,boxToDiamond,pullOut,typeStatic," +
            "less_is_total,less_zero_is_total,applyEqReverse,eqTermCut,instAll,instEx";


    /**
     *
     */
    private static final String CLUTTER_RULESSETS = "[View]clutterRuleSets";

    /**
     *
     */
    private static final String CLUTTER_RULESETS_DEFAULT = "notHumanReadable,obsolete,pullOutQuantifierAll," +
            "pullOutQuantifierEx";


    /**
     * do not print the find, varcond and heuristics part of taclets in
     * the TacletMenu by default
     */
    private static final String SHOW_WHOLE_TACLET = "[View]ShowWholeTaclet";

    /**
     * default font size
     */
    private static final String FONT_INDEX = "[View]FontIndex";

    /**
     * do not hide intermediate proofsteps by default
     */
    private static final String HIDE_INTERMEDIATE_PROOFSTEPS = "[View]HideIntermediateProofsteps";

    private static final String HIDE_AUTOMODE_PROOFSTEPS = "[View]HideAutomodeProofsteps";

    /**
     * do not hide closed subtrees by default
     */
    private static final String HIDE_CLOSED_SUBTREES = "[View]HideClosedSubtrees";

    /**
     * whether to use system look and feel
     */
    private static final String USE_SYSTEM_LAF = "[View]UseSystemLookAndFeel";

    private static final String SHOW_JAVA_WARNING = "[View]ShowJavaWarning";

    /**
     * Pretty Syntax is true by default, use Unicode symbols not
     */
    private static final String PRETTY_SYNTAX = "[View]PrettySyntax";

    /**
     *
     */
    private static final String USE_UNICODE = "[View]UseUnicodeSymbols";

    /**
     *
     */
    private static final String SYNTAX_HIGHLIGHTING = "[View]SyntaxHighlighting";

    /**
     *
     */
    private static final String HIDE_PACKAGE_PREFIX = "[View]HidePackagePrefix";

    /**
     * confirm exiting by default
     */
    private static final String CONFIRM_EXIT = "[View]ConfirmExit";

    /**
     * Heatmap options property
     */
    private static final String HEATMAP_OPTIONS = "[View]HeatmapOptions";
    /**
     *
     */
    private static final String FONT_SIZE_FACTOR = "[View]uiFontSizeFactor";

    /**
     *
     */
    private static final String NOTIFY_LOAD_BEHAVIOUR = "[View]notifyLoadBehaviour";
    /**
     *
     */
    private static final String SHOW_UNINSTANTIATED_TACLET = "[View]showUninstantiatedTaclet";
    /**
     * Show heatmap for sequent formulas (true) or terms (false)
     */
    private static final String HEATMAP_SHOW = "[View][Heatmap]enabled";
    /**
     *
     */
    private static final String HEATMAP_SF = "[View][Heatmap]sf";
    /**
     *
     */
    private static final String HEATMAP_NEWEST = "[View][Heatmap]newest";
    /**
     *
     */
    private static final String HEATMAP_MAXAGE = "[View][Heatmap]maxAge";

    /**
     * Show Taclet uninstantiated in tooltip -- for learning
     */
    private PropertyEntry<Boolean> showUninstantiatedTaclet = createBooleanProperty(SHOW_UNINSTANTIATED_TACLET, true);
    private PropertyEntry<Boolean> showHeatmap = createBooleanProperty(HEATMAP_SHOW, false);
    private PropertyEntry<Boolean> heatmapSF = createBooleanProperty(HEATMAP_SF, true);
    /**
     * Highlight newest formulas/terms (true) or all formulas/terms below specified age (false)
     */
    private PropertyEntry<Boolean> heatmapNewest = createBooleanProperty(HEATMAP_NEWEST, true);
    /**
     * Maximum age/number of newest terms/formulas for heatmap highlighting
     */
    private PropertyEntry<Integer> maxAgeForHeatmap = createIntegerProperty(HEATMAP_MAXAGE, 5);
    private PropertyEntry<Double> uiFontSizeFactor = createDoubleProperty(FONT_SIZE_FACTOR, 1.0);
    private PropertyEntry<Integer> maxTooltipLines = createIntegerProperty(MAX_TOOLTIP_LINES_KEY, 40);
    private PropertyEntry<Boolean> hideIntermediateProofsteps = createBooleanProperty(HIDE_INTERMEDIATE_PROOFSTEPS, false);
    private PropertyEntry<Boolean> hideAutomodeProofsteps = createBooleanProperty(HIDE_AUTOMODE_PROOFSTEPS, false);
    private PropertyEntry<Boolean> hideClosedSubtrees = createBooleanProperty(HIDE_CLOSED_SUBTREES, false);
    private PropertyEntry<Boolean> notifyLoadBehaviour = createBooleanProperty(NOTIFY_LOAD_BEHAVIOUR, false);
    private PropertyEntry<Boolean> usePretty = createBooleanProperty(PRETTY_SYNTAX, true);
    private PropertyEntry<Boolean> useUnicode = createBooleanProperty(USE_UNICODE, false);
    private PropertyEntry<Boolean> useSyntaxHighlighting = createBooleanProperty(SYNTAX_HIGHLIGHTING, true);
    private PropertyEntry<Boolean> hidePackagePrefix = createBooleanProperty(HIDE_PACKAGE_PREFIX, false);
    private PropertyEntry<Boolean> confirmExit = createBooleanProperty(CONFIRM_EXIT, false);
    private PropertyEntry<Boolean> showWholeTaclet = createBooleanProperty(SHOW_WHOLE_TACLET, false);
    private PropertyEntry<Integer> sizeIndex = createIntegerProperty(FONT_INDEX, 2);
    private PropertyEntry<Boolean> useSystemLaF = createBooleanProperty(USE_SYSTEM_LAF, false);
    private PropertyEntry<Set<String>> clutterRules = createStringSetProperty(CLUTTER_RULES, CLUTTER_RULES_DEFAULT);

    private PropertyEntry<Set<String>> clutterRuleSets =
            createStringSetProperty(CLUTTER_RULESSETS, CLUTTER_RULESETS_DEFAULT);

<<<<<<< HEAD
    /** default max number of displayed tooltip lines is 40 */
    private int maxTooltipLines = 40;
    /** do not print the find, varcond and heuristics part of taclets in
     * the TacletMenu by default */
    private boolean showWholeTaclet = false;
    /** default font size */
    private int sizeIndex = 2;
    /** do not hide intermediate proofsteps by default */
    private boolean hideIntermediateProofsteps = false;
    /** do not hide intermediate proofsteps by default */
    private boolean hideAutomodeProofsteps = false;
    /** do not hide closed subtrees by default */
    private boolean hideClosedSubtrees = false;
    /** do not hide subtrees whose goals are interactive by default */
    private boolean hideInteractiveGoals = false;
    /** whether to use system look and feel */
    private boolean useSystemLaF = false;
    private boolean notifyLoadBehaviour = true;
    /** Pretty Syntax is true by default, use Unicode symbols not */
    private boolean usePretty = true;
    private boolean useUnicode = false;
    private boolean useSyntaxHighlighting = true;
    private boolean hidePackagePrefix = false;
    /** confirm exiting by default */
    private boolean confirmExit = true;
    /**Show Taclet uninstantiated in tooltip -- for learning  */
    private boolean showUninstantiatedTaclet = false;
    /** Show heatmap of most recently used sequent formulae*/
    private boolean showHeatmap = false;
    /** Show heatmap for sequent formulas (true) or terms (false) */
    private boolean heatmapSF = true;
    /** Highlight newest formulas/terms (true) or all formulas/terms below specified age (false) */
    private boolean heatmapNewest = true;
    /** Maximum age/number of newest terms/formulas for heatmap highlighting */
    private int maxAgeForHeatmap = 5;
    /** List of listeners that are notified if the settings change */
    private LinkedList<SettingsListener> listenerList = new LinkedList<SettingsListener>();
=======
    /**
     * Clutter rules are rules with less priority in the taclet menu
     */
    public Set<String> getClutterRules() {
        return clutterRules.get();
    }

    public PropertyEntry<Set<String>> clutterRules() {return clutterRules;}
    public PropertyEntry<Set<String>> clutterRuleSets() {return this.clutterRuleSets; }

    /**
     * Name of rule sets containing clutter rules, which has a minor priority in the taclet menu.
     */
    public Set<String> getClutterRuleSets() {
        return clutterRuleSets.get();
    }
>>>>>>> fa0b37b9

    /**
     * @return the current maxTooltipLines
     */
    public int getMaxTooltipLines() {
        return maxTooltipLines.get();
    }

    /**
     * Sets maxTooltipLines
     *
     * @param b The new value for maxTooltipLines
     */
    public void setMaxTooltipLines(int b) {
        maxTooltipLines.set(b);
    }

    /**
     * returns whether the Find and VarCond part of Taclets should be
     * pretty-printed with instantiations of schema-variables or not
     *
     * @return true iff the find part should be pretty-printed instantiated
     */
    public boolean getShowWholeTaclet() {
        return showWholeTaclet.get();
    }

    /**
     * Sets whether the Find and VarCond part of Taclets should be
     * pretty-printed with instantiations of schema-variables or not
     *
     * @param b indicates whether the Find and VarCond part of Taclets should
     *          be pretty-printed with instantiations of schema-variables or
     *          not
     */
    public void setShowWholeTaclet(boolean b) {
        showWholeTaclet.set(b);
    }

    /**
     * @return the current sizeIndex
     */
    public int sizeIndex() {
        return sizeIndex.get();
    }

    /**
     * Sets FontIndex
     *
     * @param b The new value for SizeIndex
     */
    public void setFontIndex(int b) {
        sizeIndex.set(b);
    }


    /**
     * Are system look and feel activated?
     */
    public boolean useSystemLaF() {
        return useSystemLaF.get();
    }

    /**
     * Sets the system look and feel option.
     */
    public void setUseSystemLaF(boolean b) {
        useSystemLaF.set(b);
    }

    /**
     * When loading a Java file, all other java files in the parent
     * directory are loaded as well.
     * Should there be a notification about this when opening a file?
     */
    public boolean getNotifyLoadBehaviour() {
        return notifyLoadBehaviour.get();
    }

    /**
     * @param show Whether a notification when opening a file should be shown
     */
    public void setNotifyLoadBehaviour(boolean show) {
        notifyLoadBehaviour.set(show);
    }

    /**
     * @return {@code true} iff intermediate proof steps should be hidden
     */
    public boolean getHideIntermediateProofsteps() {
        return hideIntermediateProofsteps.get();
    }

    /**
     * @param hide Whether intermediate proof steps should be hidden
     */
    public void setHideIntermediateProofsteps(boolean hide) {
        hideIntermediateProofsteps.set(hide);
    }

    /**
     * @return {@code true} iff non-interactive proof steps should be hidden
     */
    public boolean getHideAutomodeProofsteps() {
        return hideAutomodeProofsteps.get();
    }

    /**
     * @param hide Whether non-interactive proof steps should be hidden
     */
    public void setHideAutomodeProofsteps(boolean hide) {
        hideAutomodeProofsteps.set(hide);
    }

    /**
     * @return {@code true} iff closed subtrees should be hidden
     */
    public boolean getHideClosedSubtrees() {
        return hideClosedSubtrees.get();
    }

    /**
     * @param hide whether closed subtrees should be hidden
     */
    public void setHideClosedSubtrees(boolean hide) {
        hideClosedSubtrees.set(hide);
    }

<<<<<<< HEAD
    /**
     * @return {@code true} iff subtrees whose goals are interactive should be hidden.
     */
    public boolean getHideInteractiveGoals() {
        return hideInteractiveGoals;
    }

    /**
     * @param hide whether subtrees whose goals are interactive should be hidden.
     */
    public void setHideInteractiveGoals(boolean hide) {
        if (hide != hideInteractiveGoals) {
            hideInteractiveGoals = hide;
            fireSettingsChanged();
        }
    }

    /** gets a Properties object and has to perform the necessary
     * steps in order to change this object in a way that it
     * represents the stored settings
     * @param props the collection of properties
     */
    @Override
    public void readSettings(Properties props) {
		String val1 = props.getProperty(MAX_TOOLTIP_LINES_KEY);
		String val2 = props.getProperty(FONT_INDEX);
		String val3 = props.getProperty(SHOW_WHOLE_TACLET);
		String val4 = props.getProperty(HIDE_INTERMEDIATE_PROOFSTEPS);
        String hideAuto = props.getProperty(HIDE_AUTOMODE_PROOFSTEPS);
		String val5 = props.getProperty(HIDE_CLOSED_SUBTREES);
		String val6 = props.getProperty(USE_SYSTEM_LAF);
		String val7 = props.getProperty(SHOW_JAVA_WARNING);
		String val8 = props.getProperty(PRETTY_SYNTAX);
		String val9 = props.getProperty(USE_UNICODE);
        String val10 = props.getProperty(SYNTAX_HIGHLIGHTING);
		String hidePackage = props.getProperty(HIDE_PACKAGE_PREFIX);
		String confirmExit = props.getProperty(CONFIRM_EXIT);
        String hm = props.getProperty(HEATMAP_OPTIONS);
		if (val1 != null) {
		        maxTooltipLines = Integer.valueOf(val1).intValue();
		}
		if (val2 != null) {
			sizeIndex = Integer.valueOf(val2).intValue();
		}
		if (val3 != null) {
			showWholeTaclet = Boolean.valueOf(val3).booleanValue();
		}
		if (val4 != null) {
			hideIntermediateProofsteps = Boolean.valueOf(val4)
				.booleanValue();
		}
		if (hideAuto != null) {
		    hideAutomodeProofsteps = Boolean.valueOf(hideAuto);
		}
		if (val5 != null) {
			hideClosedSubtrees = Boolean.valueOf(val5)
				.booleanValue();
		}
		if (val6 != null) {
		    useSystemLaF = Boolean.valueOf(val6).booleanValue();
		}
		if (val7 != null) {
		    notifyLoadBehaviour = Boolean.valueOf(val7).booleanValue();
		}
		if (val8 != null) {
		    usePretty = Boolean.valueOf(val8).booleanValue();
		}
		if (val9 != null) {
		    useUnicode = Boolean.valueOf(val9).booleanValue();
		}
        if (val10 != null) {
            useSyntaxHighlighting = Boolean.valueOf(val10).booleanValue();
        }
		if (hidePackage != null) {
		    hidePackagePrefix = Boolean.valueOf(hidePackage);
		}
		if (confirmExit != null) {
		    this.confirmExit = Boolean.valueOf(confirmExit);
		}
        if (hm != null) {
            String[] s = hm.split(" ");
            this.setHeatmapOptions(Boolean.valueOf(s[0]), Boolean.valueOf(s[1]),
                    Boolean.valueOf(s[2]), Integer.valueOf(s[3]));
        }
	}


    /**
	 * implements the method required by the Settings interface. The settings
	 * are written to the given Properties object. Only entries of the form
	 * <key>=<value>(, <value>)* are allowed.
	 *
     * @param props
     *           the Properties object where to write the settings as (key,
     *           value) pair
     */
    @Override
    public void writeSettings(Properties props) {
    	props.setProperty(MAX_TOOLTIP_LINES_KEY, "" + maxTooltipLines);
    	props.setProperty(SHOW_WHOLE_TACLET, "" + showWholeTaclet);
    	props.setProperty(FONT_INDEX, "" + sizeIndex);
    	props.setProperty(HIDE_INTERMEDIATE_PROOFSTEPS, "" +
            hideIntermediateProofsteps);
        props.setProperty(HIDE_AUTOMODE_PROOFSTEPS, "" +
                hideAutomodeProofsteps);
    	props.setProperty(HIDE_CLOSED_SUBTREES, "" +
            hideClosedSubtrees);
    	props.setProperty(USE_SYSTEM_LAF, ""+useSystemLaF);
    	props.setProperty(SHOW_JAVA_WARNING, "" + notifyLoadBehaviour);
    	props.setProperty(PRETTY_SYNTAX, ""+ usePretty);
    	props.setProperty(USE_UNICODE, "" + useUnicode);
        props.setProperty(SYNTAX_HIGHLIGHTING, "" + useSyntaxHighlighting);
        props.setProperty(HIDE_PACKAGE_PREFIX, "" + hidePackagePrefix);
    	props.setProperty(CONFIRM_EXIT, ""+confirmExit);
        props.setProperty(HEATMAP_OPTIONS, "" + isShowHeatmap() + " " +
                    isHeatmapSF() + " " + isHeatmapNewest() + " " + getMaxAgeForHeatmap());
    }

    /** sends the message that the state of this setting has been
     * changed to its registered listeners (not thread-safe)
     */
    protected void fireSettingsChanged() {
        for (SettingsListener aListenerList : listenerList) {
            aListenerList.settingsChanged(new EventObject(this));
        }
=======
    public boolean isUsePretty() {
        return usePretty.get();
>>>>>>> fa0b37b9
    }

    public void setUsePretty(boolean usePretty) {
        if (!usePretty) {
            setUseUnicode(false);
        }
        this.usePretty.set(usePretty);
    }

    /**
     * Use Unicode Symbols is only allowed if pretty syntax is used
     *
     * @return setting of use unicode symbols (if use pretty syntax is on, return the value which is set, if use retty is false, return false)
     */
    public boolean isUseUnicode() {
        if (isUsePretty()) {
            return useUnicode.get();
        } else {
            setUseUnicode(false);
            return false;
        }

    }

    public void setUseUnicode(boolean useUnicode) {
        //unicode requires pretty
        useUnicode = useUnicode && usePretty.get();
        this.useUnicode.set(useUnicode);
    }

    public boolean isUseSyntaxHighlighting() {
        return useSyntaxHighlighting.get();
    }

    public void setUseSyntaxHighlighting(boolean enable) {
        this.useSyntaxHighlighting.set(enable);
    }

    public boolean isHidePackagePrefix() {
        return hidePackagePrefix.get();
    }

    public void setHidePackagePrefix(boolean hide) {
        hidePackagePrefix.set(hide);
    }

    /**
     * Whether to display the confirmation dialog upon exiting the main window.
     */
    public boolean confirmExit() {
        return confirmExit.get();
    }

    /**
     * Set whether to display the confirmation dialog upon exiting the main window.
     */
    public void setConfirmExit(boolean confirmExit) {
        this.confirmExit.set(confirmExit);
    }

    public boolean getShowUninstantiatedTaclet() {
        return showUninstantiatedTaclet.get();
    }

    public void setShowUninstantiatedTaclet(boolean b) {
        showUninstantiatedTaclet.set(b);
    }

    /**
     * @return whether heatmaps should be displayed
     */
    public boolean isShowHeatmap() {
        return showHeatmap.get();
    }

    /**
     * Updates heatmap settings (all of the at the same time, so that
     * fireSettingsChanged is called only once.
     *
     * @param showHeatmap      true if heatmap on
     * @param heatmapSF        true for sequent formulas, false for terms
     * @param heatmapNewest    true if newest, false for "up to age"
     * @param maxAgeForHeatmap the maximum age for term or sequent formulas, concerning
     *                         heatmap highlighting
     */
    public void setHeatmapOptions(boolean showHeatmap, boolean heatmapSF, boolean heatmapNewest,
                                  int maxAgeForHeatmap) {
        this.showHeatmap.set(showHeatmap);
        this.heatmapSF.set(heatmapSF);
        this.heatmapNewest.set(heatmapNewest);
        this.maxAgeForHeatmap.set(maxAgeForHeatmap);
    }

    /**
     * @return whether sequent formulas or terms should be highlighted
     */
    public boolean isHeatmapSF() {
        return heatmapSF.get();
    }

    /**
     * @return whether to highlight "newest" or "up to age"
     */
    public boolean isHeatmapNewest() {
        return heatmapNewest.get();
    }

    /**
     * @return the maximum age for term or sequent formulas, concerning heatmap
     * highlighting
     */
    public int getMaxAgeForHeatmap() {
        return maxAgeForHeatmap.get();
    }

    public double getUIFontSizeFactor() {
        return uiFontSizeFactor.get();
    }

    public void setUIFontSizeFactor(double factor) {
        this.uiFontSizeFactor.set(factor);
    }
}<|MERGE_RESOLUTION|>--- conflicted
+++ resolved
@@ -142,6 +142,7 @@
      *
      */
     private static final String HEATMAP_MAXAGE = "[View][Heatmap]maxAge";
+    private static final String HIDE_INTERACTIVE_GOALS = "[View]hideInteractiveGoals";
 
     /**
      * Show Taclet uninstantiated in tooltip -- for learning
@@ -175,46 +176,8 @@
 
     private PropertyEntry<Set<String>> clutterRuleSets =
             createStringSetProperty(CLUTTER_RULESSETS, CLUTTER_RULESETS_DEFAULT);
-
-<<<<<<< HEAD
-    /** default max number of displayed tooltip lines is 40 */
-    private int maxTooltipLines = 40;
-    /** do not print the find, varcond and heuristics part of taclets in
-     * the TacletMenu by default */
-    private boolean showWholeTaclet = false;
-    /** default font size */
-    private int sizeIndex = 2;
-    /** do not hide intermediate proofsteps by default */
-    private boolean hideIntermediateProofsteps = false;
-    /** do not hide intermediate proofsteps by default */
-    private boolean hideAutomodeProofsteps = false;
-    /** do not hide closed subtrees by default */
-    private boolean hideClosedSubtrees = false;
-    /** do not hide subtrees whose goals are interactive by default */
-    private boolean hideInteractiveGoals = false;
-    /** whether to use system look and feel */
-    private boolean useSystemLaF = false;
-    private boolean notifyLoadBehaviour = true;
-    /** Pretty Syntax is true by default, use Unicode symbols not */
-    private boolean usePretty = true;
-    private boolean useUnicode = false;
-    private boolean useSyntaxHighlighting = true;
-    private boolean hidePackagePrefix = false;
-    /** confirm exiting by default */
-    private boolean confirmExit = true;
-    /**Show Taclet uninstantiated in tooltip -- for learning  */
-    private boolean showUninstantiatedTaclet = false;
-    /** Show heatmap of most recently used sequent formulae*/
-    private boolean showHeatmap = false;
-    /** Show heatmap for sequent formulas (true) or terms (false) */
-    private boolean heatmapSF = true;
-    /** Highlight newest formulas/terms (true) or all formulas/terms below specified age (false) */
-    private boolean heatmapNewest = true;
-    /** Maximum age/number of newest terms/formulas for heatmap highlighting */
-    private int maxAgeForHeatmap = 5;
-    /** List of listeners that are notified if the settings change */
-    private LinkedList<SettingsListener> listenerList = new LinkedList<SettingsListener>();
-=======
+    private PropertyEntry<Boolean> hideInteractiveGoals = createBooleanProperty(HIDE_INTERACTIVE_GOALS, false);
+
     /**
      * Clutter rules are rules with less priority in the taclet menu
      */
@@ -231,7 +194,6 @@
     public Set<String> getClutterRuleSets() {
         return clutterRuleSets.get();
     }
->>>>>>> fa0b37b9
 
     /**
      * @return the current maxTooltipLines
@@ -319,7 +281,7 @@
     }
 
     /**
-     * @return {@code true} iff intermediate proof steps should be hidden
+     * @return true iff intermediate proof steps should be hidden
      */
     public boolean getHideIntermediateProofsteps() {
         return hideIntermediateProofsteps.get();
@@ -333,7 +295,7 @@
     }
 
     /**
-     * @return {@code true} iff non-interactive proof steps should be hidden
+     * @return true iff non-interactive proof steps should be hidden
      */
     public boolean getHideAutomodeProofsteps() {
         return hideAutomodeProofsteps.get();
@@ -347,149 +309,21 @@
     }
 
     /**
-     * @return {@code true} iff closed subtrees should be hidden
+     * @return true iff closed subtrees should be hidden
      */
     public boolean getHideClosedSubtrees() {
         return hideClosedSubtrees.get();
     }
 
     /**
-     * @param hide whether closed subtrees should be hidden
+     * @param hide Whether closed subtrees should be hidden
      */
     public void setHideClosedSubtrees(boolean hide) {
         hideClosedSubtrees.set(hide);
     }
 
-<<<<<<< HEAD
-    /**
-     * @return {@code true} iff subtrees whose goals are interactive should be hidden.
-     */
-    public boolean getHideInteractiveGoals() {
-        return hideInteractiveGoals;
-    }
-
-    /**
-     * @param hide whether subtrees whose goals are interactive should be hidden.
-     */
-    public void setHideInteractiveGoals(boolean hide) {
-        if (hide != hideInteractiveGoals) {
-            hideInteractiveGoals = hide;
-            fireSettingsChanged();
-        }
-    }
-
-    /** gets a Properties object and has to perform the necessary
-     * steps in order to change this object in a way that it
-     * represents the stored settings
-     * @param props the collection of properties
-     */
-    @Override
-    public void readSettings(Properties props) {
-		String val1 = props.getProperty(MAX_TOOLTIP_LINES_KEY);
-		String val2 = props.getProperty(FONT_INDEX);
-		String val3 = props.getProperty(SHOW_WHOLE_TACLET);
-		String val4 = props.getProperty(HIDE_INTERMEDIATE_PROOFSTEPS);
-        String hideAuto = props.getProperty(HIDE_AUTOMODE_PROOFSTEPS);
-		String val5 = props.getProperty(HIDE_CLOSED_SUBTREES);
-		String val6 = props.getProperty(USE_SYSTEM_LAF);
-		String val7 = props.getProperty(SHOW_JAVA_WARNING);
-		String val8 = props.getProperty(PRETTY_SYNTAX);
-		String val9 = props.getProperty(USE_UNICODE);
-        String val10 = props.getProperty(SYNTAX_HIGHLIGHTING);
-		String hidePackage = props.getProperty(HIDE_PACKAGE_PREFIX);
-		String confirmExit = props.getProperty(CONFIRM_EXIT);
-        String hm = props.getProperty(HEATMAP_OPTIONS);
-		if (val1 != null) {
-		        maxTooltipLines = Integer.valueOf(val1).intValue();
-		}
-		if (val2 != null) {
-			sizeIndex = Integer.valueOf(val2).intValue();
-		}
-		if (val3 != null) {
-			showWholeTaclet = Boolean.valueOf(val3).booleanValue();
-		}
-		if (val4 != null) {
-			hideIntermediateProofsteps = Boolean.valueOf(val4)
-				.booleanValue();
-		}
-		if (hideAuto != null) {
-		    hideAutomodeProofsteps = Boolean.valueOf(hideAuto);
-		}
-		if (val5 != null) {
-			hideClosedSubtrees = Boolean.valueOf(val5)
-				.booleanValue();
-		}
-		if (val6 != null) {
-		    useSystemLaF = Boolean.valueOf(val6).booleanValue();
-		}
-		if (val7 != null) {
-		    notifyLoadBehaviour = Boolean.valueOf(val7).booleanValue();
-		}
-		if (val8 != null) {
-		    usePretty = Boolean.valueOf(val8).booleanValue();
-		}
-		if (val9 != null) {
-		    useUnicode = Boolean.valueOf(val9).booleanValue();
-		}
-        if (val10 != null) {
-            useSyntaxHighlighting = Boolean.valueOf(val10).booleanValue();
-        }
-		if (hidePackage != null) {
-		    hidePackagePrefix = Boolean.valueOf(hidePackage);
-		}
-		if (confirmExit != null) {
-		    this.confirmExit = Boolean.valueOf(confirmExit);
-		}
-        if (hm != null) {
-            String[] s = hm.split(" ");
-            this.setHeatmapOptions(Boolean.valueOf(s[0]), Boolean.valueOf(s[1]),
-                    Boolean.valueOf(s[2]), Integer.valueOf(s[3]));
-        }
-	}
-
-
-    /**
-	 * implements the method required by the Settings interface. The settings
-	 * are written to the given Properties object. Only entries of the form
-	 * <key>=<value>(, <value>)* are allowed.
-	 *
-     * @param props
-     *           the Properties object where to write the settings as (key,
-     *           value) pair
-     */
-    @Override
-    public void writeSettings(Properties props) {
-    	props.setProperty(MAX_TOOLTIP_LINES_KEY, "" + maxTooltipLines);
-    	props.setProperty(SHOW_WHOLE_TACLET, "" + showWholeTaclet);
-    	props.setProperty(FONT_INDEX, "" + sizeIndex);
-    	props.setProperty(HIDE_INTERMEDIATE_PROOFSTEPS, "" +
-            hideIntermediateProofsteps);
-        props.setProperty(HIDE_AUTOMODE_PROOFSTEPS, "" +
-                hideAutomodeProofsteps);
-    	props.setProperty(HIDE_CLOSED_SUBTREES, "" +
-            hideClosedSubtrees);
-    	props.setProperty(USE_SYSTEM_LAF, ""+useSystemLaF);
-    	props.setProperty(SHOW_JAVA_WARNING, "" + notifyLoadBehaviour);
-    	props.setProperty(PRETTY_SYNTAX, ""+ usePretty);
-    	props.setProperty(USE_UNICODE, "" + useUnicode);
-        props.setProperty(SYNTAX_HIGHLIGHTING, "" + useSyntaxHighlighting);
-        props.setProperty(HIDE_PACKAGE_PREFIX, "" + hidePackagePrefix);
-    	props.setProperty(CONFIRM_EXIT, ""+confirmExit);
-        props.setProperty(HEATMAP_OPTIONS, "" + isShowHeatmap() + " " +
-                    isHeatmapSF() + " " + isHeatmapNewest() + " " + getMaxAgeForHeatmap());
-    }
-
-    /** sends the message that the state of this setting has been
-     * changed to its registered listeners (not thread-safe)
-     */
-    protected void fireSettingsChanged() {
-        for (SettingsListener aListenerList : listenerList) {
-            aListenerList.settingsChanged(new EventObject(this));
-        }
-=======
     public boolean isUsePretty() {
         return usePretty.get();
->>>>>>> fa0b37b9
     }
 
     public void setUsePretty(boolean usePretty) {
@@ -612,4 +446,12 @@
     public void setUIFontSizeFactor(double factor) {
         this.uiFontSizeFactor.set(factor);
     }
+
+    public boolean getHideInteractiveGoals() {
+        return hideInteractiveGoals.get();
+    }
+
+    public void setHideInteractiveGoals(boolean active) {
+        hideInteractiveGoals.set(active);
+    }
 }