// This file is part of KeY - Integrated Deductive Software Design
//
// Copyright (C) 2001-2011 Universitaet Karlsruhe (TH), Germany
//                         Universitaet Koblenz-Landau, Germany
//                         Chalmers University of Technology, Sweden
// Copyright (C) 2011-2014 Karlsruhe Institute of Technology, Germany
//                         Technical University Darmstadt, Germany
//                         Chalmers University of Technology, Sweden
//
// The KeY system is protected by the GNU General
// Public License. See LICENSE.TXT for details.
//

package de.uka.ilkd.key.settings;

<<<<<<< HEAD
import java.util.EventObject;
import java.util.LinkedList;
import java.util.Properties;
import java.util.Set;
import java.util.TreeSet;

/**
 * This class encapsulates information about: 1) relative font size in the
 * prover view 2) the maximal number of lines a tooltip with instantiated
 * SchemaVariables is allowed to have. If this number is exceeded no
 * SchemaVariables get instantiated in the displayed tooltip. 3) whether
 * intermediate proofsteps should be hidden in the proof tree view
 */
public class ViewSettings implements Settings, Cloneable {
=======
import java.util.Set;

/**
 * This class encapsulates information about:
 * 1) relative font size in the prover view
 * 2) the maximal number of lines a tooltip with instantiated SchemaVariables
 * is allowed to have. If this number is exceeded no SchemaVariables get
 * instantiated in the displayed tooltip.
 * 3) whether intermediate proofsteps should be hidden in the proof tree view
 */
public class ViewSettings extends AbstractPropertiesSettings {
>>>>>>> 3f3d4ff6

    private static final String CLUTTER_RULES = "[View]clutterRules";

    private static final String CLUTTER_RULES_DEFAULT = "cut_direct_r,cut_direct_l,"
            + "case_distinction_r,case_distinction_l,local_cut,commute_and_2,commute_or_2,"
            + "boxToDiamond,pullOut,typeStatic,less_is_total,less_zero_is_total,apply_eq_monomials"
            + "eqTermCut,instAll,instEx,divIncreasingPos,divIncreasingNeg,jmodUnique1,jmodeUnique2,"
            + "jmodjmod,jmodDivisble,jdivAddMultDenom,jmodAltZero,add_non_neq_square,divide_geq,"
            + "add_greatereq,geq_add_one,leq_add_one,polySimp_addOrder,polySimp_expand,add_lesseq,"
            + "divide_equation,equal_add_one,add_eq";

    private static final String CLUTTER_RULESSETS = "[View]clutterRuleSets";

<<<<<<< HEAD
    private static final String CLUTTER_RULESETS_DEFAULT = "notHumanReadable,obsolete,"
            + "pullOutQuantifierAll,inEqSimp_commute,inEqSimp_expand,pullOutQuantifierEx,"
            + "inEqSimp_nonLin_divide,inEqSimp_special_nonLin,inEqSimp_nonLin,polySimp_normalise,"
            + "polySimp_directEquations";

=======
    private static final String CLUTTER_RULESETS_DEFAULT = "notHumanReadable,obsolete," +
            "pullOutQuantifierAll,inEqSimp_commute,inEqSimp_expand,pullOutQuantifierEx," +
            "inEqSimp_nonLin_divide,inEqSimp_special_nonLin,inEqSimp_nonLin,polySimp_normalise," +
            "polySimp_directEquations";

    /**
     * default max number of displayed tooltip lines is 40
     */
>>>>>>> 3f3d4ff6
    private static final String MAX_TOOLTIP_LINES_KEY = "[View]MaxTooltipLines";

    /**
     * do not print the find, varcond and heuristics part of taclets in
     * the TacletMenu by default
     */
    private static final String SHOW_WHOLE_TACLET = "[View]ShowWholeTaclet";

    /**
     * default font size
     */
    private static final String FONT_INDEX = "[View]FontIndex";
<<<<<<< HEAD
    private static final String HIDE_INTERMEDIATE_PROOFSTEPS = "[View]HideIntermediateProofsteps";
    private static final String HIDE_AUTOMODE_PROOFSTEPS = "[View]HideAutomodeProofsteps";
    private static final String HIDE_CLOSED_SUBTREES = "[View]HideClosedSubtrees";
=======

    /**
     * do not hide intermediate proofsteps by default
     */
    private static final String HIDE_INTERMEDIATE_PROOFSTEPS = "[View]HideIntermediateProofsteps";

    private static final String HIDE_AUTOMODE_PROOFSTEPS = "[View]HideAutomodeProofsteps";

    /**
     * do not hide closed subtrees by default
     */
    private static final String HIDE_CLOSED_SUBTREES = "[View]HideClosedSubtrees";

    /**
     * whether to use system look and feel
     */
>>>>>>> 3f3d4ff6
    private static final String USE_SYSTEM_LAF = "[View]UseSystemLookAndFeel";

    private static final String SHOW_JAVA_WARNING = "[View]ShowJavaWarning";

    /**
     * Pretty Syntax is true by default, use Unicode symbols not
     */
    private static final String PRETTY_SYNTAX = "[View]PrettySyntax";

    /**
     *
     */
    private static final String USE_UNICODE = "[View]UseUnicodeSymbols";

    /**
     *
     */
    private static final String SYNTAX_HIGHLIGHTING = "[View]SyntaxHighlighting";

    /**
     *
     */
    private static final String HIDE_PACKAGE_PREFIX = "[View]HidePackagePrefix";

    /**
     * confirm exiting by default
     */
    private static final String CONFIRM_EXIT = "[View]ConfirmExit";

    /**
     * Heatmap options property
     */
    private static final String HEATMAP_OPTIONS = "[View]HeatmapOptions";
    /**
<<<<<<< HEAD
     * Delimiter string for specifying strings
     */
    public static final String SET_DELIMITER = ",";

    private static final String SEQUENT_VIEW_TOOLTIP = "[View]SequentViewTooltips";
    private static final String HIGHLIGHT_ORIGIN = "[View]HighlightOrigin";

    /** default max number of displayed tooltip lines is 40 */
    private int maxTooltipLines = 40;
    /**
     * do not print the find, varcond and heuristics part of taclets in the
     * TacletMenu by default
     */
    private boolean showWholeTaclet = false;
    /** default font size */
    private int sizeIndex = 2;
    /** do not hide intermediate proofsteps by default */
    private boolean hideIntermediateProofsteps = false;
    /** do not hide intermediate proofsteps by default */
    private boolean hideAutomodeProofsteps = false;
    /** do not hide closed subtrees by default */
    private boolean hideClosedSubtrees = false;
    /** whether to use system look and feel */
    private boolean useSystemLaF = false;
    private boolean notifyLoadBehaviour = true;
    /** Pretty Syntax is true by default, use Unicode symbols not */
    private boolean usePretty = true;
    private boolean useUnicode = false;
    private boolean useSyntaxHighlighting = true;
    private boolean hidePackagePrefix = false;
    /** confirm exiting by default */
    private boolean confirmExit = true;
    /** Show Taclet uninstantiated in tooltip -- for learning */
    private boolean showUninstantiatedTaclet = false;
    /** Show tooltips in sequent view. */
    private boolean showSequentViewTooltips = true;
    /** Highlight origin of selected term in source view. */
    private boolean highlightOrigin = true;
    /** Show heatmap of most recently used sequent formulae */
    private boolean showHeatmap = false;
    /** Show heatmap for sequent formulas (true) or terms (false) */
    private boolean heatmapSF = true;
    /**
     * Highlight newest formulas/terms (true) or all formulas/terms below specified
     * age (false)
     */
    private boolean heatmapNewest = true;
    /** Maximum age/number of newest terms/formulas for heatmap highlighting */
    private int maxAgeForHeatmap = 5;
    /** List of listeners that are notified if the settings change */
    private LinkedList<SettingsListener> listenerList = new LinkedList<SettingsListener>();

    private Set<String> clutterRules = new TreeSet<>();
    private Set<String> clutterRuleSets = new TreeSet<>();
=======
     *
     */
    private static final String FONT_SIZE_FACTOR = "[View]uiFontSizeFactor";

    /**
     *
     */
    private static final String NOTIFY_LOAD_BEHAVIOUR = "[View]notifyLoadBehaviour";
    /**
     *
     */
    private static final String SHOW_UNINSTANTIATED_TACLET = "[View]showUninstantiatedTaclet";
    /**
     * Show heatmap for sequent formulas (true) or terms (false)
     */
    private static final String HEATMAP_SHOW = "[View][Heatmap]enabled";
    /**
     *
     */
    private static final String HEATMAP_SF = "[View][Heatmap]sf";
    /**
     *
     */
    private static final String HEATMAP_NEWEST = "[View][Heatmap]newest";
    /**
     *
     */
    private static final String HEATMAP_MAXAGE = "[View][Heatmap]maxAge";

    /**
     * Show Taclet uninstantiated in tooltip -- for learning
     */
    private PropertyEntry<Boolean> showUninstantiatedTaclet = createBooleanProperty(SHOW_UNINSTANTIATED_TACLET, true);
    private PropertyEntry<Boolean> showHeatmap = createBooleanProperty(HEATMAP_SHOW, false);
    private PropertyEntry<Boolean> heatmapSF = createBooleanProperty(HEATMAP_SF, true);
    /**
     * Highlight newest formulas/terms (true) or all formulas/terms below specified age (false)
     */
    private PropertyEntry<Boolean> heatmapNewest = createBooleanProperty(HEATMAP_NEWEST, true);
    /**
     * Maximum age/number of newest terms/formulas for heatmap highlighting
     */
    private PropertyEntry<Integer> maxAgeForHeatmap = createIntegerProperty(HEATMAP_MAXAGE, 5);
    private PropertyEntry<Double> uiFontSizeFactor = createDoubleProperty(FONT_SIZE_FACTOR, 1.0);
    private PropertyEntry<Integer> maxTooltipLines = createIntegerProperty(MAX_TOOLTIP_LINES_KEY, 40);
    private PropertyEntry<Boolean> hideIntermediateProofsteps = createBooleanProperty(HIDE_INTERMEDIATE_PROOFSTEPS, false);
    private PropertyEntry<Boolean> hideAutomodeProofsteps = createBooleanProperty(HIDE_AUTOMODE_PROOFSTEPS, false);
    private PropertyEntry<Boolean> hideClosedSubtrees = createBooleanProperty(HIDE_CLOSED_SUBTREES, false);
    private PropertyEntry<Boolean> notifyLoadBehaviour = createBooleanProperty(NOTIFY_LOAD_BEHAVIOUR, false);
    private PropertyEntry<Boolean> usePretty = createBooleanProperty(PRETTY_SYNTAX, true);
    private PropertyEntry<Boolean> useUnicode = createBooleanProperty(USE_UNICODE, false);
    private PropertyEntry<Boolean> useSyntaxHighlighting = createBooleanProperty(SYNTAX_HIGHLIGHTING, true);
    private PropertyEntry<Boolean> hidePackagePrefix = createBooleanProperty(HIDE_PACKAGE_PREFIX, false);
    private PropertyEntry<Boolean> confirmExit = createBooleanProperty(CONFIRM_EXIT, false);
    private PropertyEntry<Boolean> showWholeTaclet = createBooleanProperty(SHOW_WHOLE_TACLET, false);
    private PropertyEntry<Integer> sizeIndex = createIntegerProperty(FONT_INDEX, 2);
    private PropertyEntry<Boolean> useSystemLaF = createBooleanProperty(USE_SYSTEM_LAF, false);
    private PropertyEntry<Set<String>> clutterRules = createStringSetProperty(CLUTTER_RULES, CLUTTER_RULES_DEFAULT);

    private PropertyEntry<Set<String>> clutterRuleSets =
            createStringSetProperty(CLUTTER_RULESSETS, CLUTTER_RULESETS_DEFAULT);
>>>>>>> 3f3d4ff6

    /**
     * Clutter rules are rules with less priority in the taclet menu
     */
    public Set<String> getClutterRules() {
        return clutterRules.get();
    }

    public PropertyEntry<Set<String>> clutterRules() {
        return clutterRules;
    }

    public PropertyEntry<Set<String>> clutterRuleSets() {
        return this.clutterRuleSets;
    }

    /**
     * Name of rule sets containing clutter rules, which has a minor priority in the
     * taclet menu.
     */
    public Set<String> getClutterRuleSets() {
        return clutterRuleSets.get();
    }

    /**
     * @return the current maxTooltipLines
     */
    public int getMaxTooltipLines() {
<<<<<<< HEAD
        return maxTooltipLines;
=======
        return maxTooltipLines.get();
>>>>>>> 3f3d4ff6
    }

    /**
     * Sets maxTooltipLines
     *
     * @param b The new value for maxTooltipLines
     */
    public void setMaxTooltipLines(int b) {
<<<<<<< HEAD
        if (b != maxTooltipLines) {
            maxTooltipLines = b;
            fireSettingsChanged();
        }
=======
        maxTooltipLines.set(b);
>>>>>>> 3f3d4ff6
    }

    /**
     * returns whether the Find and VarCond part of Taclets should be pretty-printed
     * with instantiations of schema-variables or not
     *
     * @return true iff the find part should be pretty-printed instantiated
     */
    public boolean getShowWholeTaclet() {
        return showWholeTaclet.get();
    }

    /**
     * Sets whether the Find and VarCond part of Taclets should be pretty-printed
     * with instantiations of schema-variables or not
     *
<<<<<<< HEAD
     * @param b indicates whether the Find and VarCond part of Taclets should be
     *          pretty-printed with instantiations of schema-variables or not
     */
    public void setShowWholeTaclet(boolean b) {
        if (b != showWholeTaclet) {
            showWholeTaclet = b;
            fireSettingsChanged();
        }
=======
     * @param b indicates whether the Find and VarCond part of Taclets should
     *          be pretty-printed with instantiations of schema-variables or
     *          not
     */
    public void setShowWholeTaclet(boolean b) {
        showWholeTaclet.set(b);
>>>>>>> 3f3d4ff6
    }

    /**
     * @return the current sizeIndex
     */
    public int sizeIndex() {
<<<<<<< HEAD
        return sizeIndex;
=======
        return sizeIndex.get();
>>>>>>> 3f3d4ff6
    }

    /**
     * Sets FontIndex
     *
     * @param b The new value for SizeIndex
     */
    public void setFontIndex(int b) {
<<<<<<< HEAD
        if (b != sizeIndex) {
            sizeIndex = b;
            fireSettingsChanged();
        }
=======
        sizeIndex.set(b);
>>>>>>> 3f3d4ff6
    }


    /**
     * @return {@code true} iff the system look-and-feel is activated.
     */
    public boolean useSystemLaF() {
<<<<<<< HEAD
        return useSystemLaF;
=======
        return useSystemLaF.get();
>>>>>>> 3f3d4ff6
    }

    /**
     * Sets the system look-and-feel option.
     *
     * @param b whether to activate the system look-and-feel
     */
    public void setUseSystemLaF(boolean b) {
<<<<<<< HEAD
        if (b != useSystemLaF) {
            useSystemLaF = b;
            fireSettingsChanged();
        }
=======
        useSystemLaF.set(b);
>>>>>>> 3f3d4ff6
    }

    /**
     * When loading a Java file, all other java files in the parent directory are
     * loaded as well. Should there be a notification about this when opening a
     * file?
     *
     * @return whether to show the notification.
     */
    public boolean getNotifyLoadBehaviour() {
<<<<<<< HEAD
        return notifyLoadBehaviour;
=======
        return notifyLoadBehaviour.get();
>>>>>>> 3f3d4ff6
    }

    /**
     * @param show Whether a notification when opening a file should be shown
     */
    public void setNotifyLoadBehaviour(boolean show) {
<<<<<<< HEAD
        notifyLoadBehaviour = show;
=======
        notifyLoadBehaviour.set(show);
>>>>>>> 3f3d4ff6
    }

    /**
     * @return true iff intermediate proof steps should be hidden
     */
    public boolean getHideIntermediateProofsteps() {
        return hideIntermediateProofsteps.get();
    }

    /**
     * @param hide Whether intermediate proof steps should be hidden
     */
    public void setHideIntermediateProofsteps(boolean hide) {
        hideIntermediateProofsteps.set(hide);
    }

    /**
     * @return true iff non-interactive proof steps should be hidden
     */
    public boolean getHideAutomodeProofsteps() {
        return hideAutomodeProofsteps.get();
    }

    /**
     * @param hide Whether non-interactive proof steps should be hidden
     */
    public void setHideAutomodeProofsteps(boolean hide) {
        hideAutomodeProofsteps.set(hide);
    }

    /**
     * @return true iff closed subtrees should be hidden
     */
    public boolean getHideClosedSubtrees() {
        return hideClosedSubtrees.get();
    }

    /**
     * @param hide Whether closed subtrees should be hidden
     */
    public void setHideClosedSubtrees(boolean hide) {
        hideClosedSubtrees.set(hide);
    }

<<<<<<< HEAD
    /**
     * gets a Properties object and has to perform the necessary steps in order to
     * change this object in a way that it represents the stored settings
     *
     * @param props the collection of properties
     */
    @Override
    public void readSettings(Object sender, Properties props) {
        String valueClutterRules = props.getProperty(CLUTTER_RULES);
        String valueClutterRuleSets = props.getProperty(CLUTTER_RULESSETS);
        setSet(clutterRules, valueClutterRules, CLUTTER_RULES_DEFAULT);
        setSet(clutterRuleSets, valueClutterRuleSets, CLUTTER_RULESETS_DEFAULT);

        String tooltips = props.getProperty(SEQUENT_VIEW_TOOLTIP);
        String highlightOrigin = props.getProperty(HIGHLIGHT_ORIGIN);

        String val1 = props.getProperty(MAX_TOOLTIP_LINES_KEY);
        String val2 = props.getProperty(FONT_INDEX);
        String val3 = props.getProperty(SHOW_WHOLE_TACLET);
        String val4 = props.getProperty(HIDE_INTERMEDIATE_PROOFSTEPS);
        String hideAuto = props.getProperty(HIDE_AUTOMODE_PROOFSTEPS);
        String val5 = props.getProperty(HIDE_CLOSED_SUBTREES);
        String val6 = props.getProperty(USE_SYSTEM_LAF);
        String val7 = props.getProperty(SHOW_JAVA_WARNING);
        String val8 = props.getProperty(PRETTY_SYNTAX);
        String val9 = props.getProperty(USE_UNICODE);
        String val10 = props.getProperty(SYNTAX_HIGHLIGHTING);
        String hidePackage = props.getProperty(HIDE_PACKAGE_PREFIX);
        String confirmExit = props.getProperty(CONFIRM_EXIT);
        String hm = props.getProperty(HEATMAP_OPTIONS);

        if (highlightOrigin != null) {
            this.highlightOrigin = Boolean.valueOf(highlightOrigin);
        }
        if (tooltips != null) {
            this.showSequentViewTooltips = Boolean.valueOf(tooltips);
        }

        if (val1 != null) {
            maxTooltipLines = Integer.valueOf(val1).intValue();
        }
        if (val2 != null) {
            sizeIndex = Integer.valueOf(val2).intValue();
        }
        if (val3 != null) {
            showWholeTaclet = Boolean.valueOf(val3).booleanValue();
        }
        if (val4 != null) {
            hideIntermediateProofsteps = Boolean.valueOf(val4).booleanValue();
        }
        if (hideAuto != null) {
            hideAutomodeProofsteps = Boolean.valueOf(hideAuto);
        }
        if (val5 != null) {
            hideClosedSubtrees = Boolean.valueOf(val5).booleanValue();
        }
        if (val6 != null) {
            useSystemLaF = Boolean.valueOf(val6).booleanValue();
        }
        if (val7 != null) {
            notifyLoadBehaviour = Boolean.valueOf(val7).booleanValue();
        }
        if (val8 != null) {
            usePretty = Boolean.valueOf(val8).booleanValue();
        }
        if (val9 != null) {
            useUnicode = Boolean.valueOf(val9).booleanValue();
        }
        if (val10 != null) {
            useSyntaxHighlighting = Boolean.valueOf(val10).booleanValue();
        }
        if (hidePackage != null) {
            hidePackagePrefix = Boolean.valueOf(hidePackage);
        }
        if (confirmExit != null) {
            this.confirmExit = Boolean.valueOf(confirmExit);
        }
        if (hm != null) {
            String[] s = hm.split(" ");
            this.setHeatmapOptions(Boolean.valueOf(s[0]), Boolean.valueOf(s[1]),
                    Boolean.valueOf(s[2]), Integer.valueOf(s[3]));
        }
    }

    private void setSet(Set<String> set, String value, String defaultValue) {
        value = (value != null && !value.isEmpty()) ? value : defaultValue;
        set.clear();
        for (String entry : value.split(SET_DELIMITER)) {
            if (!entry.trim().isEmpty()) {
                set.add(entry.trim());
            }
        }
    }

    /**
     * implements the method required by the Settings interface. The settings are
     * written to the given Properties object. Only entries of the form
     * <key>=<value>(, <value>)* are allowed.
     *
     * @param props the Properties object where to write the settings as (key,
     *              value) pair
     */
    @Override
    public void writeSettings(Object sender, Properties props) {
        props.setProperty(CLUTTER_RULESSETS, setToString(getClutterRuleSets()));
        props.setProperty(CLUTTER_RULES, setToString(getClutterRules()));

        props.setProperty(MAX_TOOLTIP_LINES_KEY, "" + maxTooltipLines);
        props.setProperty(SHOW_WHOLE_TACLET, "" + showWholeTaclet);
        props.setProperty(FONT_INDEX, "" + sizeIndex);
        props.setProperty(HIDE_INTERMEDIATE_PROOFSTEPS, "" + hideIntermediateProofsteps);
        props.setProperty(HIDE_AUTOMODE_PROOFSTEPS, "" + hideAutomodeProofsteps);
        props.setProperty(HIDE_CLOSED_SUBTREES, "" + hideClosedSubtrees);
        props.setProperty(USE_SYSTEM_LAF, "" + useSystemLaF);
        props.setProperty(SHOW_JAVA_WARNING, "" + notifyLoadBehaviour);
        props.setProperty(PRETTY_SYNTAX, "" + usePretty);
        props.setProperty(USE_UNICODE, "" + useUnicode);
        props.setProperty(SYNTAX_HIGHLIGHTING, "" + useSyntaxHighlighting);
        props.setProperty(HIDE_PACKAGE_PREFIX, "" + hidePackagePrefix);
        props.setProperty(CONFIRM_EXIT, "" + confirmExit);
        props.setProperty(HEATMAP_OPTIONS, "" + isShowHeatmap() + " " + isHeatmapSF() + " "
                + isHeatmapNewest() + " " + getMaxAgeForHeatmap());

        props.setProperty(SEQUENT_VIEW_TOOLTIP, "" + showSequentViewTooltips);
        props.setProperty(HIGHLIGHT_ORIGIN, "" + highlightOrigin);
    }

    private String setToString(Set<String> set) {
        return String.join(SET_DELIMITER, set);
    }

    /**
     * sends the message that the state of this setting has been changed to its
     * registered listeners (not thread-safe)
     */
    protected void fireSettingsChanged() {
        for (SettingsListener aListenerList : listenerList) {
            aListenerList.settingsChanged(new EventObject(this));
=======
    public boolean isUsePretty() {
        return usePretty.get();
    }

    public void setUsePretty(boolean usePretty) {
        if (!usePretty) {
            setUseUnicode(false);
>>>>>>> 3f3d4ff6
        }
        this.usePretty.set(usePretty);
    }

    /**
<<<<<<< HEAD
     * adds a listener to the settings object
     *
     * @param l the listener
     */
    @Override
    public void addSettingsListener(SettingsListener l) {
        listenerList.add(l);
    }

    /**
     * removes the listener from the settings object
     *
     * @param l the listener to remove
     */
    public void removeSettingsListener(SettingsListener l) {
        listenerList.remove(l);
    }

    public boolean isUsePretty() {
        return usePretty;
    }

    public void setUsePretty(boolean usePretty) {
        final boolean originalUsePretty = this.usePretty;
        this.usePretty = usePretty;
        if (!usePretty) {
            setUseUnicode(false);
        }
        if (originalUsePretty != this.usePretty) {
            fireSettingsChanged();
        }
    }

    /**
     * Use Unicode Symbols is only allowed if pretty syntax is used
     *
     * @return setting of use unicode symbols (if use pretty syntax is on, return
     *         the value which is set, if use retty is false, return false)
     */
    public boolean isUseUnicode() {
        if (isUsePretty()) {
            return useUnicode;
        } else {
            setUseUnicode(false);
            return false;
        }

    }

    public void setUseUnicode(boolean useUnicode) {
        final boolean originalUseUnicode = this.useUnicode;
        if (isUsePretty()) {
            this.useUnicode = useUnicode;
        } else {
            this.useUnicode = false;
        }
        if (originalUseUnicode != this.useUnicode) {
            fireSettingsChanged();
        }
=======
     * Use Unicode Symbols is only allowed if pretty syntax is used
     *
     * @return setting of use unicode symbols (if use pretty syntax is on, return the value which is set, if use retty is false, return false)
     */
    public boolean isUseUnicode() {
        if (isUsePretty()) {
            return useUnicode.get();
        } else {
            setUseUnicode(false);
            return false;
        }

    }

    public void setUseUnicode(boolean useUnicode) {
        //unicode requires pretty
        useUnicode = useUnicode && usePretty.get();
        this.useUnicode.set(useUnicode);
>>>>>>> 3f3d4ff6
    }

    public boolean isUseSyntaxHighlighting() {
        return useSyntaxHighlighting.get();
    }

    public void setUseSyntaxHighlighting(boolean enable) {
        this.useSyntaxHighlighting.set(enable);
    }

    public boolean isHidePackagePrefix() {
        return hidePackagePrefix.get();
    }

    public void setHidePackagePrefix(boolean hide) {
<<<<<<< HEAD
        final boolean originalHide = hidePackagePrefix;
        hidePackagePrefix = hide;
        if (originalHide != hide) {
            fireSettingsChanged();
        }
=======
        hidePackagePrefix.set(hide);
>>>>>>> 3f3d4ff6
    }

    /**
     * Whether to display the confirmation dialog upon exiting the main window.
     */
    public boolean confirmExit() {
        return confirmExit.get();
    }

    /**
     * Set whether to display the confirmation dialog upon exiting the main window.
     */
    public void setConfirmExit(boolean confirmExit) {
        this.confirmExit.set(confirmExit);
    }

    public boolean getShowUninstantiatedTaclet() {
<<<<<<< HEAD
        return showUninstantiatedTaclet;
    }

    public void setShowUninstantiatedTaclet(boolean b) {
        this.showUninstantiatedTaclet = b;
        fireSettingsChanged();
=======
        return showUninstantiatedTaclet.get();
    }

    public void setShowUninstantiatedTaclet(boolean b) {
        showUninstantiatedTaclet.set(b);
>>>>>>> 3f3d4ff6
    }

    /**
     * @return whether heatmaps should be displayed
     */
    public boolean isShowHeatmap() {
        return showHeatmap.get();
    }

    /**
     * Updates heatmap settings (all of the at the same time, so that
     * fireSettingsChanged is called only once.
     *
     * @param showHeatmap      true if heatmap on
     * @param heatmapSF        true for sequent formulas, false for terms
     * @param heatmapNewest    true if newest, false for "up to age"
<<<<<<< HEAD
     * @param maxAgeForHeatmap the maximum age for term or sequent formulas,
     *                         concerning heatmap highlighting
=======
     * @param maxAgeForHeatmap the maximum age for term or sequent formulas, concerning
     *                         heatmap highlighting
>>>>>>> 3f3d4ff6
     */
    public void setHeatmapOptions(boolean showHeatmap, boolean heatmapSF, boolean heatmapNewest,
                                  int maxAgeForHeatmap) {
        this.showHeatmap.set(showHeatmap);
        this.heatmapSF.set(heatmapSF);
        this.heatmapNewest.set(heatmapNewest);
        this.maxAgeForHeatmap.set(maxAgeForHeatmap);
    }

    /**
<<<<<<< HEAD
     *
     * @return whether tooltips in the sequent view should be displayed.
     */
    public boolean isShowSequentViewTooltips() {
        return showSequentViewTooltips;
    }

    /**
     * Sets options for the sequent view tooltips.
     *
     * @param showSequentViewTooltips whether tooltips in the sequent view should be
     *                                displayed.
     */
    public void setShowSequentViewTooltips(boolean showSequentViewTooltips) {
        this.showSequentViewTooltips = showSequentViewTooltips;
        fireSettingsChanged();
    }

    /**
     *
     * @return whether the origin of the selected term should be highlighted in the
     *         source view.
     */
    public boolean isHighlightOrigin() {
        return highlightOrigin;
    }

    /**
     * Sets options for highlighting of origins.
     *
     * @param highlightOrigin whether the origin of the selected term should be
     *                               highlighted in the source view.
     */
    public void setHighlightOrigin(boolean highlightOrigin) {
        this.highlightOrigin = highlightOrigin;
        fireSettingsChanged();
    }

    /** @return whether sequent formulas or terms should be highlighted */
=======
     * @return whether sequent formulas or terms should be highlighted
     */
>>>>>>> 3f3d4ff6
    public boolean isHeatmapSF() {
        return heatmapSF.get();
    }

    /**
     * @return whether to highlight "newest" or "up to age"
     */
    public boolean isHeatmapNewest() {
        return heatmapNewest.get();
    }

    /**
     * @return the maximum age for term or sequent formulas, concerning heatmap
     * highlighting
     */
    public int getMaxAgeForHeatmap() {
        return maxAgeForHeatmap.get();
    }

    public double getUIFontSizeFactor() {
        return uiFontSizeFactor.get();
    }

    public void setUIFontSizeFactor(double factor) {
        this.uiFontSizeFactor.set(factor);
    }

}<|MERGE_RESOLUTION|>--- conflicted
+++ resolved
@@ -13,22 +13,6 @@
 
 package de.uka.ilkd.key.settings;
 
-<<<<<<< HEAD
-import java.util.EventObject;
-import java.util.LinkedList;
-import java.util.Properties;
-import java.util.Set;
-import java.util.TreeSet;
-
-/**
- * This class encapsulates information about: 1) relative font size in the
- * prover view 2) the maximal number of lines a tooltip with instantiated
- * SchemaVariables is allowed to have. If this number is exceeded no
- * SchemaVariables get instantiated in the displayed tooltip. 3) whether
- * intermediate proofsteps should be hidden in the proof tree view
- */
-public class ViewSettings implements Settings, Cloneable {
-=======
 import java.util.Set;
 
 /**
@@ -40,7 +24,6 @@
  * 3) whether intermediate proofsteps should be hidden in the proof tree view
  */
 public class ViewSettings extends AbstractPropertiesSettings {
->>>>>>> 3f3d4ff6
 
     private static final String CLUTTER_RULES = "[View]clutterRules";
 
@@ -54,13 +37,6 @@
 
     private static final String CLUTTER_RULESSETS = "[View]clutterRuleSets";
 
-<<<<<<< HEAD
-    private static final String CLUTTER_RULESETS_DEFAULT = "notHumanReadable,obsolete,"
-            + "pullOutQuantifierAll,inEqSimp_commute,inEqSimp_expand,pullOutQuantifierEx,"
-            + "inEqSimp_nonLin_divide,inEqSimp_special_nonLin,inEqSimp_nonLin,polySimp_normalise,"
-            + "polySimp_directEquations";
-
-=======
     private static final String CLUTTER_RULESETS_DEFAULT = "notHumanReadable,obsolete," +
             "pullOutQuantifierAll,inEqSimp_commute,inEqSimp_expand,pullOutQuantifierEx," +
             "inEqSimp_nonLin_divide,inEqSimp_special_nonLin,inEqSimp_nonLin,polySimp_normalise," +
@@ -69,7 +45,6 @@
     /**
      * default max number of displayed tooltip lines is 40
      */
->>>>>>> 3f3d4ff6
     private static final String MAX_TOOLTIP_LINES_KEY = "[View]MaxTooltipLines";
 
     /**
@@ -82,28 +57,22 @@
      * default font size
      */
     private static final String FONT_INDEX = "[View]FontIndex";
-<<<<<<< HEAD
+
+    /**
+     * do not hide intermediate proofsteps by default
+     */
     private static final String HIDE_INTERMEDIATE_PROOFSTEPS = "[View]HideIntermediateProofsteps";
+
     private static final String HIDE_AUTOMODE_PROOFSTEPS = "[View]HideAutomodeProofsteps";
+
+    /**
+     * do not hide closed subtrees by default
+     */
     private static final String HIDE_CLOSED_SUBTREES = "[View]HideClosedSubtrees";
-=======
-
-    /**
-     * do not hide intermediate proofsteps by default
-     */
-    private static final String HIDE_INTERMEDIATE_PROOFSTEPS = "[View]HideIntermediateProofsteps";
-
-    private static final String HIDE_AUTOMODE_PROOFSTEPS = "[View]HideAutomodeProofsteps";
-
-    /**
-     * do not hide closed subtrees by default
-     */
-    private static final String HIDE_CLOSED_SUBTREES = "[View]HideClosedSubtrees";
 
     /**
      * whether to use system look and feel
      */
->>>>>>> 3f3d4ff6
     private static final String USE_SYSTEM_LAF = "[View]UseSystemLookAndFeel";
 
     private static final String SHOW_JAVA_WARNING = "[View]ShowJavaWarning";
@@ -137,67 +106,12 @@
      * Heatmap options property
      */
     private static final String HEATMAP_OPTIONS = "[View]HeatmapOptions";
-    /**
-<<<<<<< HEAD
-     * Delimiter string for specifying strings
-     */
-    public static final String SET_DELIMITER = ",";
+
+    private static final String FONT_SIZE_FACTOR = "[View]uiFontSizeFactor";
 
     private static final String SEQUENT_VIEW_TOOLTIP = "[View]SequentViewTooltips";
+
     private static final String HIGHLIGHT_ORIGIN = "[View]HighlightOrigin";
-
-    /** default max number of displayed tooltip lines is 40 */
-    private int maxTooltipLines = 40;
-    /**
-     * do not print the find, varcond and heuristics part of taclets in the
-     * TacletMenu by default
-     */
-    private boolean showWholeTaclet = false;
-    /** default font size */
-    private int sizeIndex = 2;
-    /** do not hide intermediate proofsteps by default */
-    private boolean hideIntermediateProofsteps = false;
-    /** do not hide intermediate proofsteps by default */
-    private boolean hideAutomodeProofsteps = false;
-    /** do not hide closed subtrees by default */
-    private boolean hideClosedSubtrees = false;
-    /** whether to use system look and feel */
-    private boolean useSystemLaF = false;
-    private boolean notifyLoadBehaviour = true;
-    /** Pretty Syntax is true by default, use Unicode symbols not */
-    private boolean usePretty = true;
-    private boolean useUnicode = false;
-    private boolean useSyntaxHighlighting = true;
-    private boolean hidePackagePrefix = false;
-    /** confirm exiting by default */
-    private boolean confirmExit = true;
-    /** Show Taclet uninstantiated in tooltip -- for learning */
-    private boolean showUninstantiatedTaclet = false;
-    /** Show tooltips in sequent view. */
-    private boolean showSequentViewTooltips = true;
-    /** Highlight origin of selected term in source view. */
-    private boolean highlightOrigin = true;
-    /** Show heatmap of most recently used sequent formulae */
-    private boolean showHeatmap = false;
-    /** Show heatmap for sequent formulas (true) or terms (false) */
-    private boolean heatmapSF = true;
-    /**
-     * Highlight newest formulas/terms (true) or all formulas/terms below specified
-     * age (false)
-     */
-    private boolean heatmapNewest = true;
-    /** Maximum age/number of newest terms/formulas for heatmap highlighting */
-    private int maxAgeForHeatmap = 5;
-    /** List of listeners that are notified if the settings change */
-    private LinkedList<SettingsListener> listenerList = new LinkedList<SettingsListener>();
-
-    private Set<String> clutterRules = new TreeSet<>();
-    private Set<String> clutterRuleSets = new TreeSet<>();
-=======
-     *
-     */
-    private static final String FONT_SIZE_FACTOR = "[View]uiFontSizeFactor";
-
     /**
      *
      */
@@ -222,6 +136,7 @@
      *
      */
     private static final String HEATMAP_MAXAGE = "[View][Heatmap]maxAge";
+
 
     /**
      * Show Taclet uninstantiated in tooltip -- for learning
@@ -251,11 +166,12 @@
     private PropertyEntry<Boolean> showWholeTaclet = createBooleanProperty(SHOW_WHOLE_TACLET, false);
     private PropertyEntry<Integer> sizeIndex = createIntegerProperty(FONT_INDEX, 2);
     private PropertyEntry<Boolean> useSystemLaF = createBooleanProperty(USE_SYSTEM_LAF, false);
+    private PropertyEntry<Boolean> showSequentViewTooltips = createBooleanProperty(SEQUENT_VIEW_TOOLTIP, true);
+    private PropertyEntry<Boolean> highlightOrigin = createBooleanProperty(HIGHLIGHT_ORIGIN, true);
     private PropertyEntry<Set<String>> clutterRules = createStringSetProperty(CLUTTER_RULES, CLUTTER_RULES_DEFAULT);
 
     private PropertyEntry<Set<String>> clutterRuleSets =
             createStringSetProperty(CLUTTER_RULESSETS, CLUTTER_RULESETS_DEFAULT);
->>>>>>> 3f3d4ff6
 
     /**
      * Clutter rules are rules with less priority in the taclet menu
@@ -284,11 +200,7 @@
      * @return the current maxTooltipLines
      */
     public int getMaxTooltipLines() {
-<<<<<<< HEAD
-        return maxTooltipLines;
-=======
         return maxTooltipLines.get();
->>>>>>> 3f3d4ff6
     }
 
     /**
@@ -297,14 +209,7 @@
      * @param b The new value for maxTooltipLines
      */
     public void setMaxTooltipLines(int b) {
-<<<<<<< HEAD
-        if (b != maxTooltipLines) {
-            maxTooltipLines = b;
-            fireSettingsChanged();
-        }
-=======
         maxTooltipLines.set(b);
->>>>>>> 3f3d4ff6
     }
 
     /**
@@ -321,34 +226,19 @@
      * Sets whether the Find and VarCond part of Taclets should be pretty-printed
      * with instantiations of schema-variables or not
      *
-<<<<<<< HEAD
-     * @param b indicates whether the Find and VarCond part of Taclets should be
-     *          pretty-printed with instantiations of schema-variables or not
-     */
-    public void setShowWholeTaclet(boolean b) {
-        if (b != showWholeTaclet) {
-            showWholeTaclet = b;
-            fireSettingsChanged();
-        }
-=======
      * @param b indicates whether the Find and VarCond part of Taclets should
      *          be pretty-printed with instantiations of schema-variables or
      *          not
      */
     public void setShowWholeTaclet(boolean b) {
         showWholeTaclet.set(b);
->>>>>>> 3f3d4ff6
     }
 
     /**
      * @return the current sizeIndex
      */
     public int sizeIndex() {
-<<<<<<< HEAD
-        return sizeIndex;
-=======
         return sizeIndex.get();
->>>>>>> 3f3d4ff6
     }
 
     /**
@@ -357,14 +247,7 @@
      * @param b The new value for SizeIndex
      */
     public void setFontIndex(int b) {
-<<<<<<< HEAD
-        if (b != sizeIndex) {
-            sizeIndex = b;
-            fireSettingsChanged();
-        }
-=======
         sizeIndex.set(b);
->>>>>>> 3f3d4ff6
     }
 
 
@@ -372,11 +255,7 @@
      * @return {@code true} iff the system look-and-feel is activated.
      */
     public boolean useSystemLaF() {
-<<<<<<< HEAD
-        return useSystemLaF;
-=======
         return useSystemLaF.get();
->>>>>>> 3f3d4ff6
     }
 
     /**
@@ -385,14 +264,7 @@
      * @param b whether to activate the system look-and-feel
      */
     public void setUseSystemLaF(boolean b) {
-<<<<<<< HEAD
-        if (b != useSystemLaF) {
-            useSystemLaF = b;
-            fireSettingsChanged();
-        }
-=======
         useSystemLaF.set(b);
->>>>>>> 3f3d4ff6
     }
 
     /**
@@ -403,22 +275,14 @@
      * @return whether to show the notification.
      */
     public boolean getNotifyLoadBehaviour() {
-<<<<<<< HEAD
-        return notifyLoadBehaviour;
-=======
         return notifyLoadBehaviour.get();
->>>>>>> 3f3d4ff6
     }
 
     /**
      * @param show Whether a notification when opening a file should be shown
      */
     public void setNotifyLoadBehaviour(boolean show) {
-<<<<<<< HEAD
-        notifyLoadBehaviour = show;
-=======
         notifyLoadBehaviour.set(show);
->>>>>>> 3f3d4ff6
     }
 
     /**
@@ -463,146 +327,6 @@
         hideClosedSubtrees.set(hide);
     }
 
-<<<<<<< HEAD
-    /**
-     * gets a Properties object and has to perform the necessary steps in order to
-     * change this object in a way that it represents the stored settings
-     *
-     * @param props the collection of properties
-     */
-    @Override
-    public void readSettings(Object sender, Properties props) {
-        String valueClutterRules = props.getProperty(CLUTTER_RULES);
-        String valueClutterRuleSets = props.getProperty(CLUTTER_RULESSETS);
-        setSet(clutterRules, valueClutterRules, CLUTTER_RULES_DEFAULT);
-        setSet(clutterRuleSets, valueClutterRuleSets, CLUTTER_RULESETS_DEFAULT);
-
-        String tooltips = props.getProperty(SEQUENT_VIEW_TOOLTIP);
-        String highlightOrigin = props.getProperty(HIGHLIGHT_ORIGIN);
-
-        String val1 = props.getProperty(MAX_TOOLTIP_LINES_KEY);
-        String val2 = props.getProperty(FONT_INDEX);
-        String val3 = props.getProperty(SHOW_WHOLE_TACLET);
-        String val4 = props.getProperty(HIDE_INTERMEDIATE_PROOFSTEPS);
-        String hideAuto = props.getProperty(HIDE_AUTOMODE_PROOFSTEPS);
-        String val5 = props.getProperty(HIDE_CLOSED_SUBTREES);
-        String val6 = props.getProperty(USE_SYSTEM_LAF);
-        String val7 = props.getProperty(SHOW_JAVA_WARNING);
-        String val8 = props.getProperty(PRETTY_SYNTAX);
-        String val9 = props.getProperty(USE_UNICODE);
-        String val10 = props.getProperty(SYNTAX_HIGHLIGHTING);
-        String hidePackage = props.getProperty(HIDE_PACKAGE_PREFIX);
-        String confirmExit = props.getProperty(CONFIRM_EXIT);
-        String hm = props.getProperty(HEATMAP_OPTIONS);
-
-        if (highlightOrigin != null) {
-            this.highlightOrigin = Boolean.valueOf(highlightOrigin);
-        }
-        if (tooltips != null) {
-            this.showSequentViewTooltips = Boolean.valueOf(tooltips);
-        }
-
-        if (val1 != null) {
-            maxTooltipLines = Integer.valueOf(val1).intValue();
-        }
-        if (val2 != null) {
-            sizeIndex = Integer.valueOf(val2).intValue();
-        }
-        if (val3 != null) {
-            showWholeTaclet = Boolean.valueOf(val3).booleanValue();
-        }
-        if (val4 != null) {
-            hideIntermediateProofsteps = Boolean.valueOf(val4).booleanValue();
-        }
-        if (hideAuto != null) {
-            hideAutomodeProofsteps = Boolean.valueOf(hideAuto);
-        }
-        if (val5 != null) {
-            hideClosedSubtrees = Boolean.valueOf(val5).booleanValue();
-        }
-        if (val6 != null) {
-            useSystemLaF = Boolean.valueOf(val6).booleanValue();
-        }
-        if (val7 != null) {
-            notifyLoadBehaviour = Boolean.valueOf(val7).booleanValue();
-        }
-        if (val8 != null) {
-            usePretty = Boolean.valueOf(val8).booleanValue();
-        }
-        if (val9 != null) {
-            useUnicode = Boolean.valueOf(val9).booleanValue();
-        }
-        if (val10 != null) {
-            useSyntaxHighlighting = Boolean.valueOf(val10).booleanValue();
-        }
-        if (hidePackage != null) {
-            hidePackagePrefix = Boolean.valueOf(hidePackage);
-        }
-        if (confirmExit != null) {
-            this.confirmExit = Boolean.valueOf(confirmExit);
-        }
-        if (hm != null) {
-            String[] s = hm.split(" ");
-            this.setHeatmapOptions(Boolean.valueOf(s[0]), Boolean.valueOf(s[1]),
-                    Boolean.valueOf(s[2]), Integer.valueOf(s[3]));
-        }
-    }
-
-    private void setSet(Set<String> set, String value, String defaultValue) {
-        value = (value != null && !value.isEmpty()) ? value : defaultValue;
-        set.clear();
-        for (String entry : value.split(SET_DELIMITER)) {
-            if (!entry.trim().isEmpty()) {
-                set.add(entry.trim());
-            }
-        }
-    }
-
-    /**
-     * implements the method required by the Settings interface. The settings are
-     * written to the given Properties object. Only entries of the form
-     * <key>=<value>(, <value>)* are allowed.
-     *
-     * @param props the Properties object where to write the settings as (key,
-     *              value) pair
-     */
-    @Override
-    public void writeSettings(Object sender, Properties props) {
-        props.setProperty(CLUTTER_RULESSETS, setToString(getClutterRuleSets()));
-        props.setProperty(CLUTTER_RULES, setToString(getClutterRules()));
-
-        props.setProperty(MAX_TOOLTIP_LINES_KEY, "" + maxTooltipLines);
-        props.setProperty(SHOW_WHOLE_TACLET, "" + showWholeTaclet);
-        props.setProperty(FONT_INDEX, "" + sizeIndex);
-        props.setProperty(HIDE_INTERMEDIATE_PROOFSTEPS, "" + hideIntermediateProofsteps);
-        props.setProperty(HIDE_AUTOMODE_PROOFSTEPS, "" + hideAutomodeProofsteps);
-        props.setProperty(HIDE_CLOSED_SUBTREES, "" + hideClosedSubtrees);
-        props.setProperty(USE_SYSTEM_LAF, "" + useSystemLaF);
-        props.setProperty(SHOW_JAVA_WARNING, "" + notifyLoadBehaviour);
-        props.setProperty(PRETTY_SYNTAX, "" + usePretty);
-        props.setProperty(USE_UNICODE, "" + useUnicode);
-        props.setProperty(SYNTAX_HIGHLIGHTING, "" + useSyntaxHighlighting);
-        props.setProperty(HIDE_PACKAGE_PREFIX, "" + hidePackagePrefix);
-        props.setProperty(CONFIRM_EXIT, "" + confirmExit);
-        props.setProperty(HEATMAP_OPTIONS, "" + isShowHeatmap() + " " + isHeatmapSF() + " "
-                + isHeatmapNewest() + " " + getMaxAgeForHeatmap());
-
-        props.setProperty(SEQUENT_VIEW_TOOLTIP, "" + showSequentViewTooltips);
-        props.setProperty(HIGHLIGHT_ORIGIN, "" + highlightOrigin);
-    }
-
-    private String setToString(Set<String> set) {
-        return String.join(SET_DELIMITER, set);
-    }
-
-    /**
-     * sends the message that the state of this setting has been changed to its
-     * registered listeners (not thread-safe)
-     */
-    protected void fireSettingsChanged() {
-        for (SettingsListener aListenerList : listenerList) {
-            aListenerList.settingsChanged(new EventObject(this));
-=======
     public boolean isUsePretty() {
         return usePretty.get();
     }
@@ -610,73 +334,11 @@
     public void setUsePretty(boolean usePretty) {
         if (!usePretty) {
             setUseUnicode(false);
->>>>>>> 3f3d4ff6
         }
         this.usePretty.set(usePretty);
     }
 
     /**
-<<<<<<< HEAD
-     * adds a listener to the settings object
-     *
-     * @param l the listener
-     */
-    @Override
-    public void addSettingsListener(SettingsListener l) {
-        listenerList.add(l);
-    }
-
-    /**
-     * removes the listener from the settings object
-     *
-     * @param l the listener to remove
-     */
-    public void removeSettingsListener(SettingsListener l) {
-        listenerList.remove(l);
-    }
-
-    public boolean isUsePretty() {
-        return usePretty;
-    }
-
-    public void setUsePretty(boolean usePretty) {
-        final boolean originalUsePretty = this.usePretty;
-        this.usePretty = usePretty;
-        if (!usePretty) {
-            setUseUnicode(false);
-        }
-        if (originalUsePretty != this.usePretty) {
-            fireSettingsChanged();
-        }
-    }
-
-    /**
-     * Use Unicode Symbols is only allowed if pretty syntax is used
-     *
-     * @return setting of use unicode symbols (if use pretty syntax is on, return
-     *         the value which is set, if use retty is false, return false)
-     */
-    public boolean isUseUnicode() {
-        if (isUsePretty()) {
-            return useUnicode;
-        } else {
-            setUseUnicode(false);
-            return false;
-        }
-
-    }
-
-    public void setUseUnicode(boolean useUnicode) {
-        final boolean originalUseUnicode = this.useUnicode;
-        if (isUsePretty()) {
-            this.useUnicode = useUnicode;
-        } else {
-            this.useUnicode = false;
-        }
-        if (originalUseUnicode != this.useUnicode) {
-            fireSettingsChanged();
-        }
-=======
      * Use Unicode Symbols is only allowed if pretty syntax is used
      *
      * @return setting of use unicode symbols (if use pretty syntax is on, return the value which is set, if use retty is false, return false)
@@ -688,14 +350,12 @@
             setUseUnicode(false);
             return false;
         }
-
     }
 
     public void setUseUnicode(boolean useUnicode) {
         //unicode requires pretty
         useUnicode = useUnicode && usePretty.get();
         this.useUnicode.set(useUnicode);
->>>>>>> 3f3d4ff6
     }
 
     public boolean isUseSyntaxHighlighting() {
@@ -711,15 +371,7 @@
     }
 
     public void setHidePackagePrefix(boolean hide) {
-<<<<<<< HEAD
-        final boolean originalHide = hidePackagePrefix;
-        hidePackagePrefix = hide;
-        if (originalHide != hide) {
-            fireSettingsChanged();
-        }
-=======
         hidePackagePrefix.set(hide);
->>>>>>> 3f3d4ff6
     }
 
     /**
@@ -737,20 +389,11 @@
     }
 
     public boolean getShowUninstantiatedTaclet() {
-<<<<<<< HEAD
-        return showUninstantiatedTaclet;
-    }
-
-    public void setShowUninstantiatedTaclet(boolean b) {
-        this.showUninstantiatedTaclet = b;
-        fireSettingsChanged();
-=======
         return showUninstantiatedTaclet.get();
     }
 
     public void setShowUninstantiatedTaclet(boolean b) {
         showUninstantiatedTaclet.set(b);
->>>>>>> 3f3d4ff6
     }
 
     /**
@@ -767,13 +410,8 @@
      * @param showHeatmap      true if heatmap on
      * @param heatmapSF        true for sequent formulas, false for terms
      * @param heatmapNewest    true if newest, false for "up to age"
-<<<<<<< HEAD
-     * @param maxAgeForHeatmap the maximum age for term or sequent formulas,
-     *                         concerning heatmap highlighting
-=======
      * @param maxAgeForHeatmap the maximum age for term or sequent formulas, concerning
      *                         heatmap highlighting
->>>>>>> 3f3d4ff6
      */
     public void setHeatmapOptions(boolean showHeatmap, boolean heatmapSF, boolean heatmapNewest,
                                   int maxAgeForHeatmap) {
@@ -784,50 +422,8 @@
     }
 
     /**
-<<<<<<< HEAD
-     *
-     * @return whether tooltips in the sequent view should be displayed.
-     */
-    public boolean isShowSequentViewTooltips() {
-        return showSequentViewTooltips;
-    }
-
-    /**
-     * Sets options for the sequent view tooltips.
-     *
-     * @param showSequentViewTooltips whether tooltips in the sequent view should be
-     *                                displayed.
-     */
-    public void setShowSequentViewTooltips(boolean showSequentViewTooltips) {
-        this.showSequentViewTooltips = showSequentViewTooltips;
-        fireSettingsChanged();
-    }
-
-    /**
-     *
-     * @return whether the origin of the selected term should be highlighted in the
-     *         source view.
-     */
-    public boolean isHighlightOrigin() {
-        return highlightOrigin;
-    }
-
-    /**
-     * Sets options for highlighting of origins.
-     *
-     * @param highlightOrigin whether the origin of the selected term should be
-     *                               highlighted in the source view.
-     */
-    public void setHighlightOrigin(boolean highlightOrigin) {
-        this.highlightOrigin = highlightOrigin;
-        fireSettingsChanged();
-    }
-
-    /** @return whether sequent formulas or terms should be highlighted */
-=======
      * @return whether sequent formulas or terms should be highlighted
      */
->>>>>>> 3f3d4ff6
     public boolean isHeatmapSF() {
         return heatmapSF.get();
     }
@@ -847,6 +443,22 @@
         return maxAgeForHeatmap.get();
     }
 
+    public boolean isHighlightOrigin() {
+        return highlightOrigin.get();
+    }
+
+    public void setHighlightOrigin(boolean highlightOrigin) {
+        this.highlightOrigin.set(highlightOrigin);
+    }
+
+    public boolean isShowSequentViewTooltips() {
+        return showSequentViewTooltips.get();
+    }
+
+    public void setShowSequentViewTooltips(boolean showSequentViewTooltips) {
+        this.showSequentViewTooltips.set(showSequentViewTooltips);
+    }
+
     public double getUIFontSizeFactor() {
         return uiFontSizeFactor.get();
     }
