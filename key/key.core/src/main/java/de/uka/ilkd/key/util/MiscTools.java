// This file is part of KeY - Integrated Deductive Software Design
//
// Copyright (C) 2001-2011 Universitaet Karlsruhe (TH), Germany
//                         Universitaet Koblenz-Landau, Germany
//                         Chalmers University of Technology, Sweden
// Copyright (C) 2011-2014 Karlsruhe Institute of Technology, Germany
//                         Technical University Darmstadt, Germany
//                         Chalmers University of Technology, Sweden
//
// The KeY system is protected by the GNU General
// Public License. See LICENSE.TXT for details.
//

package de.uka.ilkd.key.util;

import java.io.File;
import java.io.IOException;
import java.io.InputStream;
import java.util.*;
import java.util.Map.Entry;

import org.key_project.util.Filenames;
import org.key_project.util.Strings;
import org.key_project.util.collection.*;

import de.uka.ilkd.key.java.PositionInfo;
import de.uka.ilkd.key.java.ProgramElement;
import de.uka.ilkd.key.java.Services;
import de.uka.ilkd.key.java.SourceElement;
import de.uka.ilkd.key.java.declaration.VariableSpecification;
import de.uka.ilkd.key.java.expression.Assignment;
import de.uka.ilkd.key.java.reference.ExecutionContext;
import de.uka.ilkd.key.java.reference.ReferencePrefix;
import de.uka.ilkd.key.java.reference.TypeReference;
import de.uka.ilkd.key.java.statement.MethodFrame;
import de.uka.ilkd.key.java.visitor.JavaASTVisitor;
import de.uka.ilkd.key.logic.Name;
import de.uka.ilkd.key.logic.RenamingTable;
import de.uka.ilkd.key.logic.Term;
import de.uka.ilkd.key.logic.TermBuilder;
import de.uka.ilkd.key.logic.op.IObserverFunction;
import de.uka.ilkd.key.logic.op.ProgramVariable;
import de.uka.ilkd.key.logic.sort.Sort;
import de.uka.ilkd.key.proof.Node;
import de.uka.ilkd.key.proof.Proof;
import de.uka.ilkd.key.proof.init.JavaProfile;
import de.uka.ilkd.key.proof.init.Profile;
import de.uka.ilkd.key.rule.OneStepSimplifier;
import de.uka.ilkd.key.rule.Rule;
import de.uka.ilkd.key.rule.RuleApp;

/**
 * Collection of some common, stateless functionality. Stolen from the weissInvariants side branch.
 */
public final class MiscTools {

    private MiscTools() {
    }

    // -------------------------------------------------------------------------
    // public interface
    // -------------------------------------------------------------------------

    // TODO Is rp always a program variable?
    public static ProgramVariable getSelf(MethodFrame mf) {
        ExecutionContext ec = (ExecutionContext) mf.getExecutionContext();
        ReferencePrefix rp = ec.getRuntimeInstance();
        if (!(rp instanceof TypeReference) && rp != null) {
            return (ProgramVariable) rp;
        } else {
            return null;
        }
    }

    /**
     * Returns the receiver term of the passed method frame, or null if the frame belongs to a
     * static method.
     *
     * @param mf a method frame.
     * @param services services.
     * @return the receiver term of the passed method frame, or null if the frame belongs to a
     * static method.
     */
    public static Term getSelfTerm(MethodFrame mf, Services services) {
        ExecutionContext ec = (ExecutionContext) mf.getExecutionContext();
        ReferencePrefix rp = ec.getRuntimeInstance();
        if (!(rp instanceof TypeReference) && rp != null) {
            return services.getTypeConverter().convertToLogicElement(rp);
        } else {
            return null;
        }
    }

    /**
     * All variables read in the specified program element, excluding newly declared variables.
     *
     * @param pe a program element.
     * @param services services.
     * @return all variables read in the specified program element,
     *  excluding newly declared variables.
     */
    public static ImmutableSet<ProgramVariable> getLocalIns(ProgramElement pe,
            Services services) {
        final ReadPVCollector rpvc = new ReadPVCollector(pe, services);
        rpvc.start();
        return rpvc.result();
    }

    /**
     * All variables changed in the specified program element, excluding newly declared variables.
     *
     * @param pe a program element.
     * @param services services.
     * @return all variables changed in the specified program element,
     *  excluding newly declared variables.
     */
    public static ImmutableSet<ProgramVariable> getLocalOuts(
            ProgramElement pe,
            Services services) {
        final WrittenAndDeclaredPVCollector wpvc = new WrittenAndDeclaredPVCollector(pe, services);
        wpvc.start();
        return wpvc.getWrittenPVs();
    }

    /**
<<<<<<< HEAD
     * All variables changed in the specified program element, including newly declared variables.
     *
     * @param pe a program element.
     * @param services services.
     * @return all variables changed in the specified program element,
     *  including newly declared variables.
     */
    public static ImmutableSet<ProgramVariable> getLocalOutsAndDeclared(
            ProgramElement pe,
            Services services) {
        final WrittenAndDeclaredPVCollector wpvc = new WrittenAndDeclaredPVCollector(pe, services);
        wpvc.start();
        return wpvc.getWrittenPVs().union(wpvc.getDeclaredPVs());
    }

    /**
     * All variables newly declared in the specified program element.
     *
     * @param pe a program element.
     * @param services services.
     * @return all variables newly declared in the specified program element.
     */
    public static ImmutableSet<ProgramVariable> getLocallyDeclaredVars(
            ProgramElement pe,
            Services services) {
        final WrittenAndDeclaredPVCollector wpvc = new WrittenAndDeclaredPVCollector(pe, services);
        wpvc.start();
        return wpvc.getDeclaredPVs();
    }

    /**
     * Recursively collect all observers for this term including all of its sub terms.
     * @param t the term for which we want to collect the observer functions.
     * @return the observers as a set of pairs with sorts and according observers
     */
    public static ImmutableSet<Pair<Sort, IObserverFunction>> collectObservers(Term t) {
        ImmutableSet<Pair<Sort, IObserverFunction>> result = DefaultImmutableSet.nil();
        if (t.op() instanceof IObserverFunction) {
            final IObserverFunction obs = (IObserverFunction) t.op();
            final Sort s = obs.isStatic()
                    ? obs.getContainerType().getSort()
                    : t.sub(1).sort();
            result = result.add(new Pair<Sort, IObserverFunction>(s, obs));
        }
        for (Term sub : t.subs()) {
            result = result.union(collectObservers(sub));
        }
        return result;
    }


    /**
     * {@code true} iff both are <code>null</code> or <code>a.equals(b)</code>
     * with <code>equals</code> from type T.
     *
     * @param a an object.
     * @param b another object.
     * @param <T> type of {@code a} and result value.
     * @return {@code true} iff both are <code>null</code> or <code>a.equals(b)</code>
     *  with <code>equals</code> from type T.
     */
    public static <T> boolean equalsOrNull(T a, Object b) {
        if (a == null) {
=======
     * True if both are <code>null</code> or <code>a.equals(b)</code> with <code>equals</code> from type T.
     * You should use {@link Objects#equals(Object, Object)} directly.
     */
    @Deprecated
    public static <T> boolean equalsOrNull(T a, Object b){
        return Objects.equals(a, b);
        /*if (a == null) {
>>>>>>> 3f482904
            return b == null;
        } else {
            return a.equals(b);
        }*/
    }

    /**
     * {@code true} iff all are <code>null</code> or <code>a.equals(b)</code>
     * with <code>equals</code> from type T for every {@code b}.
     *
     * @param a an object.
     * @param bs other object.
     * @param <T> type of {@code a} and result value.
     * @return {@code true} iff all are <code>null</code> or <code>a.equals(b)</code>
     *  with <code>equals</code> from type T for every {@code b}.
     */
    public static <T> boolean equalsOrNull(T a, Object... bs) {
        boolean result = true;
        for (Object b : bs) {
            result = result && equalsOrNull(a, b);
        }
        return result;
    }

    // =======================================================
    // Methods operating on Arrays
    // =======================================================

    /**
     * Concatenates two arrays.
     *
     * @param s1 an array.
     * @param s2 another array.
     * @param <S> type o array {@code s1} and of result array.
     * @param <T> type of array {@code s2}.
     * @return the concatenation of both arrays.
     */
<<<<<<< HEAD
    public static <S, T extends S> S[] concat(S[] s1, T[] s2) {
        S[] res = Arrays.copyOf(s1, s1.length + s2.length);
        for (int i = 0; i < s2.length; i++) {
            res[i + s1.length] = s2[i];
        }
        return res;
=======
    public static <S,T extends S> S[] concat(S[] s1, T[] s2) {
        return KeYCollections.concat(s1,s2);
>>>>>>> 3f482904
    }

    // =======================================================
    // Methods operating on Collections
    // =======================================================

    /**
     * Combine two maps by function application. Values of <code>m0</code> which are not keys of
     * <code>m1</code> are dropped. This implementation tries to use the same implementation of
     * {@link java.util.Map} (provided in Java SE) as <code>m0</code>.
     *
     * @param m0 a map.
     * @param m1 another map.
     * @param <S> type of {@code m0}.
     * @param <T> type of {@code m1}.
     * @param <U> new type of result map indexes.
     * @return the combination of both maps.
     */
<<<<<<< HEAD
    public static <S, T, U> Map<S, U> apply(Map<S, ? extends T> m0, Map<T, U> m1) {
        Map<S, U> res = null;
        final int size = m0.size() < m1.size() ? m0.size() : m1.size();
        // try to use more specific implementation
        if (m0 instanceof java.util.TreeMap) {
            res = new java.util.TreeMap<S, U>();
        } else if (m0 instanceof java.util.concurrent.ConcurrentHashMap) {
            res = new java.util.concurrent.ConcurrentHashMap<S, U>(size);
        } else if (m0 instanceof java.util.IdentityHashMap) {
            res = new java.util.IdentityHashMap<S, U>(size);
        } else if (m0 instanceof java.util.WeakHashMap) {
            res = new java.util.WeakHashMap<S, U>(size);
        } else {
            res = new HashMap<S, U>(size);
        }

        for (Entry<S, ? extends T> e : m0.entrySet()) {
            final U value = m1.get(e.getValue());
            if (value != null) {
                res.put(e.getKey(), value);
            }
        }
        return res;
=======
    public static <S,T,U> Map<S,U> apply(Map<S,? extends T> m0, Map<T,U> m1) {
        return KeYCollections.apply(m0, m1);
>>>>>>> 3f482904
    }

    // =======================================================
    // Methods operating on Strings
    // =======================================================

    /**
     * Separates the single directory entries in a filename. The first element is an empty String
     * iff the filename is absolute. (For a Windows filename, it contains a drive letter and a
     * colon). Ignores double slashes and slashes at the end, removes references to the cwd. E.g.,
     * "/home//daniel/./key/" yields {"","home","daniel","key"}. Tries to automatically detect UNIX
     * or Windows directory delimiters. There is no check whether all other characters are valid for
     * filenames.
     *
     * @param filename a file name.
     * @return all directory entries in the file name.
     */
<<<<<<< HEAD
    static List<String> disectFilename(String filename) {
        final char sep = File.separatorChar;
        List<String> res = new ArrayList<String>();
        // if filename contains slashes, take it as UNIX filename, otherwise Windows
        if (filename.indexOf("/") != -1) {
            assert sep == '/' : "\"" + filename + "\" contains both / and \\";
        } else if (filename.indexOf("\\") != -1) {
            assert sep == '\\' : "\"" + filename + "\" contains both / and \\";
        } else {
            res.add(filename);
            return res;
        }
        int i = 0;
        while (i < filename.length()) {
            int j = filename.indexOf(sep, i);
            if (j == -1) { // no slash anymore
                final String s = filename.substring(i, filename.length());
                if (!s.equals(".")) {
                    res.add(s);
                }
                break;
            }
            if (i == j) {
                // empty string between slashes
                if (i == 0) {
                    // leading slash
                    res.add("");
                }
            } else {
                // contains "/./"
                final String s = filename.substring(i, j);
                if (!s.equals(".")) {
                    res.add(s);
                }
            }
            i = j + 1;
        }
        return res;
=======
    static List<String> disectFilename(String filename){
        return Filenames.disectFilename(filename);
>>>>>>> 3f482904
    }

    /**
     * Returns a filename relative to another one. The second parameter needs to be absolute and is
     * expected to refer to a directory. This method only operates on Strings, not on real files!
     * Note that it treats Strings case-sensitive. The resulting filename always uses UNIX
     * directory delimiters. Raises a RuntimeException if no relative path could be found (may
     * happen on Windows systems).
     *
     * @param origFilename a filename.
     * @param toFilename the name of a parent directory of {@code origFilename}.
     * @return {@code origFilename} relative to {@code toFilename}
     */
<<<<<<< HEAD
    public static String makeFilenameRelative(String origFilename, String toFilename) {
        final List<String> origFileNameSections = disectFilename(origFilename);
        String[] a = origFileNameSections.toArray(new String[origFileNameSections.size()]);
        final List<String> destinationFilenameSections = disectFilename(toFilename);
        String[] b = destinationFilenameSections
                .toArray(new String[destinationFilenameSections.size()]);

        // check for Windows paths
        if (File.separatorChar == '\\' &&
                a[0].length() == 2 && a[0].charAt(1) == ':') {
            char drive = Character.toUpperCase(a[0].charAt(0));
            if (!(b[0].length() == 2 && Character.toUpperCase(b[0].charAt(0)) == drive
                    && b[0].charAt(1) == ':')) {
                throw new RuntimeException("cannot make paths on different drives relative");
            }
            // remove drive letter
            a[0] = "";
            b[0] = "";
        }
        int i;
        String s = "";
        String t = "";

        if (a[0].equals("")) { // not already relative
            if (!b[0].equals("")) {
                throw new RuntimeException("\"" + toFilename
                        + "\" is a relative path. "
                        + "Please use absolute paths to make others relative to them.");
            }

            // remove ".." from paths
            a = removeDotDot(a);
            b = removeDotDot(b);

            // FIXME: there may be leading ..'s

            i = 1;
            boolean diff = false;
            while (i < b.length) {
                // shared until i
                if (i >= a.length || !a[i].equals(b[i])) {
                    diff = true;
                }
                // add ".." for each remaining element in b
                // and collect the remaining elements of a
                if (diff) {
                    s = s + "../";
                    if (i < a.length) {
                        t += (a[i].equals("") ? "" : "/") + a[i];
                    }
                }
                i++;
            }
        } else {
            i = 0;
        }
        while (i < a.length) {
            t += (a[i].equals("") ? "" : "/") + a[i];
            i++;
        }
        // strip leading slash
        if (t.length() > 0 && t.charAt(0) == '/') {
            t = t.substring(1);
        }
        // strip ending slash
        t = s + t;
        if (t.length() > 0 && t.charAt(t.length() - 1) == '/') {
            t = t.substring(0, t.length() - 1);
        }
        return t;
    }

    private static String[] removeDotDot(String[] a) {
        String[] newa = new String[a.length];
        int k = 0;
        for (int j = 0; j < a.length - 1; j++) {
            if (a[j].equals("..") || !a[j + 1].equals("..")) {
                newa[k] = a[j];
                k++;
            } else {
                j++;
            }
        }
        if (!a[a.length - 1].equals("..")) {
            newa[k] = a[a.length - 1];
            k++;
        }
        return Arrays.copyOf(newa, k);
=======
    public static String makeFilenameRelative(String origFilename, String toFilename){
        return Filenames.makeFilenameRelative(origFilename, toFilename);
>>>>>>> 3f482904
    }

    public static Name toValidTacletName(String s) {
        s = s.replaceAll("\\s|\\.|::\\$|::|<|>|/", "_");
        return new Name(s);
    }

    public static String toValidFileName(String s) {
        s = s.replace("\\", "_")
                .replace("$", "_")
                .replace("?", "_")
                .replace("|", "_")
                .replace("<", "_")
                .replace(">", "_")
                .replace(":", "_")
                .replace("*", "+")
                .replace("\"", "'")
                .replace("/", "-")
                .replace("[", "(")
                .replace("]", ")");
        return s;
    }

    public static Name toValidVariableName(String s) {
        s = s.replaceAll("\\s|\\.|::\\$|::|<|>|/|\\(|\\)|,", "_");
        return new Name(s);
    }

    /**
     * Join the string representations of a collection of objects into onw string. The individual
     * elements are separated by a delimiter.
     *
     * {@link Object#toString()} is used to turn the objects into strings.
     *
     * @param collection an arbitrary non-null collection
     * @param delimiter  a non-null string which is put between the elements.
     *
     * @return the concatenation of all string representations separated by the delimiter
     */
    public static String join(Iterable<?> collection, String delimiter) {
<<<<<<< HEAD
        StringBuilder sb = new StringBuilder();
        for (Object obj : collection) {
            if (sb.length() > 0) {
                sb.append(delimiter);
            }
            sb.append(obj);
        }

        return sb.toString();
=======
        return KeYCollections.join(collection, delimiter);
>>>>>>> 3f482904
    }

    /**
     * Join the string representations of an array of objects into one string. The individual
     * elements are separated by a delimiter.
     *
     * {@link Object#toString()} is used to turn the objects into strings.
     *
     * @param collection an arbitrary non-null array of objects
     * @param delimiter  a non-null string which is put between the elements.
     *
     * @return the concatenation of all string representations separated by the delimiter
     */
    public static String join(Object[] collection, String delimiter) {
        return KeYCollections.join(collection, delimiter);
    }

    /**
     * Takes a string and returns a string which is potentially shorter and contains a
     * sub-collection of the original characters.
     *
     * All alphabetic characters (A-Z and a-z) are copied to the result while all other characters
     * are removed.
     *
     * @param string an arbitrary string
     * @return a string which is a sub-structure of the original character sequence
     *
     * @author Mattias Ulbrich
     */
<<<<<<< HEAD
    public static /* @ non_null @ */ String filterAlphabetic(/* @ non_null @ */ String string) {
        StringBuilder res = new StringBuilder();
        for (int i = 0; i < string.length(); i++) {
            char c = string.charAt(i);
            if ((c >= 'A' && c <= 'Z') || (c >= 'A' && c <= 'Z')) {
                res.append(c);
            }
        }
        return res.toString();
=======
    public static /*@ non_null @*/ String filterAlphabetic(/*@ non_null @*/ String string) {
        return KeYCollections.filterAlphabetic(string);
>>>>>>> 3f482904
    }

    /**
     * Checks whether a string contains another one as a whole word (i.e., separated by
     * white spaces or a semicolon at the end).
     *
     * @param s    string to search in
     * @param word string to be searched for
     * @return the answer to the question specified above
     */
<<<<<<< HEAD
    public static boolean containsWholeWord(String s, String word) {
        if (s == null || word == null) {
            return false;
        }
        int i = -1;
        final int wl = word.length();
        while (true) {
            i = s.indexOf(word, i + 1);
            if (i < 0 || i >= s.length()) {
                break;
            }
            if (i == 0 || Character.isWhitespace(s.charAt(i - 1))) {
                if (i + wl == s.length() || Character.isWhitespace(s.charAt(i + wl))
                        || s.charAt(i + wl) == ';') {
                    return true;
                }
            }
        }
        return false;
=======
    public static boolean containsWholeWord(String s, String word){
        return Strings.containsWholeWord(s, word);
>>>>>>> 3f482904
    }

    /**
     * There are different kinds of JML markers. See Section 4.4 "Annotation markers" of the JML
     * reference manual.
     *
     * @param comment
     * @return
     */
    public static boolean isJMLComment(String comment) {
<<<<<<< HEAD
        try {
            return (comment.startsWith("/*@") || comment.startsWith("//@")
                    || comment.startsWith("/*+KeY@") || comment.startsWith("//+KeY@")
                    || (comment.startsWith("/*-") && !comment.substring(3, 6).equals("KeY")
                            && comment.contains("@"))
                    || (comment.startsWith("//-") && !comment.substring(3, 6).equals("KeY")
                            && comment.contains("@")));
        } catch (IndexOutOfBoundsException e) {
            return false;
        }
=======
        return Strings.isJMLComment(comment);
>>>>>>> 3f482904
    }

    /**
     * <p>
     * Returns the display name of the applied rule in the given {@link Node} of the proof tree in
     * KeY.
     * </p>
     * <p>
     * This method is required for the symbolic execution tree extraction, e.g. used in the Symbolic
     * Execution Tree Debugger.
     * </p>
     *
     * @param node The given {@link Node}.
     * @return The display name of the applied rule in the given {@link Node} or {@code null} if no
     *         one exists.
     */
    public static String getRuleDisplayName(Node node) {
        String name = null;
        if (node != null) {
            name = getRuleDisplayName(node.getAppliedRuleApp());
        }
        return name;
    }

    /**
     * <p>
     * Returns the display name of the {@link RuleApp}.
     * </p>
     * <p>
     * This method is required for the symbolic execution tree extraction, e.g. used in the Symbolic
     * Execution Tree Debugger.
     * </p>
     *
     * @param ruleApp The given {@link RuleApp}.
     * @return The display name of the {@link RuleApp} or {@code null} if no one exists.
     */
    public static String getRuleDisplayName(RuleApp ruleApp) {
<<<<<<< HEAD
        String name = null;
        if (ruleApp != null) {
            Rule rule = ruleApp.rule();
            if (rule != null) {
                name = rule.displayName();
            }
        }
        return name;
=======
       String name = null;
       if (ruleApp != null) {
          Rule rule = ruleApp.rule();
          if (rule != null) {
             name = rule.displayName();
          }
       }
       return name;
>>>>>>> 3f482904
    }

    /**
     * <p>
     * Returns the name of the applied rule in the given {@link Node} of the proof tree in KeY.
     * </p>
     * <p>
     * This method is required for the symbolic execution tree extraction, e.g. used in the Symbolic
     * Execution Tree Debugger.
     * </p>
     *
     * @param node The given {@link Node}.
     * @return The display name of the applied rule in the given {@link Node} or {@code null} if no
     *         one exists.
     */
    public static String getRuleName(Node node) {
        String name = null;
        if (node != null) {
            name = getRuleName(node.getAppliedRuleApp());
        }
        return name;
    }

    /**
     * <p>
     * Returns the name of the {@link RuleApp}.
     * </p>
     * <p>
     * This method is required for the symbolic execution tree extraction, e.g. used in the Symbolic
     * Execution Tree Debugger.
     * </p>
     *
     * @param ruleApp The given {@link RuleApp}.
     * @return The display name of the {@link RuleApp} or {@code null} if no one exists.
     */
    public static String getRuleName(RuleApp ruleApp) {
<<<<<<< HEAD
        String name = null;
        if (ruleApp != null) {
            Rule rule = ruleApp.rule();
            if (rule != null) {
                name = rule.name().toString();
            }
        }
        return name;
=======
       String name = null;
       if (ruleApp != null) {
          Rule rule = ruleApp.rule();
          if (rule != null) {
             name = rule.name().toString();
          }
       }
       return name;
>>>>>>> 3f482904
    }

    /**
     * Returns the {@link OneStepSimplifier} used in the given {@link Proof}.
     *
     * @param proof The {@link Proof} to get its used {@link OneStepSimplifier}.
     * @return The used {@link OneStepSimplifier} or {@code null} if not available.
     */
    public static OneStepSimplifier findOneStepSimplifier(Proof proof) {
<<<<<<< HEAD
        if (proof != null && !proof.isDisposed() && proof.getInitConfig() != null) {
            Profile profile = proof.getInitConfig().getProfile();
            return findOneStepSimplifier(profile);
        } else {
            return null;
        }
=======
       if (proof != null && !proof.isDisposed() && proof.getInitConfig() !=null) {
          Profile profile = proof.getInitConfig().getProfile();
          return findOneStepSimplifier(profile);
       }
       else {
          return null;
       }
>>>>>>> 3f482904
    }

    /**
     * Returns the {@link OneStepSimplifier} used in the given {@link Profile}.
     *
     * @param profile The {@link Profile} to get its used {@link OneStepSimplifier}.
     * @return The used {@link OneStepSimplifier} or {@code null} if not available.
     */
    public static OneStepSimplifier findOneStepSimplifier(Profile profile) {
        if (profile instanceof JavaProfile) {
            return ((JavaProfile) profile).getOneStepSimpilifier();
        } else {
            return null;
        }
    }

    /**
     * Returns the actual variable for a given one (this means it returns the renamed variable).
     *
     * @param node the Node where to look up the actual variable (result from renaming)
     * @return The renamed variable
     */
    public static ProgramVariable findActualVariable(ProgramVariable originalVar, Node node) {
        ProgramVariable actualVar = originalVar;
        if (node != null) {
<<<<<<< HEAD
            outer: do {
                if (node.getRenamingTable() != null) {
                    for (RenamingTable rt : node.getRenamingTable()) {
                        ProgramVariable renamedVar = (ProgramVariable) rt.getRenaming(actualVar);
                        if (renamedVar != null || !node.getLocalProgVars().contains(actualVar)) {
                            actualVar = renamedVar;
                            break outer;
=======
            outer:
                do {
                    if (node.getRenamingTable() != null) {
                        for (RenamingTable rt : node.getRenamingTable()) {
                            ProgramVariable renamedVar = (ProgramVariable) rt.getRenaming(actualVar);
                            if (renamedVar != null || !node.getLocalProgVars().contains(actualVar)) {
                                actualVar = renamedVar;
                                break outer;
                            }
>>>>>>> 3f482904
                        }
                    }
                }
                node = node.parent();
            } while (node != null);
        }
        return actualVar;
    }

    // -------------------------------------------------------------------------
    // inner classes
    // -------------------------------------------------------------------------

    private static final class ReadPVCollector extends JavaASTVisitor {
        /**
         * The list of resulting (i.e., read) program variables.
         */
        private ImmutableSet<ProgramVariable> result = DefaultImmutableSet.<ProgramVariable>nil();

        /**
         * The declared program variables.
         */
        private ImmutableSet<ProgramVariable> declaredPVs = DefaultImmutableSet
                .<ProgramVariable>nil();

        public ReadPVCollector(ProgramElement root, Services services) {
            super(root, services);
        }

        @Override
        protected void doDefaultAction(SourceElement node) {
            if (node instanceof ProgramVariable) {
                ProgramVariable pv = (ProgramVariable) node;
                if (!pv.isMember() && !declaredPVs.contains(pv)) {
                    result = result.add(pv);
                }
            } else if (node instanceof VariableSpecification) {
                VariableSpecification vs = (VariableSpecification) node;
                ProgramVariable pv = (ProgramVariable) vs.getProgramVariable();
                if (!pv.isMember()) {
                    assert !declaredPVs.contains(pv);
                    result = result.remove(pv);
                    declaredPVs = declaredPVs.add(pv);
                }
            }
        }

        public ImmutableSet<ProgramVariable> result() {
            return result;
        }
    }

    private static class WrittenAndDeclaredPVCollector extends JavaASTVisitor {
        /**
         * The written program variables.
         */
        private ImmutableSet<ProgramVariable> writtenPVs =
                DefaultImmutableSet.<ProgramVariable>nil();

        /**
         * The declared program variables.
         */
        private ImmutableSet<ProgramVariable> declaredPVs =
                DefaultImmutableSet.<ProgramVariable>nil();

        public WrittenAndDeclaredPVCollector(ProgramElement root, Services services) {
            super(root, services);
        }

        @Override
        protected void doDefaultAction(SourceElement node) {
            if (node instanceof Assignment) {
                ProgramElement lhs = ((Assignment) node).getChildAt(0);
                if (lhs instanceof ProgramVariable) {
                    ProgramVariable pv = (ProgramVariable) lhs;
                    if (!pv.isMember() && !declaredPVs.contains(pv)) {
                        writtenPVs = writtenPVs.add(pv);
                    }
                }
            } else if (node instanceof VariableSpecification) {
                VariableSpecification vs = (VariableSpecification) node;
                ProgramVariable pv = (ProgramVariable) vs.getProgramVariable();
                if (!pv.isMember()) {
                    assert !declaredPVs.contains(pv);
                    assert !writtenPVs.contains(pv);
                    declaredPVs = declaredPVs.add(pv);
                }
            }
        }

        public ImmutableSet<ProgramVariable> getWrittenPVs() {
            return writtenPVs;
        }

        public ImmutableSet<ProgramVariable> getDeclaredPVs() {
            return declaredPVs;
        }
    }

    public static ImmutableList<Term> toTermList(Iterable<ProgramVariable> list,
            TermBuilder tb) {
        ImmutableList<Term> result = ImmutableSLList.<Term>nil();
        for (ProgramVariable pv : list) {
            if (pv != null) {
                Term t = tb.var(pv);
                result = result.append(t);
            }
        }
        return result;
    }

    /**
     * read an input stream to its end into a string.
     *
     * @param is a non-null open input stream
     * @return the string created from the input of the stream
     * @throws IOException may occur while reading the stream
     */
    public static String toString(InputStream is) throws IOException {
        StringBuilder sb = new StringBuilder();
        byte[] buffer = new byte[2048];
        int read;
        while ((read = is.read(buffer)) > 0) {
            sb.append(new String(buffer, 0, read));
        }
        return sb.toString();
    }

    public static ImmutableList<Term> filterOutDuplicates(ImmutableList<Term> localIns,
            ImmutableList<Term> localOuts) {
        ImmutableList<Term> result = ImmutableSLList.<Term>nil();
        for (Term localIn : localIns) {
            if (!localOuts.contains(localIn)) {
                result = result.append(localIn);
            }
        }
        return result;
    }

    /**
     * Returns the default taclet options.
     *
     * @return The default taclet options.
     */
    public static HashMap<String, String> getDefaultTacletOptions() {
<<<<<<< HEAD
        HashMap<String, String> result = new HashMap<String, String>();
        result.put("Strings", "Strings:on");
        result.put("reach", "reach:on");
        result.put("JavaCard", "JavaCard:off");
        result.put("assertions", "assertions:on");
        result.put("bigint", "bigint:on");
        result.put("intRules", "intRules:arithmeticSemanticsIgnoringOF");
        result.put("programRules", "programRules:Java");
        result.put("modelFields", "modelFields:showSatisfiability");
        result.put("initialisation", "initialisation:disableStaticInitialisation");
        result.put("sequences", "sequences:on");
        result.put("runtimeExceptions", "runtimeExceptions:allow");
        result.put("integerSimplificationRules", "integerSimplificationRules:full");
        result.put("optimisedSelectRules", "optimisedSelectRules:on");
        result.put("wdChecks", "wdChecks:off");
        result.put("wdOperator", "wdOperator:L");
        result.put("permissions", "permissions:off");
        return result;
=======
       HashMap<String, String> result = new HashMap<String, String>();
       result.put("Strings", "Strings:on");
       result.put("reach", "reach:on");
       result.put("JavaCard", "JavaCard:off");
       result.put("assertions", "assertions:on");
       result.put("bigint", "bigint:on");
       result.put("intRules", "intRules:arithmeticSemanticsIgnoringOF");
       result.put("programRules", "programRules:Java");
       result.put("modelFields", "modelFields:showSatisfiability");
       result.put("initialisation", "initialisation:disableStaticInitialisation");
       result.put("sequences", "sequences:on");
       result.put("runtimeExceptions", "runtimeExceptions:allow");
       result.put("integerSimplificationRules", "integerSimplificationRules:full");
       result.put("optimisedSelectRules", "optimisedSelectRules:on");
       result.put("wdChecks", "wdChecks:off");
       result.put("wdOperator", "wdOperator:L");
       result.put("permissions", "permissions:off");
       return result;
>>>>>>> 3f482904
    }

    /**
     * Returns the path to the source file defined by the given {@link PositionInfo}.
     *
     * @param posInfo The {@link PositionInfo} to extract source file from.
     * @return The source file name or {@code null} if not available.
     */
    public static String getSourcePath(PositionInfo posInfo) {
        String result = null;
        if (posInfo.getFileName() != null) {
            result = posInfo.getFileName(); // posInfo.getFileName() is a path to a file
        } else if (posInfo.getParentClass() != null) {
            result = posInfo.getParentClass(); // posInfo.getParentClass() is a path to a file
        }
        if (result != null && result.startsWith("FILE:")) {
            result = result.substring("FILE:".length());
        }
        return result;
    }
}<|MERGE_RESOLUTION|>--- conflicted
+++ resolved
@@ -123,7 +123,6 @@
     }
 
     /**
-<<<<<<< HEAD
      * All variables changed in the specified program element, including newly declared variables.
      *
      * @param pe a program element.
@@ -176,26 +175,13 @@
 
 
     /**
-     * {@code true} iff both are <code>null</code> or <code>a.equals(b)</code>
-     * with <code>equals</code> from type T.
-     *
-     * @param a an object.
-     * @param b another object.
-     * @param <T> type of {@code a} and result value.
-     * @return {@code true} iff both are <code>null</code> or <code>a.equals(b)</code>
-     *  with <code>equals</code> from type T.
-     */
-    public static <T> boolean equalsOrNull(T a, Object b) {
-        if (a == null) {
-=======
      * True if both are <code>null</code> or <code>a.equals(b)</code> with <code>equals</code> from type T.
      * You should use {@link Objects#equals(Object, Object)} directly.
      */
     @Deprecated
-    public static <T> boolean equalsOrNull(T a, Object b){
+    public static <T> boolean equalsOrNull(T a, Object b) {
         return Objects.equals(a, b);
         /*if (a == null) {
->>>>>>> 3f482904
             return b == null;
         } else {
             return a.equals(b);
@@ -233,17 +219,8 @@
      * @param <T> type of array {@code s2}.
      * @return the concatenation of both arrays.
      */
-<<<<<<< HEAD
     public static <S, T extends S> S[] concat(S[] s1, T[] s2) {
-        S[] res = Arrays.copyOf(s1, s1.length + s2.length);
-        for (int i = 0; i < s2.length; i++) {
-            res[i + s1.length] = s2[i];
-        }
-        return res;
-=======
-    public static <S,T extends S> S[] concat(S[] s1, T[] s2) {
         return KeYCollections.concat(s1,s2);
->>>>>>> 3f482904
     }
 
     // =======================================================
@@ -262,34 +239,8 @@
      * @param <U> new type of result map indexes.
      * @return the combination of both maps.
      */
-<<<<<<< HEAD
     public static <S, T, U> Map<S, U> apply(Map<S, ? extends T> m0, Map<T, U> m1) {
-        Map<S, U> res = null;
-        final int size = m0.size() < m1.size() ? m0.size() : m1.size();
-        // try to use more specific implementation
-        if (m0 instanceof java.util.TreeMap) {
-            res = new java.util.TreeMap<S, U>();
-        } else if (m0 instanceof java.util.concurrent.ConcurrentHashMap) {
-            res = new java.util.concurrent.ConcurrentHashMap<S, U>(size);
-        } else if (m0 instanceof java.util.IdentityHashMap) {
-            res = new java.util.IdentityHashMap<S, U>(size);
-        } else if (m0 instanceof java.util.WeakHashMap) {
-            res = new java.util.WeakHashMap<S, U>(size);
-        } else {
-            res = new HashMap<S, U>(size);
-        }
-
-        for (Entry<S, ? extends T> e : m0.entrySet()) {
-            final U value = m1.get(e.getValue());
-            if (value != null) {
-                res.put(e.getKey(), value);
-            }
-        }
-        return res;
-=======
-    public static <S,T,U> Map<S,U> apply(Map<S,? extends T> m0, Map<T,U> m1) {
         return KeYCollections.apply(m0, m1);
->>>>>>> 3f482904
     }
 
     // =======================================================
@@ -307,49 +258,8 @@
      * @param filename a file name.
      * @return all directory entries in the file name.
      */
-<<<<<<< HEAD
     static List<String> disectFilename(String filename) {
-        final char sep = File.separatorChar;
-        List<String> res = new ArrayList<String>();
-        // if filename contains slashes, take it as UNIX filename, otherwise Windows
-        if (filename.indexOf("/") != -1) {
-            assert sep == '/' : "\"" + filename + "\" contains both / and \\";
-        } else if (filename.indexOf("\\") != -1) {
-            assert sep == '\\' : "\"" + filename + "\" contains both / and \\";
-        } else {
-            res.add(filename);
-            return res;
-        }
-        int i = 0;
-        while (i < filename.length()) {
-            int j = filename.indexOf(sep, i);
-            if (j == -1) { // no slash anymore
-                final String s = filename.substring(i, filename.length());
-                if (!s.equals(".")) {
-                    res.add(s);
-                }
-                break;
-            }
-            if (i == j) {
-                // empty string between slashes
-                if (i == 0) {
-                    // leading slash
-                    res.add("");
-                }
-            } else {
-                // contains "/./"
-                final String s = filename.substring(i, j);
-                if (!s.equals(".")) {
-                    res.add(s);
-                }
-            }
-            i = j + 1;
-        }
-        return res;
-=======
-    static List<String> disectFilename(String filename){
         return Filenames.disectFilename(filename);
->>>>>>> 3f482904
     }
 
     /**
@@ -363,99 +273,8 @@
      * @param toFilename the name of a parent directory of {@code origFilename}.
      * @return {@code origFilename} relative to {@code toFilename}
      */
-<<<<<<< HEAD
     public static String makeFilenameRelative(String origFilename, String toFilename) {
-        final List<String> origFileNameSections = disectFilename(origFilename);
-        String[] a = origFileNameSections.toArray(new String[origFileNameSections.size()]);
-        final List<String> destinationFilenameSections = disectFilename(toFilename);
-        String[] b = destinationFilenameSections
-                .toArray(new String[destinationFilenameSections.size()]);
-
-        // check for Windows paths
-        if (File.separatorChar == '\\' &&
-                a[0].length() == 2 && a[0].charAt(1) == ':') {
-            char drive = Character.toUpperCase(a[0].charAt(0));
-            if (!(b[0].length() == 2 && Character.toUpperCase(b[0].charAt(0)) == drive
-                    && b[0].charAt(1) == ':')) {
-                throw new RuntimeException("cannot make paths on different drives relative");
-            }
-            // remove drive letter
-            a[0] = "";
-            b[0] = "";
-        }
-        int i;
-        String s = "";
-        String t = "";
-
-        if (a[0].equals("")) { // not already relative
-            if (!b[0].equals("")) {
-                throw new RuntimeException("\"" + toFilename
-                        + "\" is a relative path. "
-                        + "Please use absolute paths to make others relative to them.");
-            }
-
-            // remove ".." from paths
-            a = removeDotDot(a);
-            b = removeDotDot(b);
-
-            // FIXME: there may be leading ..'s
-
-            i = 1;
-            boolean diff = false;
-            while (i < b.length) {
-                // shared until i
-                if (i >= a.length || !a[i].equals(b[i])) {
-                    diff = true;
-                }
-                // add ".." for each remaining element in b
-                // and collect the remaining elements of a
-                if (diff) {
-                    s = s + "../";
-                    if (i < a.length) {
-                        t += (a[i].equals("") ? "" : "/") + a[i];
-                    }
-                }
-                i++;
-            }
-        } else {
-            i = 0;
-        }
-        while (i < a.length) {
-            t += (a[i].equals("") ? "" : "/") + a[i];
-            i++;
-        }
-        // strip leading slash
-        if (t.length() > 0 && t.charAt(0) == '/') {
-            t = t.substring(1);
-        }
-        // strip ending slash
-        t = s + t;
-        if (t.length() > 0 && t.charAt(t.length() - 1) == '/') {
-            t = t.substring(0, t.length() - 1);
-        }
-        return t;
-    }
-
-    private static String[] removeDotDot(String[] a) {
-        String[] newa = new String[a.length];
-        int k = 0;
-        for (int j = 0; j < a.length - 1; j++) {
-            if (a[j].equals("..") || !a[j + 1].equals("..")) {
-                newa[k] = a[j];
-                k++;
-            } else {
-                j++;
-            }
-        }
-        if (!a[a.length - 1].equals("..")) {
-            newa[k] = a[a.length - 1];
-            k++;
-        }
-        return Arrays.copyOf(newa, k);
-=======
-    public static String makeFilenameRelative(String origFilename, String toFilename){
         return Filenames.makeFilenameRelative(origFilename, toFilename);
->>>>>>> 3f482904
     }
 
     public static Name toValidTacletName(String s) {
@@ -496,19 +315,7 @@
      * @return the concatenation of all string representations separated by the delimiter
      */
     public static String join(Iterable<?> collection, String delimiter) {
-<<<<<<< HEAD
-        StringBuilder sb = new StringBuilder();
-        for (Object obj : collection) {
-            if (sb.length() > 0) {
-                sb.append(delimiter);
-            }
-            sb.append(obj);
-        }
-
-        return sb.toString();
-=======
         return KeYCollections.join(collection, delimiter);
->>>>>>> 3f482904
     }
 
     /**
@@ -538,20 +345,8 @@
      *
      * @author Mattias Ulbrich
      */
-<<<<<<< HEAD
     public static /* @ non_null @ */ String filterAlphabetic(/* @ non_null @ */ String string) {
-        StringBuilder res = new StringBuilder();
-        for (int i = 0; i < string.length(); i++) {
-            char c = string.charAt(i);
-            if ((c >= 'A' && c <= 'Z') || (c >= 'A' && c <= 'Z')) {
-                res.append(c);
-            }
-        }
-        return res.toString();
-=======
-    public static /*@ non_null @*/ String filterAlphabetic(/*@ non_null @*/ String string) {
         return KeYCollections.filterAlphabetic(string);
->>>>>>> 3f482904
     }
 
     /**
@@ -562,30 +357,8 @@
      * @param word string to be searched for
      * @return the answer to the question specified above
      */
-<<<<<<< HEAD
     public static boolean containsWholeWord(String s, String word) {
-        if (s == null || word == null) {
-            return false;
-        }
-        int i = -1;
-        final int wl = word.length();
-        while (true) {
-            i = s.indexOf(word, i + 1);
-            if (i < 0 || i >= s.length()) {
-                break;
-            }
-            if (i == 0 || Character.isWhitespace(s.charAt(i - 1))) {
-                if (i + wl == s.length() || Character.isWhitespace(s.charAt(i + wl))
-                        || s.charAt(i + wl) == ';') {
-                    return true;
-                }
-            }
-        }
-        return false;
-=======
-    public static boolean containsWholeWord(String s, String word){
         return Strings.containsWholeWord(s, word);
->>>>>>> 3f482904
     }
 
     /**
@@ -596,20 +369,7 @@
      * @return
      */
     public static boolean isJMLComment(String comment) {
-<<<<<<< HEAD
-        try {
-            return (comment.startsWith("/*@") || comment.startsWith("//@")
-                    || comment.startsWith("/*+KeY@") || comment.startsWith("//+KeY@")
-                    || (comment.startsWith("/*-") && !comment.substring(3, 6).equals("KeY")
-                            && comment.contains("@"))
-                    || (comment.startsWith("//-") && !comment.substring(3, 6).equals("KeY")
-                            && comment.contains("@")));
-        } catch (IndexOutOfBoundsException e) {
-            return false;
-        }
-=======
         return Strings.isJMLComment(comment);
->>>>>>> 3f482904
     }
 
     /**
@@ -647,7 +407,6 @@
      * @return The display name of the {@link RuleApp} or {@code null} if no one exists.
      */
     public static String getRuleDisplayName(RuleApp ruleApp) {
-<<<<<<< HEAD
         String name = null;
         if (ruleApp != null) {
             Rule rule = ruleApp.rule();
@@ -656,16 +415,6 @@
             }
         }
         return name;
-=======
-       String name = null;
-       if (ruleApp != null) {
-          Rule rule = ruleApp.rule();
-          if (rule != null) {
-             name = rule.displayName();
-          }
-       }
-       return name;
->>>>>>> 3f482904
     }
 
     /**
@@ -702,7 +451,6 @@
      * @return The display name of the {@link RuleApp} or {@code null} if no one exists.
      */
     public static String getRuleName(RuleApp ruleApp) {
-<<<<<<< HEAD
         String name = null;
         if (ruleApp != null) {
             Rule rule = ruleApp.rule();
@@ -711,16 +459,6 @@
             }
         }
         return name;
-=======
-       String name = null;
-       if (ruleApp != null) {
-          Rule rule = ruleApp.rule();
-          if (rule != null) {
-             name = rule.name().toString();
-          }
-       }
-       return name;
->>>>>>> 3f482904
     }
 
     /**
@@ -730,22 +468,12 @@
      * @return The used {@link OneStepSimplifier} or {@code null} if not available.
      */
     public static OneStepSimplifier findOneStepSimplifier(Proof proof) {
-<<<<<<< HEAD
         if (proof != null && !proof.isDisposed() && proof.getInitConfig() != null) {
             Profile profile = proof.getInitConfig().getProfile();
             return findOneStepSimplifier(profile);
         } else {
             return null;
         }
-=======
-       if (proof != null && !proof.isDisposed() && proof.getInitConfig() !=null) {
-          Profile profile = proof.getInitConfig().getProfile();
-          return findOneStepSimplifier(profile);
-       }
-       else {
-          return null;
-       }
->>>>>>> 3f482904
     }
 
     /**
@@ -771,7 +499,6 @@
     public static ProgramVariable findActualVariable(ProgramVariable originalVar, Node node) {
         ProgramVariable actualVar = originalVar;
         if (node != null) {
-<<<<<<< HEAD
             outer: do {
                 if (node.getRenamingTable() != null) {
                     for (RenamingTable rt : node.getRenamingTable()) {
@@ -779,17 +506,6 @@
                         if (renamedVar != null || !node.getLocalProgVars().contains(actualVar)) {
                             actualVar = renamedVar;
                             break outer;
-=======
-            outer:
-                do {
-                    if (node.getRenamingTable() != null) {
-                        for (RenamingTable rt : node.getRenamingTable()) {
-                            ProgramVariable renamedVar = (ProgramVariable) rt.getRenaming(actualVar);
-                            if (renamedVar != null || !node.getLocalProgVars().contains(actualVar)) {
-                                actualVar = renamedVar;
-                                break outer;
-                            }
->>>>>>> 3f482904
                         }
                     }
                 }
@@ -935,7 +651,6 @@
      * @return The default taclet options.
      */
     public static HashMap<String, String> getDefaultTacletOptions() {
-<<<<<<< HEAD
         HashMap<String, String> result = new HashMap<String, String>();
         result.put("Strings", "Strings:on");
         result.put("reach", "reach:on");
@@ -954,26 +669,6 @@
         result.put("wdOperator", "wdOperator:L");
         result.put("permissions", "permissions:off");
         return result;
-=======
-       HashMap<String, String> result = new HashMap<String, String>();
-       result.put("Strings", "Strings:on");
-       result.put("reach", "reach:on");
-       result.put("JavaCard", "JavaCard:off");
-       result.put("assertions", "assertions:on");
-       result.put("bigint", "bigint:on");
-       result.put("intRules", "intRules:arithmeticSemanticsIgnoringOF");
-       result.put("programRules", "programRules:Java");
-       result.put("modelFields", "modelFields:showSatisfiability");
-       result.put("initialisation", "initialisation:disableStaticInitialisation");
-       result.put("sequences", "sequences:on");
-       result.put("runtimeExceptions", "runtimeExceptions:allow");
-       result.put("integerSimplificationRules", "integerSimplificationRules:full");
-       result.put("optimisedSelectRules", "optimisedSelectRules:on");
-       result.put("wdChecks", "wdChecks:off");
-       result.put("wdOperator", "wdOperator:L");
-       result.put("permissions", "permissions:off");
-       return result;
->>>>>>> 3f482904
     }
 
     /**
