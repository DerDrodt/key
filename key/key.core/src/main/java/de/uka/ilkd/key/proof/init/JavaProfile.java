// This file is part of KeY - Integrated Deductive Software Design
//
// Copyright (C) 2001-2011 Universitaet Karlsruhe (TH), Germany
//                         Universitaet Koblenz-Landau, Germany
//                         Chalmers University of Technology, Sweden
// Copyright (C) 2011-2014 Karlsruhe Institute of Technology, Germany
//                         Technical University Darmstadt, Germany
//                         Chalmers University of Technology, Sweden
//
// The KeY system is protected by the GNU General
// Public License. See LICENSE.TXT for details.
//

package de.uka.ilkd.key.proof.init;

import de.uka.ilkd.key.prover.impl.DepthFirstGoalChooserBuilder;
import org.key_project.util.collection.ImmutableList;
import org.key_project.util.collection.ImmutableSLList;
import org.key_project.util.collection.ImmutableSet;

import de.uka.ilkd.key.logic.label.OriginTermLabel;
import de.uka.ilkd.key.logic.label.OriginTermLabelFactory;
import de.uka.ilkd.key.logic.label.ParameterlessTermLabel;
import de.uka.ilkd.key.logic.label.SingletonLabelFactory;
import de.uka.ilkd.key.logic.label.TermLabel;
import de.uka.ilkd.key.logic.label.TermLabelManager.TermLabelConfiguration;
import de.uka.ilkd.key.proof.mgt.ComplexRuleJustification;
import de.uka.ilkd.key.proof.mgt.ComplexRuleJustificationBySpec;
import de.uka.ilkd.key.proof.mgt.RuleJustification;
<<<<<<< HEAD
=======
import de.uka.ilkd.key.prover.impl.DepthFirstGoalChooserBuilder;
import de.uka.ilkd.key.rule.AbstractAuxiliaryContractBuiltInRuleApp;
>>>>>>> fa0b37b9
import de.uka.ilkd.key.rule.AbstractContractRuleApp;
import de.uka.ilkd.key.rule.BlockContractExternalRule;
import de.uka.ilkd.key.rule.BlockContractInternalRule;
import de.uka.ilkd.key.rule.BuiltInRule;
<<<<<<< HEAD
=======
import de.uka.ilkd.key.rule.LoopApplyHeadRule;
>>>>>>> fa0b37b9
import de.uka.ilkd.key.rule.LoopContractExternalRule;
import de.uka.ilkd.key.rule.LoopContractInternalRule;
import de.uka.ilkd.key.rule.LoopInvariantBuiltInRuleApp;
import de.uka.ilkd.key.rule.LoopScopeInvariantRule;
import de.uka.ilkd.key.rule.OneStepSimplifier;
import de.uka.ilkd.key.rule.QueryExpand;
import de.uka.ilkd.key.rule.Rule;
import de.uka.ilkd.key.rule.RuleApp;
import de.uka.ilkd.key.rule.UseDependencyContractRule;
import de.uka.ilkd.key.rule.UseOperationContractRule;
import de.uka.ilkd.key.rule.WhileInvariantRule;
import de.uka.ilkd.key.rule.label.OriginTermLabelPolicy;
import de.uka.ilkd.key.rule.label.OriginTermLabelRefactoring;
import de.uka.ilkd.key.rule.label.TermLabelPolicy;
import de.uka.ilkd.key.rule.label.TermLabelRefactoring;
import de.uka.ilkd.key.rule.merge.MergeRule;
import de.uka.ilkd.key.strategy.JavaCardDLStrategyFactory;
import de.uka.ilkd.key.strategy.StrategyFactory;

/**
 * This profile sets up KeY for verification of JavaCard programs.
 *
 */
public class JavaProfile extends AbstractProfile {
    public static final String NAME = "Java Profile";
    public static final String NAME_WITH_PERMISSIONS = "Java with Permissions Profile";

    /**
     * <p>
     * The default instance of this class.
     * </p>
     * <p>
     * It is typically used in the {@link Thread} of the user interface.
     * Other instances of this class are typically only required to
     * use them in different {@link Thread}s (not the UI {@link Thread}).
     * </p>
     */
    public static JavaProfile defaultInstance;
    public static JavaProfile defaultInstancePermissions;

    public static final StrategyFactory DEFAULT =
        new JavaCardDLStrategyFactory();

    private boolean permissions = false;

    private OneStepSimplifier oneStepSimpilifier;

    protected JavaProfile(String standardRules) {
        super(standardRules);
        setSelectedGoalChooserBuilder(DepthFirstGoalChooserBuilder.NAME);
    }

    public JavaProfile() {
        this("standardRules.key");
    }

    private JavaProfile(boolean perms) {
        this();
        this.permissions = perms;
    }

    /**
     * {@inheritDoc}
     */
    @Override
    protected ImmutableList<TermLabelConfiguration> computeTermLabelConfiguration() {
        ImmutableList<TermLabelPolicy> originTermLabelPolicyList =
                ImmutableSLList.<TermLabelPolicy>nil().append(new OriginTermLabelPolicy());
        ImmutableList<TermLabelRefactoring> originTermLabelRefactorings =
<<<<<<< HEAD
                ImmutableSLList.<TermLabelRefactoring>nil().append(new OriginTermLabelRefactoring());
=======
                ImmutableSLList.<TermLabelRefactoring>nil().append(
                        new OriginTermLabelRefactoring());
>>>>>>> fa0b37b9

        ImmutableList<TermLabelConfiguration> result = ImmutableSLList.nil();
        result = result.prepend(
            new TermLabelConfiguration(
                    ParameterlessTermLabel.ANON_HEAP_LABEL_NAME,
                    new SingletonLabelFactory<TermLabel>(
                            ParameterlessTermLabel.ANON_HEAP_LABEL)
            ));
        result = result.prepend(
            new TermLabelConfiguration(
                    ParameterlessTermLabel.SELECT_SKOLEM_LABEL_NAME,
                    new SingletonLabelFactory<TermLabel>(
                            ParameterlessTermLabel.SELECT_SKOLEM_LABEL)
            ));
        result = result.prepend(
            new TermLabelConfiguration(
                    ParameterlessTermLabel.IMPLICIT_SPECIFICATION_LABEL_NAME,
                    new SingletonLabelFactory<TermLabel>(
                            ParameterlessTermLabel.IMPLICIT_SPECIFICATION_LABEL)
            ));
        result = result.prepend(
            new TermLabelConfiguration(
                    ParameterlessTermLabel.SHORTCUT_EVALUATION_LABEL_NAME,
                    new SingletonLabelFactory<TermLabel>(
                            ParameterlessTermLabel.SHORTCUT_EVALUATION_LABEL)
            ));
        result = result.prepend(
            new TermLabelConfiguration(
                    ParameterlessTermLabel.UNDEFINED_VALUE_LABEL_NAME,
                    new SingletonLabelFactory<TermLabel>(
                            ParameterlessTermLabel.UNDEFINED_VALUE_LABEL)
            ));
        result = result.prepend(
            new TermLabelConfiguration(
                    ParameterlessTermLabel.SELF_COMPOSITION_LABEL_NAME,
                    new SingletonLabelFactory<TermLabel>(
                            ParameterlessTermLabel.SELF_COMPOSITION_LABEL)
            ));
        result = result.prepend(
                new TermLabelConfiguration(
                        ParameterlessTermLabel.POST_CONDITION_LABEL_NAME,
                        new SingletonLabelFactory<TermLabel>(
                                ParameterlessTermLabel.POST_CONDITION_LABEL)
                ));
        result = result.prepend(
                new TermLabelConfiguration(
                        OriginTermLabel.NAME,
                        new OriginTermLabelFactory(),
                        originTermLabelPolicyList,
                        null,
                        null,
                        null,
                        null,
                        originTermLabelRefactorings,
                        null
                ));
        return result;
    }

    @Override
    protected ImmutableSet<StrategyFactory> getStrategyFactories() {
        ImmutableSet<StrategyFactory> set = super.getStrategyFactories();
        set = set.add(DEFAULT);
        return set;
    }


    @Override
    protected ImmutableList<BuiltInRule> initBuiltInRules() {
        ImmutableList<BuiltInRule> builtInRules = super.initBuiltInRules();

        builtInRules = builtInRules.prepend(WhileInvariantRule.INSTANCE)
                                   .prepend(LoopScopeInvariantRule.INSTANCE)
                                   .prepend(BlockContractInternalRule.INSTANCE)
                                   .prepend(BlockContractExternalRule.INSTANCE)
                                   .prepend(LoopContractInternalRule.INSTANCE)
                                   .prepend(LoopContractExternalRule.INSTANCE)
                                   .prepend(UseDependencyContractRule.INSTANCE)
                                   .prepend(getOneStepSimpilifier())
                                   .prepend(QueryExpand.INSTANCE)
                                   .prepend(MergeRule.INSTANCE)
                                   ;//TODO unresolved during merge .prepend(LoopContractApplyHeadRule.INSTANCE);

        //contract insertion rule, ATTENTION: ProofMgt relies on the fact
        // that Contract insertion rule is the FIRST element of this list!
        builtInRules = builtInRules.prepend(UseOperationContractRule.INSTANCE);

        return builtInRules;
    }

    /**
     * <p>
     * Returns the {@link OneStepSimplifier} instance which should be used
     * in this {@link JavaProfile}. It is added to the build in rules via
     * {@link #initBuiltInRules()}.
     * </p>
     * <p>
     * Sub profiles may exchange the {@link OneStepSimplifier} instance,
     * for instance for site proofs used in the symbolic execution tree extraction.
     * </p>
     * @return The {@link OneStepSimplifier} instance to use.
     */
    public OneStepSimplifier getOneStepSimpilifier() {
        synchronized (this) {
            if (oneStepSimpilifier == null) {
                oneStepSimpilifier = new OneStepSimplifier();
            }
            return oneStepSimpilifier;
        }
    }

    /**
     * determines the justification of rule <code>r</code>. For a method contract rule it
     * returns a new instance of a {@link ComplexRuleJustification} otherwise the rule
     * justification determined by the super class is returned
     *
     * @param r the rule described above
     * @return justification for the given rule
     */
    @Override
    public RuleJustification getJustification(Rule r) {
        return r == UseOperationContractRule.INSTANCE
               || r == UseDependencyContractRule.INSTANCE
               || r == BlockContractExternalRule.INSTANCE
               || r == LoopContractExternalRule.INSTANCE
               ? new ComplexRuleJustificationBySpec()
               : super.getJustification(r);
    }


    /**
     * the name of the profile
     * @return the name
     */
    @Override
    public String name() {
        return permissions ? NAME_WITH_PERMISSIONS : NAME;
    }

    /**
     * the default strategy factory to be used
     * @return the default strategy factory
     */
    @Override
    public StrategyFactory getDefaultStrategyFactory() {
        return DEFAULT;
    }

    /**
     * <p>
     * Returns the default instance of this class.
     * </p>
     * <p>
     * It is typically used in the {@link Thread} of the user interface.
     * Other instances of this class are typically only required to
     * use them in different {@link Thread}s (not the UI {@link Thread}).
     * </p>
     * @param perms boolean to decide whether we use permissions
     * @return The default instance for usage in the {@link Thread} of the user interface.
     */
    public static synchronized JavaProfile getDefaultInstance(boolean perms) {
        if (!perms) {
            if (defaultInstance == null) {
                defaultInstance = new JavaProfile();
            }
            return defaultInstance;
        } else {
            if (defaultInstancePermissions == null) {
                defaultInstancePermissions = new JavaProfile(true);
            }
            return defaultInstancePermissions;
        }
    }

    public static synchronized JavaProfile getDefaultInstance() {
        return getDefaultInstance(false);
    }

    public boolean withPermissions() {
        return permissions;
    }

    /**
     * {@inheritDoc}
     */
    @Override
    public boolean isSpecificationInvolvedInRuleApp(RuleApp app) {
        return app instanceof LoopInvariantBuiltInRuleApp ||
                app instanceof AbstractContractRuleApp;
                //TODO weigl unresolved during merge
                // ||app instanceof AbstractBlockSpecificationElementBuiltInRuleApp;
    }
}<|MERGE_RESOLUTION|>--- conflicted
+++ resolved
@@ -13,7 +13,6 @@
 
 package de.uka.ilkd.key.proof.init;
 
-import de.uka.ilkd.key.prover.impl.DepthFirstGoalChooserBuilder;
 import org.key_project.util.collection.ImmutableList;
 import org.key_project.util.collection.ImmutableSLList;
 import org.key_project.util.collection.ImmutableSet;
@@ -27,19 +26,13 @@
 import de.uka.ilkd.key.proof.mgt.ComplexRuleJustification;
 import de.uka.ilkd.key.proof.mgt.ComplexRuleJustificationBySpec;
 import de.uka.ilkd.key.proof.mgt.RuleJustification;
-<<<<<<< HEAD
-=======
 import de.uka.ilkd.key.prover.impl.DepthFirstGoalChooserBuilder;
 import de.uka.ilkd.key.rule.AbstractAuxiliaryContractBuiltInRuleApp;
->>>>>>> fa0b37b9
 import de.uka.ilkd.key.rule.AbstractContractRuleApp;
 import de.uka.ilkd.key.rule.BlockContractExternalRule;
 import de.uka.ilkd.key.rule.BlockContractInternalRule;
 import de.uka.ilkd.key.rule.BuiltInRule;
-<<<<<<< HEAD
-=======
 import de.uka.ilkd.key.rule.LoopApplyHeadRule;
->>>>>>> fa0b37b9
 import de.uka.ilkd.key.rule.LoopContractExternalRule;
 import de.uka.ilkd.key.rule.LoopContractInternalRule;
 import de.uka.ilkd.key.rule.LoopInvariantBuiltInRuleApp;
@@ -109,12 +102,8 @@
         ImmutableList<TermLabelPolicy> originTermLabelPolicyList =
                 ImmutableSLList.<TermLabelPolicy>nil().append(new OriginTermLabelPolicy());
         ImmutableList<TermLabelRefactoring> originTermLabelRefactorings =
-<<<<<<< HEAD
-                ImmutableSLList.<TermLabelRefactoring>nil().append(new OriginTermLabelRefactoring());
-=======
                 ImmutableSLList.<TermLabelRefactoring>nil().append(
                         new OriginTermLabelRefactoring());
->>>>>>> fa0b37b9
 
         ImmutableList<TermLabelConfiguration> result = ImmutableSLList.nil();
         result = result.prepend(
@@ -196,7 +185,7 @@
                                    .prepend(getOneStepSimpilifier())
                                    .prepend(QueryExpand.INSTANCE)
                                    .prepend(MergeRule.INSTANCE)
-                                   ;//TODO unresolved during merge .prepend(LoopContractApplyHeadRule.INSTANCE);
+                                   .prepend(LoopApplyHeadRule.INSTANCE);
 
         //contract insertion rule, ATTENTION: ProofMgt relies on the fact
         // that Contract insertion rule is the FIRST element of this list!
@@ -303,8 +292,7 @@
     @Override
     public boolean isSpecificationInvolvedInRuleApp(RuleApp app) {
         return app instanceof LoopInvariantBuiltInRuleApp ||
-                app instanceof AbstractContractRuleApp;
-                //TODO weigl unresolved during merge
-                // ||app instanceof AbstractBlockSpecificationElementBuiltInRuleApp;
+                app instanceof AbstractContractRuleApp ||
+                app instanceof AbstractAuxiliaryContractBuiltInRuleApp;
     }
 }