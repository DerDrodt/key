--- conflicted
+++ resolved
@@ -79,13 +79,7 @@
             File testFile = new File(filename);
             if(testFile.exists()) {
                 if(Boolean.getBoolean(PathConfig.DISREGARD_SETTINGS_PROPERTY)) {
-<<<<<<< HEAD
                     System.err.println("The settings in " + filename + " are *not* read.");
-=======
-                    //weigl: silently ignore because of huge test reports
-                    //System.err.println("The settings in " +
-                    //        filename + " are *not* read.");
->>>>>>> b952032d
                 } else {
                     load(testFile);
                 }
