--- conflicted
+++ resolved
@@ -18,10 +18,7 @@
 import java.util.List;
 
 import org.jetbrains.annotations.NotNull;
-<<<<<<< HEAD
-=======
 import org.jetbrains.annotations.Nullable;
->>>>>>> 9acf8182
 import org.key_project.util.collection.ImmutableSet;
 
 import de.uka.ilkd.key.proof.init.Includes;
@@ -83,7 +80,7 @@
      * gets the boot classpath element, null if none set.
      * @throws  
      */
-    File readBootClassPath();
+    File readBootClassPath() throws IOException;
     
     /**
      * Reads the input using the given modification strategy, i.e.,
