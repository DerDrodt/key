// This file is part of KeY - Integrated Deductive Software Design
//
// Copyright (C) 2001-2011 Universitaet Karlsruhe (TH), Germany
//                         Universitaet Koblenz-Landau, Germany
//                         Chalmers University of Technology, Sweden
// Copyright (C) 2011-2014 Karlsruhe Institute of Technology, Germany
//                         Technical University Darmstadt, Germany
//                         Chalmers University of Technology, Sweden
//
// The KeY system is protected by the GNU General
// Public License. See LICENSE.TXT for details.
//

package de.uka.ilkd.key.settings;

import de.uka.ilkd.key.util.Debug;
import de.uka.ilkd.key.util.KeYResourceManager;

import java.io.*;
import java.net.URL;
import java.util.LinkedList;
import java.util.List;
import java.util.Properties;

/**
 * This class is used to load and save settings for proofs such as which data
 * type models are used to represent the java types. Which heuristics have to be
 * loaded and so on. The class loads the file proofsettings.config from the
 * place where you started key. If the file is not available standard settings
 * are used. The loaded file has the following structure: <code>
 * // KeY-Configuration file
 * ActiveHeuristics=simplify_prog , simplify
 * MaximumNumberOfHeuristcsApplications=400
 * number  = IntegerLDT.class
 * boolean = BooleanLDT.class
 * </code>
 *
 * @see Properties
 * @see Settings
 */
public class ProofSettings {
    public static final File PROVER_CONFIG_FILE = new File(PathConfig.getKeyConfigDir(), "proof-settings.props");
    public static final URL PROVER_CONFIG_FILE_TEMPLATE = KeYResourceManager.getManager()
            .getResourceFile(ProofSettings.class, "default-proof-settings.props");
    public static final ProofSettings DEFAULT_SETTINGS = new ProofSettings();

    /**
     * all setting objects in the following order: heuristicSettings
     */
<<<<<<< HEAD
    private final static int SMT_SETTINGS = 2;

    static {
        PROVER_CONFIG_FILE = new File(PathConfig.getKeyConfigDir()
                + File.separator + "proof-settings.props");
        PROVER_CONFIG_FILE_TEMPLATE = KeYResourceManager.getManager()
                .getResourceFile(ProofSettings.class,
                        "default-proof-settings.props");
        DEFAULT_SETTINGS = new ProofSettings();
    }

    private boolean initialized = false;

    /** all setting objects in the following order: heuristicSettings */
    private Settings[] settings;

    /** the default listener to settings */
    private ProofSettingsListener listener = new ProofSettingsListener();
=======
    private List<Settings> settings = new LinkedList<>();

    /**
     * the default listener to settings
     */
    private SettingsListener listener = e -> saveSettings();

    // NOTE: This was commented out in commit
    // 4932e4d1210356455c04a1e9fb7f2fa1f21b3e9d, 2012/11/08, in the process of
    // separating proof independent from proof dependent settings.
    // Is not in ProofIndependentSettings. I don't know why these code
    // corpses have been left here as comments, therefore I don't removed them.
    // (DS, 2017-05-11)

    // private final static int strategySettings = 0;
    // private final static int GENERAL_SETTINGS = 1;
    // private final static int choiceSettings = 2;
    // private final static int smtSettings = 3;
    // private final static int VIEW_SETTINGS = 4;
    private final StrategySettings strategySettings = new StrategySettings();
    private ChoiceSettings choiceSettings = new ChoiceSettings();
    private final ProofDependentSMTSettings smtSettings = ProofDependentSMTSettings.getDefaultSettingsData();
    private Properties lastLoadedProperties = null;
    private TermLabelSettings termLabelSettings = new TermLabelSettings();
>>>>>>> 3f3d4ff6

    /**
     * create a proof settings object. When you add a new settings object,
     * PLEASE UPDATE THE LIST ABOVE AND USE THOSE CONSTANTS INSTEAD OF USING
     * INTEGERS DIRECTLY
     */
    private ProofSettings() {
        addSettings(strategySettings);
        addSettings(choiceSettings);
        addSettings(smtSettings);
        addSettings(termLabelSettings);
    }

    /*
     * copy constructor - substitutes .clone() in classes implementing Settings
     */
    public ProofSettings(ProofSettings toCopy) {
        this();
        Properties result = new Properties();
        lastLoadedProperties = toCopy.lastLoadedProperties;
        for (Settings s : toCopy.settings) {
            s.writeSettings(result);
        }
        for (Settings s : settings) {
            s.readSettings(result);
        }
    }


    public void addSettings(Settings settings) {
        this.settings.add(settings);
        settings.addSettingsListener(listener);
        if (lastLoadedProperties != null) {
            settings.readSettings(lastLoadedProperties);
        }
    }


    public void ensureInitialized() {
        if (isInitialized()) {
            loadSettings();
        }
    }

    private boolean isInitialized() {
        return lastLoadedProperties != null;
    }

    /**
     *
     */
    public Properties getProperties() {
        Properties result = new Properties();
        for (Settings s : settings) {
            s.writeSettings(result);
        }
        return result;
    }

    /**
     * Used by saveSettings() and settingsToString()
     */
    public void settingsToStream(Writer out) {
        try {
            getProperties().store(out, "Proof-Settings-Config-File");
        } catch (IOException e) {
            System.err.println("Warning: could not save proof-settings.");
            e.printStackTrace();
            Debug.out(e);
        }
    }

    /**
     * Saves the current settings in this dialog into a configuration file.
     */
    public void saveSettings() {
        ensureInitialized();
        try {
            if (!PROVER_CONFIG_FILE.exists()) {
                PROVER_CONFIG_FILE.getParentFile().mkdirs();
            }
            try (Writer out = new FileWriter(PROVER_CONFIG_FILE)) {
                settingsToStream(out);
            }
        } catch (IOException e) {
            System.err.println("Warning: could not save proof-settings.");
            e.printStackTrace();
            Debug.out(e);
        }
    }

    public String settingsToString() {
        StringWriter out = new StringWriter();
        settingsToStream(out);
        return out.getBuffer().toString();
    }

    /**
     * Used by loadSettings() and loadSettingsFromString(...)
     */
    public void loadSettingsFromStream(Reader in) {
        Properties defaultProps = new Properties();

        if (PROVER_CONFIG_FILE_TEMPLATE == null)
            System.err.println("Warning: default proof-settings file could not be found.");
        else {
            try {
                defaultProps.load(PROVER_CONFIG_FILE_TEMPLATE.openStream());
            } catch (IOException e) {
                System.err.println("Warning: default proof-settings could not be loaded.");
                Debug.out(e);
            }
        }

        Properties props = new Properties(defaultProps);
        try {
            props.load(in);
        } catch (IOException e) {
            System.err.println("Warning: no proof-settings could be loaded, using defaults");
            Debug.out(e);
        }
        lastLoadedProperties = props;
        for (Settings s : settings) s.readSettings(props);
    }

    /**
     * Loads the the former settings from configuration file.
     */
    public void loadSettings() {
        try (FileReader in = new FileReader(PROVER_CONFIG_FILE)) {
            if (Boolean.getBoolean(PathConfig.DISREGARD_SETTINGS_PROPERTY)) {
                //System.err.println("The settings in " +
                //        PROVER_CONFIG_FILE + " are *not* read.");
            } else {
                loadSettingsFromStream(in);
            }
        } catch (IOException e) {
            System.err.println(
                    "Warning: no proof-settings could be loaded, using defaults");
            Debug.out(e);
        }
    }

    /**
     * Used to load Settings from a .key file
     */
    public void loadSettingsFromString(String s) {
        if (s == null)
            return;
        StringReader reader = new StringReader(s);
        loadSettingsFromStream(reader);
    }

    /**
     * returns the StrategySettings object
     *
     * @return the StrategySettings object
     */
    public StrategySettings getStrategySettings() {
        ensureInitialized();
        return strategySettings;
    }

    /**
     * returns the ChoiceSettings object
     *
     * @return the ChoiceSettings object
     */
    public ChoiceSettings getChoiceSettings() {
        ensureInitialized();
        return choiceSettings;
    }

    /**
     * returns the DecisionProcedureSettings object
     *
     * @return the DecisionProcedureSettings object
     */
    public ProofDependentSMTSettings getSMTSettings() {
        ensureInitialized();
<<<<<<< HEAD
        return (ProofDependentSMTSettings) settings[SMT_SETTINGS];
    }

    //
    //
    // public GeneralSettings getGeneralSettings() {
    // ensureInitialized();
    // return (GeneralSettings) settings[GENERAL_SETTINGS];
    // }
    //
    // public ViewSettings getViewSettings() {
    // ensureInitialized();
    // return (ViewSettings) settings[VIEW_SETTINGS];
    // }

    private class ProofSettingsListener implements SettingsListener {

        ProofSettingsListener() {
        }

        /**
         * called by the Settings object to inform the listener that its state
         * has changed
         *
         * @param e
         *            the Event sent to the listener
         */
        @Override
        public void settingsChanged(EventObject e) {
            saveSettings();
        }
=======
        return smtSettings;
>>>>>>> 3f3d4ff6
    }

    /**
     * Checks if the choice settings are initialized.
     *
     * @return {@code true} settings are initialized, {@code false} settings are
     * not initialized.
     */
    public static boolean isChoiceSettingInitialised() {
        return !ProofSettings.DEFAULT_SETTINGS.getChoiceSettings().getChoices()
                .isEmpty();
    }

    /**
     * Update the proof settings according to the entries on the properties.
     *
     * @param props a non-<code>null</code> object with KeY properties.
     */
    public void update(Properties props) {
        for (Settings s : settings) {
            s.readSettings(props);
        }
    }


    /**
     * Returns the term label settings from the proof settings.
     * @return the term label settings
     */
    public TermLabelSettings getTermLabelSettings() {
        ensureInitialized();
        return termLabelSettings;
    }
}<|MERGE_RESOLUTION|>--- conflicted
+++ resolved
@@ -13,14 +13,21 @@
 
 package de.uka.ilkd.key.settings;
 
-import de.uka.ilkd.key.util.Debug;
-import de.uka.ilkd.key.util.KeYResourceManager;
-
-import java.io.*;
+import java.io.File;
+import java.io.FileReader;
+import java.io.FileWriter;
+import java.io.IOException;
+import java.io.Reader;
+import java.io.StringReader;
+import java.io.StringWriter;
+import java.io.Writer;
 import java.net.URL;
 import java.util.LinkedList;
 import java.util.List;
 import java.util.Properties;
+
+import de.uka.ilkd.key.util.Debug;
+import de.uka.ilkd.key.util.KeYResourceManager;
 
 /**
  * This class is used to load and save settings for proofs such as which data
@@ -47,26 +54,6 @@
     /**
      * all setting objects in the following order: heuristicSettings
      */
-<<<<<<< HEAD
-    private final static int SMT_SETTINGS = 2;
-
-    static {
-        PROVER_CONFIG_FILE = new File(PathConfig.getKeyConfigDir()
-                + File.separator + "proof-settings.props");
-        PROVER_CONFIG_FILE_TEMPLATE = KeYResourceManager.getManager()
-                .getResourceFile(ProofSettings.class,
-                        "default-proof-settings.props");
-        DEFAULT_SETTINGS = new ProofSettings();
-    }
-
-    private boolean initialized = false;
-
-    /** all setting objects in the following order: heuristicSettings */
-    private Settings[] settings;
-
-    /** the default listener to settings */
-    private ProofSettingsListener listener = new ProofSettingsListener();
-=======
     private List<Settings> settings = new LinkedList<>();
 
     /**
@@ -91,7 +78,6 @@
     private final ProofDependentSMTSettings smtSettings = ProofDependentSMTSettings.getDefaultSettingsData();
     private Properties lastLoadedProperties = null;
     private TermLabelSettings termLabelSettings = new TermLabelSettings();
->>>>>>> 3f3d4ff6
 
     /**
      * create a proof settings object. When you add a new settings object,
@@ -195,9 +181,9 @@
     public void loadSettingsFromStream(Reader in) {
         Properties defaultProps = new Properties();
 
-        if (PROVER_CONFIG_FILE_TEMPLATE == null)
+        if (PROVER_CONFIG_FILE_TEMPLATE == null) {
             System.err.println("Warning: default proof-settings file could not be found.");
-        else {
+        } else {
             try {
                 defaultProps.load(PROVER_CONFIG_FILE_TEMPLATE.openStream());
             } catch (IOException e) {
@@ -214,7 +200,9 @@
             Debug.out(e);
         }
         lastLoadedProperties = props;
-        for (Settings s : settings) s.readSettings(props);
+        for (Settings s : settings) {
+            s.readSettings(props);
+        }
     }
 
     /**
@@ -239,8 +227,9 @@
      * Used to load Settings from a .key file
      */
     public void loadSettingsFromString(String s) {
-        if (s == null)
+        if (s == null) {
             return;
+        }
         StringReader reader = new StringReader(s);
         loadSettingsFromStream(reader);
     }
@@ -272,41 +261,7 @@
      */
     public ProofDependentSMTSettings getSMTSettings() {
         ensureInitialized();
-<<<<<<< HEAD
-        return (ProofDependentSMTSettings) settings[SMT_SETTINGS];
-    }
-
-    //
-    //
-    // public GeneralSettings getGeneralSettings() {
-    // ensureInitialized();
-    // return (GeneralSettings) settings[GENERAL_SETTINGS];
-    // }
-    //
-    // public ViewSettings getViewSettings() {
-    // ensureInitialized();
-    // return (ViewSettings) settings[VIEW_SETTINGS];
-    // }
-
-    private class ProofSettingsListener implements SettingsListener {
-
-        ProofSettingsListener() {
-        }
-
-        /**
-         * called by the Settings object to inform the listener that its state
-         * has changed
-         *
-         * @param e
-         *            the Event sent to the listener
-         */
-        @Override
-        public void settingsChanged(EventObject e) {
-            saveSettings();
-        }
-=======
         return smtSettings;
->>>>>>> 3f3d4ff6
     }
 
     /**
