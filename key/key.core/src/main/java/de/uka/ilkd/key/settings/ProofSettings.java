--- conflicted
+++ resolved
@@ -202,13 +202,8 @@
     public void loadSettings() {
         try (FileReader in = new FileReader(PROVER_CONFIG_FILE)) {
             if (Boolean.getBoolean(PathConfig.DISREGARD_SETTINGS_PROPERTY)) {
-<<<<<<< HEAD
-                System.err.println("The settings in " +
-                        PROVER_CONFIG_FILE + " are *not* read.");
-=======
                 //System.err.println("The settings in " +
                 //        PROVER_CONFIG_FILE + " are *not* read.");
->>>>>>> 21269390
             } else {
                 loadSettingsFromStream(in);
             }
