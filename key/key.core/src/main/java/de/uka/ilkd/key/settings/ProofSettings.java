--- conflicted
+++ resolved
@@ -39,44 +39,10 @@
  * @see Settings
  */
 public class ProofSettings {
-<<<<<<< HEAD
     public static final File PROVER_CONFIG_FILE = new File(PathConfig.getKeyConfigDir(), "proof-settings.props");
     public static final URL PROVER_CONFIG_FILE_TEMPLATE = KeYResourceManager.getManager()
             .getResourceFile(ProofSettings.class, "default-proof-settings.props");
     public static final ProofSettings DEFAULT_SETTINGS = new ProofSettings();
-=======
-    public static final File PROVER_CONFIG_FILE;
-    public static final URL PROVER_CONFIG_FILE_TEMPLATE;
-    public static final ProofSettings DEFAULT_SETTINGS;
-
-    /**
-     * Array index for the strategy settings.
-     */
-    private final static int STRATEGY_SETTINGS = 0;
-    /**
-     * Array index for the choice settings.
-     */
-    private final static int CHOICE_SETTINGS = 1;
-    /**
-     * Array index for the smt settings.
-     */
-    private final static int SMT_SETTINGS = 2;
-    /**
-     * Array index for the term label settings.
-     */
-    private final static int TERM_LABEL_SETTINGS = 3;
-
-    static {
-        PROVER_CONFIG_FILE = new File(PathConfig.getKeyConfigDir()
-                + File.separator + "proof-settings.props");
-        PROVER_CONFIG_FILE_TEMPLATE = KeYResourceManager.getManager()
-                .getResourceFile(ProofSettings.class,
-                        "default-proof-settings.props");
-        DEFAULT_SETTINGS = new ProofSettings();
-    }
-
-    private boolean initialized = false;
->>>>>>> a5531a27
 
     /**
      * all setting objects in the following order: heuristicSettings
@@ -88,7 +54,6 @@
      */
     private SettingsListener listener = e -> saveSettings();
 
-<<<<<<< HEAD
     // NOTE: This was commented out in commit
     // 4932e4d1210356455c04a1e9fb7f2fa1f21b3e9d, 2012/11/08, in the process of
     // separating proof independent from proof dependent settings.
@@ -105,30 +70,18 @@
     private ChoiceSettings choiceSettings = new ChoiceSettings();
     private final ProofDependentSMTSettings smtSettings = ProofDependentSMTSettings.getDefaultSettingsData();
     private Properties lastLoadedProperties = null;
-
-=======
->>>>>>> a5531a27
+    private TermLabelSettings termLabelSettings = new TermLabelSettings();
+
     /**
      * create a proof settings object. When you add a new settings object,
      * PLEASE UPDATE THE LIST ABOVE AND USE THOSE CONSTANTS INSTEAD OF USING
      * INTEGERS DIRECTLY
      */
     private ProofSettings() {
-<<<<<<< HEAD
         addSettings(strategySettings);
         addSettings(choiceSettings);
         addSettings(smtSettings);
-=======
-        settings = new Settings[] { new StrategySettings(),
-            new ChoiceSettings(),
-            ProofDependentSMTSettings.getDefaultSettingsData(),
-            new TermLabelSettings(),
-        };
-
-        for (int i = 0; i < settings.length; i++) {
-            settings[i].addSettingsListener(listener);
-        }
->>>>>>> a5531a27
+        addSettings(termLabelSettings);
     }
 
     /*
@@ -221,16 +174,9 @@
     public void loadSettingsFromStream(Reader in) {
         Properties defaultProps = new Properties();
 
-<<<<<<< HEAD
         if (PROVER_CONFIG_FILE_TEMPLATE == null)
             System.err.println("Warning: default proof-settings file could not be found.");
         else {
-=======
-        if (PROVER_CONFIG_FILE_TEMPLATE == null) {
-            System.err.println(
-                    "Warning: default proof-settings file could not be found.");
-        } else {
->>>>>>> a5531a27
             try {
                 defaultProps.load(PROVER_CONFIG_FILE_TEMPLATE.openStream());
             } catch (IOException e) {
@@ -272,9 +218,8 @@
      * Used to load Settings from a .key file
      */
     public void loadSettingsFromString(String s) {
-        if (s == null) {
+        if (s == null)
             return;
-        }
         StringReader reader = new StringReader(s);
         loadSettingsFromStream(reader);
     }
@@ -306,60 +251,7 @@
      */
     public ProofDependentSMTSettings getSMTSettings() {
         ensureInitialized();
-<<<<<<< HEAD
         return smtSettings;
-=======
-        return (ProofDependentSMTSettings) settings[SMT_SETTINGS];
-    }
-
-    /**
-     * Returns the term label settings from the proof settings.
-     * @return the term label settings
-     */
-    public TermLabelSettings getTermLabelSettings() {
-        ensureInitialized();
-        return (TermLabelSettings) settings[TERM_LABEL_SETTINGS];
-    }
-
-    /**
-     * Set the passed term label settings in the proof settings and return the proof settings.
-     * @param tls the term label settings
-     * @return the proof settings
-     */
-    public ProofSettings setTermLabelSettings(TermLabelSettings tls) {
-        settings[TERM_LABEL_SETTINGS] = tls;
-        return this;
-    }
-
-    //
-    //
-    // public GeneralSettings getGeneralSettings() {
-    // ensureInitialized();
-    // return (GeneralSettings) settings[GENERAL_SETTINGS];
-    // }
-    //
-    // public ViewSettings getViewSettings() {
-    // ensureInitialized();
-    // return (ViewSettings) settings[VIEW_SETTINGS];
-    // }
-
-    private class ProofSettingsListener implements SettingsListener {
-
-        ProofSettingsListener() {
-        }
-
-        /**
-         * called by the Settings object to inform the listener that its state
-         * has changed
-         *
-         * @param e
-         *            the Event sent to the listener
-         */
-        @Override
-        public void settingsChanged(EventObject e) {
-            saveSettings();
-        }
->>>>>>> a5531a27
     }
 
     /**
@@ -383,4 +275,14 @@
             s.readSettings(props);
         }
     }
+
+
+    /**
+     * Returns the term label settings from the proof settings.
+     * @return the term label settings
+     */
+    public TermLabelSettings getTermLabelSettings() {
+        ensureInitialized();
+        return termLabelSettings;
+    }
 }