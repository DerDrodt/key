--- conflicted
+++ resolved
@@ -192,13 +192,11 @@
      */
     boolean equalsModIrrelevantTermLabels(Object o);
 
-<<<<<<< HEAD
     public boolean equalsModTermLabels(Object o);
-=======
+
     /**
      * Returns an human-readable source of this term. For example the filename
      * with line and offset.
      */
     default @Nullable String getOrigin() {return null;}
->>>>>>> 06575f73
 }