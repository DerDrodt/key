\< { int x = 1; } \> x=1
\<{ int x = 1; {int s = 2;} }\> x=x
\forall int[][] i; \forall int j; i [i[i[j][j]][i[j][j]]][i[j][i[j][j]]] = j
\forall int[][] i; \forall int j; i[j][j] = j
\forall int j; {globalIntPV:=j} globalIntPV = j
\exists elem x; \forall list ys; \forall list xs; ( xs = cons(x,ys))
true
true & false
0
1
42
-5
1 + 1 = 2
\if (3=4) \then (1) \else (2)
\if (3=4 & 1=1) \then (\if (3=4) \then (1) \else (2)) \else (2)
aa + bb*cc
aa%bb*cc < -123
\forall int x; true
\forall numbers x; x = x
\<{T0 t;}\> t(1,2) = t()
<<<<<<< HEAD
\forall int[][] i; \forall int j; i [i[i[j][j]][i[j][j]]][i[j][i[j][j]]] = j
\forall int[][] i; \forall int j; i[j][j] = j
\forall int j; {globalIntPV:=j} globalIntPV = j
\exists elem x; \forall list ys; \forall list xs; ( xs = cons(x,ys))
\<{ int x = 1; {int s = 2;} }\> x=x
({i:=0} {*:=*1} {j:=1} (i=j)) <-> (({*:=*1}i) = (jint)1)
({ \for A o; o.a := f(o) } (obj.a = f(obj)) ) <-> ( f(obj) = f(obj) )
=======
(int)3+2
>>>>>>> 73becb6c
<|MERGE_RESOLUTION|>--- conflicted
+++ resolved
@@ -18,14 +18,4 @@
 \forall int x; true
 \forall numbers x; x = x
 \<{T0 t;}\> t(1,2) = t()
-<<<<<<< HEAD
-\forall int[][] i; \forall int j; i [i[i[j][j]][i[j][j]]][i[j][i[j][j]]] = j
-\forall int[][] i; \forall int j; i[j][j] = j
-\forall int j; {globalIntPV:=j} globalIntPV = j
-\exists elem x; \forall list ys; \forall list xs; ( xs = cons(x,ys))
-\<{ int x = 1; {int s = 2;} }\> x=x
-({i:=0} {*:=*1} {j:=1} (i=j)) <-> (({*:=*1}i) = (jint)1)
-({ \for A o; o.a := f(o) } (obj.a = f(obj)) ) <-> ( f(obj) = f(obj) )
-=======
-(int)3+2
->>>>>>> 73becb6c
+(int)3+2