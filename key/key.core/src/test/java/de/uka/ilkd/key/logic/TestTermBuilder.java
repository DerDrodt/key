--- conflicted
+++ resolved
@@ -13,24 +13,19 @@
 
 package de.uka.ilkd.key.logic;
 
-import java.io.File;
-
-<<<<<<< HEAD
-=======
-import de.uka.ilkd.key.java.Expression;
+import de.uka.ilkd.key.java.Services;
+import de.uka.ilkd.key.java.TestJavaInfo;
 import de.uka.ilkd.key.java.expression.literal.DoubleLiteral;
 import de.uka.ilkd.key.java.expression.literal.FloatLiteral;
-import de.uka.ilkd.key.ldt.DoubleLDT;
-import junit.framework.TestCase;
->>>>>>> f1322820
-import de.uka.ilkd.key.java.Services;
-import de.uka.ilkd.key.java.TestJavaInfo;
 import de.uka.ilkd.key.ldt.IntegerLDT;
 import de.uka.ilkd.key.proof.ProofAggregate;
 import de.uka.ilkd.key.util.HelperClassForTests;
 import org.junit.jupiter.api.BeforeEach;
 import org.junit.jupiter.api.Test;
 
+import java.io.File;
+
+import static org.junit.jupiter.api.Assertions.assertEquals;
 import static org.junit.jupiter.api.Assertions.assertSame;
 
 public class TestTermBuilder {
@@ -122,10 +117,10 @@
         double doubleVal = Double.parseDouble(number);
         Term doubleTerm = tb.dfpTerm(doubleVal);
         DoubleLiteral literal = services.getTypeConverter().getDoubleLDT().translateTerm(doubleTerm, null, services);
-        assertEquals("for double value " + number,
-                doubleVal, Double.parseDouble(literal.getValue()));
+        assertEquals(doubleVal, Double.parseDouble(literal.getValue()), "for double value " + number);
     }
-    
+
+    @Test
     public void testDoubleLongPatterns() {
         testDoubleLongPatterns("1");
         testDoubleLongPatterns("0.");
@@ -141,10 +136,10 @@
         float floatval = Float.parseFloat(number);
         Term floatTerm = tb.fpTerm(floatval);
         FloatLiteral literal = services.getTypeConverter().getFloatLDT().translateTerm(floatTerm, null, services);
-        assertEquals("for double value " + number,
-                floatval, Float.parseFloat(literal.getValue()));
+        assertEquals(floatval, Float.parseFloat(literal.getValue()), "for double value " + number);
     }
 
+    @Test
     public void testFloatPatterns() {
         testFloatPatterns("1");
         testFloatPatterns("0.");
@@ -155,5 +150,5 @@
         testFloatPatterns("22e37");
         testFloatPatterns("-22e37");
     }
-    
+
 }