--- conflicted
+++ resolved
@@ -102,18 +102,11 @@
                 }
             }
 
-<<<<<<< HEAD
             if (testProperty == TestProperty.NOTLOADABLE) {
-                assertTrue("Loading problem file succeded but it shouldn't", replayResult.hasErrors());
-=======
-            assertFalse(replayResult.hasErrors(), "Loading problem file failed");
-
-            // For a reload test we are done at this point. Loading was successful.
-            if (testProperty == TestProperty.LOADABLE) {
->>>>>>> 504eadae
+                assertTrue(replayResult.hasErrors(), "Loading problem file succeded but it shouldn't");
                 success = true;
             } else {
-                assertFalse("Loading problem file failed", replayResult.hasErrors());
+                assertFalse(replayResult.hasErrors(), "Loading problem file failed");
 
                 // For a reload test we are done at this point. Loading was successful.
                 if (testProperty == TestProperty.LOADABLE) {
