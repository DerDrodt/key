--- conflicted
+++ resolved
@@ -13,15 +13,6 @@
 
 package de.uka.ilkd.key.logic;
 
-<<<<<<< HEAD
-=======
-import java.io.PrintWriter;
-import java.io.StringWriter;
-import java.util.Stack;
-
-import org.key_project.util.collection.ImmutableSLList;
-
->>>>>>> 95d3ca37
 import de.uka.ilkd.key.java.Recoder2KeY;
 import de.uka.ilkd.key.java.Services;
 import de.uka.ilkd.key.logic.op.*;
@@ -30,7 +21,6 @@
 import de.uka.ilkd.key.parser.AbstractTestTermParser;
 import de.uka.ilkd.key.proof.init.AbstractProfile;
 import de.uka.ilkd.key.rule.TacletForTests;
-<<<<<<< HEAD
 import org.junit.Assert;
 import org.junit.Before;
 import org.junit.Test;
@@ -38,10 +28,6 @@
 
 import java.io.IOException;
 import java.util.Stack;
-=======
-import de.uka.ilkd.key.util.KeYRecoderExcHandler;
-import junit.framework.TestCase;
->>>>>>> 95d3ca37
 
 import static org.junit.Assert.assertEquals;
 import static org.junit.Assert.assertSame;
@@ -63,7 +49,6 @@
 
     ProgramVariable pv0;
 
-<<<<<<< HEAD
     @Before
 	public void setUp() throws IOException {
 		services = new Services(AbstractProfile.getDefaultProfile());
@@ -73,33 +58,6 @@
 		String sorts = "\\sorts{boolean;int;LocSet;}";
 		parseDecls(sorts);
 		Assert.assertNotNull(nss.sorts().lookup("boolean"));
-=======
-    public TestClashFreeSubst(String name) {
-	super(name);
-    }
-
-    public void setUp() {
-	services = new Services(AbstractProfile.getDefaultProfile());
-	nss = services.getNamespaces();
-	tf = services.getTermFactory();
-
-	// This must contain all basic sorts used in the JavaRedux libraries
-	// and the files for these test cases.
-	String sorts = "\\sorts{boolean;int;LocSet;Seq;}";
-
-	KeYParserF basicSortsParser = new KeYParserF(ParserMode.DECLARATION,
-		new KeYLexerF(sorts,
-			"No file. Call of parser from logic/TestClashFreeSubst.java"),
-		services, nss);
-	try {
-	    basicSortsParser.parseSorts();
-	} catch(Exception e) {
-	    throw new RuntimeException(e);
-	}
-
-	Recoder2KeY r2k = new Recoder2KeY(services, nss);
-	r2k.parseSpecialClasses();
->>>>>>> 95d3ca37
 
 		Recoder2KeY r2k = new Recoder2KeY(services, nss);
 		r2k.parseSpecialClasses();
@@ -132,11 +90,7 @@
 	z = declareVar("z",srt);   t_z = tf.createTerm(z);
     }
 
-<<<<<<< HEAD
     public Sort lookup_sort(String name) {
-=======
-    Sort lookup_sort(String name) {
->>>>>>> 95d3ca37
 	Sort s = nss.sorts().lookup(new Name(name));
  	if ( s == null ) {
 	    throw new RuntimeException("Sort named "+name+" not found");
@@ -144,11 +98,7 @@
 	return s;
     }
 
-<<<<<<< HEAD
     public Function lookup_func(String name) {
-=======
-    Function lookup_func(String name) {
->>>>>>> 95d3ca37
 	Function f = nss.functions().lookup(new Name(name));
  	if ( f == null ) {
 	    throw new RuntimeException("Function named "+name+" not found");
@@ -202,11 +152,7 @@
 	    }
 	    Term[] sub = new Term[arity];
 	    for ( int i = arity-1; i>=0; i-- ) {
-<<<<<<< HEAD
 		sub[i] = subStack.pop();
-=======
-		sub[i] = (subStack.pop());
->>>>>>> 95d3ca37
 	    }
 	    subStack.push(tf.createTerm(op, sub, visited.boundVars(), null));
 	}
