package de.uka.ilkd.key.speclang.njml;

import de.uka.ilkd.key.api.KeYApi;
import de.uka.ilkd.key.api.ProofManagementApi;
import de.uka.ilkd.key.java.Services;
import de.uka.ilkd.key.proof.io.ProblemLoaderException;
import de.uka.ilkd.key.speclang.Contract;
<<<<<<< HEAD
import org.junit.jupiter.api.Test;
=======
import de.uka.ilkd.key.util.HelperClassForTests;
import org.junit.Assert;
import org.junit.Assume;
import org.junit.Test;
>>>>>>> c7876fd8

import java.io.File;

public class ContractLoadingTests {
    public static final File EXAMPLES_DIR = new File("../key.ui/examples/");
<<<<<<< HEAD
=======

>>>>>>> c7876fd8
    @Test
    public void sumAndMax() throws ProblemLoaderException {
        final File javaFile = new File(EXAMPLES_DIR, "heap/vstte10_01_SumAndMax/src/SumAndMax.java");
        ProofManagementApi file = KeYApi.loadProof(javaFile);
        Services services = file.getServices();
        for (Contract proofContract : file.getProofContracts()) {
            System.out.println(proofContract.getPlainText(services));
        }
    }

    @Test
    public void issues1658() throws ProblemLoaderException {
        final File javaFile = new File(HelperClassForTests.TESTCASE_DIRECTORY, "issues/1658/Test.java");
        Assume.assumeTrue(javaFile.exists());
        ProofManagementApi file = KeYApi.loadProof(javaFile);
        Assert.assertTrue(file.getProofContracts().size() > 0);
    }
}<|MERGE_RESOLUTION|>--- conflicted
+++ resolved
@@ -5,23 +5,16 @@
 import de.uka.ilkd.key.java.Services;
 import de.uka.ilkd.key.proof.io.ProblemLoaderException;
 import de.uka.ilkd.key.speclang.Contract;
-<<<<<<< HEAD
+import de.uka.ilkd.key.util.HelperClassForTests;
+import org.junit.jupiter.api.Assertions;
+import org.junit.jupiter.api.Assumptions;
 import org.junit.jupiter.api.Test;
-=======
-import de.uka.ilkd.key.util.HelperClassForTests;
-import org.junit.Assert;
-import org.junit.Assume;
-import org.junit.Test;
->>>>>>> c7876fd8
 
 import java.io.File;
 
 public class ContractLoadingTests {
     public static final File EXAMPLES_DIR = new File("../key.ui/examples/");
-<<<<<<< HEAD
-=======
 
->>>>>>> c7876fd8
     @Test
     public void sumAndMax() throws ProblemLoaderException {
         final File javaFile = new File(EXAMPLES_DIR, "heap/vstte10_01_SumAndMax/src/SumAndMax.java");
@@ -35,8 +28,8 @@
     @Test
     public void issues1658() throws ProblemLoaderException {
         final File javaFile = new File(HelperClassForTests.TESTCASE_DIRECTORY, "issues/1658/Test.java");
-        Assume.assumeTrue(javaFile.exists());
+        Assumptions.assumeTrue(javaFile.exists());
         ProofManagementApi file = KeYApi.loadProof(javaFile);
-        Assert.assertTrue(file.getProofContracts().size() > 0);
+        Assertions.assertTrue(file.getProofContracts().size() > 0);
     }
 }