package de.uka.ilkd.key.parser;

import de.uka.ilkd.key.java.abstraction.KeYJavaType;
import de.uka.ilkd.key.logic.Term;
import de.uka.ilkd.key.logic.op.ProgramVariable;
import de.uka.ilkd.key.speclang.PositionedString;
import de.uka.ilkd.key.speclang.njml.JmlIO;
import org.antlr.runtime.RecognitionException;
<<<<<<< HEAD
import org.junit.jupiter.api.Assertions;
import org.junit.jupiter.api.DynamicTest;
import org.junit.jupiter.api.TestFactory;
=======
import org.junit.Test;
import org.slf4j.Logger;
import org.slf4j.LoggerFactory;
>>>>>>> c66e4ad7

import java.util.Arrays;
import java.util.stream.IntStream;
import java.util.stream.Stream;

import static org.junit.jupiter.api.Assertions.assertThrows;
import static org.junit.jupiter.api.Assertions.assertTrue;

/**
 * This class provides tests for parsing int, long, and char literals.
 *
 * @author Wolfram Pfeifer
 */
public class TestIntLiteralParsing extends AbstractTestTermParser {
    /**
     * Some Strings representing valid int values and the expected terms created by parsing them.
     */
    static final String[] CHARSTRINGS = {
            //  input          ,       expected output
            "'a'", "C(7(9(#)))",
            "'z'", "C(2(2(1(#))))",
            "'A'", "C(5(6(#)))",
            "'Z'", "C(0(9(#)))",
            "' '", "C(2(3(#)))",
            "'\\b'", "C(8(#))",
            "'\\t'", "C(9(#))",
            "'\\n'", "C(0(1(#)))",
            "'\\f'", "C(2(1(#)))",
            "'\\r'", "C(3(1(#)))",
            "'\\\"'", "C(4(3(#)))",
            "'\\\''", "C(9(3(#)))",
            "'\\\\'", "C(2(9(#)))",
            "'0'", "C(8(4(#)))",
            "'9'", "C(7(5(#)))",
            "'\\u0000'", "C(0(#))",
            "'\\uffff'", "C(5(3(5(5(6(#))))))",
            "'\u0000'", "C(0(#))",
            "'\u0394'", "C(6(1(9(#))))",        // greek uppercase delta
            "'\uffff'", "C(5(3(5(5(6(#))))))"
    };

    /**
     * Some Strings representing valid int values and the expected terms created by parsing them.
     */
    static final String[] INTSTRINGS = {
            //      input                              ,  expected output
            "0xffff_ffff", "Z(neglit(1(#)))",
            "0x000", "Z(0(#))",
            "0x8000_0000", "Z(neglit(8(4(6(3(8(4(7(4(1(2(#))))))))))))",
            "0x7fffffff", "Z(7(4(6(3(8(4(7(4(1(2(#)))))))))))",
            "2147483647", "Z(7(4(6(3(8(4(7(4(1(2(#)))))))))))",
            "-2147483648", "Z(neglit(8(4(6(3(8(4(7(4(1(2(#))))))))))))",
            "0", "Z(0(#))",
            "-0", "Z(0(#))", // minus is deleted here!
            "00", "Z(0(#))",
            "017777777777", "Z(7(4(6(3(8(4(7(4(1(2(#)))))))))))",
            "020000000000", "Z(neglit(8(4(6(3(8(4(7(4(1(2(#))))))))))))",
            "01671003245", "Z(3(3(9(4(2(8(9(4(2(#))))))))))",
            "0b0", "Z(0(#))",
            "0b01111111111111111111111111111111", "Z(7(4(6(3(8(4(7(4(1(2(#)))))))))))",
            "0b1000_0000_0000_0000_0000_0000_0000_0000", "Z(neglit(8(4(6(3(8(4(7(4(1(2(#))))))))))))",
            "0b0100100100011101", "Z(7(1(7(8(1(#))))))"
    };

    /**
     * Some Strings representing valid long values and the expected terms created by parsing them.
     */
    static final String[] LONGSTRINGS = {
            //      input                               ,       expected output
            // long versions of the Strings in INTSTRINGS should still be parseable:
            "0x000l", "Z(0(#))",
            "0x8000_0000l", "Z(8(4(6(3(8(4(7(4(1(2(#)))))))))))",
            "0x7fffffffL", "Z(7(4(6(3(8(4(7(4(1(2(#)))))))))))",
            "2147483647L", "Z(7(4(6(3(8(4(7(4(1(2(#)))))))))))",
            "-2147483648l", "Z(neglit(8(4(6(3(8(4(7(4(1(2(#))))))))))))",
            "0l", "Z(0(#))",
            "-0L", "Z(0(#))", // minus is deleted here!
            "00L", "Z(0(#))",
            "017777777777l", "Z(7(4(6(3(8(4(7(4(1(2(#)))))))))))",
            "020000000000l", "Z(8(4(6(3(8(4(7(4(1(2(#)))))))))))",
            "01671003245L", "Z(3(3(9(4(2(8(9(4(2(#))))))))))",
            "0b0L", "Z(0(#))",
            "0b01111111111111111111111111111111L", "Z(7(4(6(3(8(4(7(4(1(2(#)))))))))))",
            "0b1000_0000_0000_0000_0000_0000_0000_0000l", "Z(8(4(6(3(8(4(7(4(1(2(#)))))))))))",
            "0b0100100100011101L", "Z(7(1(7(8(1(#))))))",

            // "real" longs:
            "0xffff_ffff_ffff_ffffL", "Z(neglit(1(#)))",

            "9223372036854775807L",
            "Z(7(0(8(5(7(7(4(5(8(6(3(0(2(7(3(3(2(2(9(#))))))))))))))))))))",

            "-9223372036854775808L",
            "Z(neglit(8(0(8(5(7(7(4(5(8(6(3(0(2(7(3(3(2(2(9(#)))))))))))))))))))))",

            "0b1111111111_1111111111_1111111111_1111111111_1111111111_1111111111_1111L",
            "Z(neglit(1(#)))",

            "0b1000000000_0000000000_0000000000_0000000000_0000000000_0000000000_0000L",
            "Z(neglit(8(0(8(5(7(7(4(5(8(6(3(0(2(7(3(3(2(2(9(#)))))))))))))))))))))",

            "0b0111111111_1111111111_1111111111_1111111111_1111111111_1111111111_1111L",
            "Z(7(0(8(5(7(7(4(5(8(6(3(0(2(7(3(3(2(2(9(#))))))))))))))))))))"

    };

    /**
     * These Strings represent numbers that are out of range of the int type.
     */
    private static final String[] INTRANGESTRINGS = {
            "-2147483649",                                      // -2^31 - 1
            "2147483648",                                       // 2^31
            "0x1_0000_0000",                                    // 2^32
            "0b1_0000_0000_0000_0000_0000_0000_0000_0000",      // 2^32
            "0400_0000_0000"                                    // 2^32
    };

    /**
     * These Strings represent numbers that are out of range of the long type.
     */
    private static final String[] LONGRANGESTRINGS = {
            "-9_223_372_036_854_775_809L",                                                // -2^63-1
            "9223372036854775808L",                                                       // 2^63
            "0x1_0000_0000_0000_0000L",                                                   // 2^64
            "0b10000_0000000000_0000000000_0000000000_0000000000_0000000000_0000000000L", // 2^64
            "020_0000_0000_0000_0000_0000L"                                               // 2^64
    };

<<<<<<< HEAD
    private final JmlIO jio;
    private static KeYJavaType containerType;
    private static ProgramVariable self;

    public TestIntLiteralParsing() {
        containerType = services.getJavaInfo().getKeYJavaType("testTermParserHeap.A");
        self = services.getJavaInfo().getCanonicalFieldProgramVariable("next", containerType);
        jio = new JmlIO()
                .services(getServices())
                .classType(containerType)
                .selfVar(self);
    }
=======
    private static final Logger LOGGER = LoggerFactory.getLogger(TestIntLiteralParsing.class);
>>>>>>> c66e4ad7


    @Override
    public Term parseTerm(String s) throws RecognitionException {
        PositionedString p = new PositionedString(s);
        /* containerType and self variable are not relevant for the tests
         * currently and can be changed if needed.
         */
        return jio.parseExpression(p);
    }

<<<<<<< HEAD
    public Stream<DynamicTest> createTestCases(String[] testData) {
        return IntStream.range(0, testData.length / 2)
                .mapToObj(i -> {
                    String input = testData[i * 2];
                    String expected = testData[i * 2 + 1];
                    return DynamicTest.dynamicTest(input, () -> {
                        String actual = parseTerm(input).toString();
                        Assertions.assertEquals(expected, actual);
                    });
                });
=======
    public void createTestCases(String[] testData) throws RecognitionException {
        for (int i = 0; i < testData.length / 2; i++) {
            String input = testData[i * 2];
            String expected = testData[i * 2 + 1];
            LOGGER.debug("Input: " + input);
            String actual = parseTerm(input).toString();
            assertEquals(expected, actual);
        }
>>>>>>> c66e4ad7
    }

    @TestFactory
    public Stream<DynamicTest> testCharLiteralParsing() {
        return createTestCases(CHARSTRINGS);
    }

    @TestFactory
    public Stream<DynamicTest> testIntLiteralParsing() throws RecognitionException {
        return createTestCases(INTSTRINGS);
    }

    @TestFactory
    public Stream<DynamicTest> testLongLiteralParsing() {
        return createTestCases(LONGSTRINGS);
    }

    /**
     * This method tests if meaningful ("out of bounds") error messages get printed for int literals
     * which are just outside the range of int.
     *
     * @throws RecognitionException if a parsing error occurs
     */
    @TestFactory
    public Stream<DynamicTest> testIntRange() throws RecognitionException {
        return Arrays.stream(INTRANGESTRINGS)
                .map(it -> DynamicTest.dynamicTest(it, () -> {
                    RuntimeException ex = assertThrows(RuntimeException.class, () -> parseTerm(it));
                    assertTrue(ex.getCause().getMessage().startsWith("Number constant out of bounds"));
                }));
    }

    /**
     * This method tests if meaningful ("out of bounds") error messages get printed for long
     * literals which are just outside the range of long.
     *
     * @return
     */
    @TestFactory
    public Stream<DynamicTest> testLongRange() {
        return Arrays.stream(LONGRANGESTRINGS)
                .map(it -> DynamicTest.dynamicTest(it, () -> {
                    RuntimeException ex = assertThrows(RuntimeException.class, () -> parseTerm(it));
                    assertTrue(ex.getCause().getMessage().startsWith("Number constant out of bounds"));
                }));
    }
}<|MERGE_RESOLUTION|>--- conflicted
+++ resolved
@@ -6,15 +6,11 @@
 import de.uka.ilkd.key.speclang.PositionedString;
 import de.uka.ilkd.key.speclang.njml.JmlIO;
 import org.antlr.runtime.RecognitionException;
-<<<<<<< HEAD
 import org.junit.jupiter.api.Assertions;
 import org.junit.jupiter.api.DynamicTest;
 import org.junit.jupiter.api.TestFactory;
-=======
-import org.junit.Test;
 import org.slf4j.Logger;
 import org.slf4j.LoggerFactory;
->>>>>>> c66e4ad7
 
 import java.util.Arrays;
 import java.util.stream.IntStream;
@@ -143,7 +139,9 @@
             "020_0000_0000_0000_0000_0000L"                                               // 2^64
     };
 
-<<<<<<< HEAD
+    private static final Logger LOGGER = LoggerFactory.getLogger(TestIntLiteralParsing.class);
+
+
     private final JmlIO jio;
     private static KeYJavaType containerType;
     private static ProgramVariable self;
@@ -156,9 +154,6 @@
                 .classType(containerType)
                 .selfVar(self);
     }
-=======
-    private static final Logger LOGGER = LoggerFactory.getLogger(TestIntLiteralParsing.class);
->>>>>>> c66e4ad7
 
 
     @Override
@@ -170,7 +165,6 @@
         return jio.parseExpression(p);
     }
 
-<<<<<<< HEAD
     public Stream<DynamicTest> createTestCases(String[] testData) {
         return IntStream.range(0, testData.length / 2)
                 .mapToObj(i -> {
@@ -181,16 +175,6 @@
                         Assertions.assertEquals(expected, actual);
                     });
                 });
-=======
-    public void createTestCases(String[] testData) throws RecognitionException {
-        for (int i = 0; i < testData.length / 2; i++) {
-            String input = testData[i * 2];
-            String expected = testData[i * 2 + 1];
-            LOGGER.debug("Input: " + input);
-            String actual = parseTerm(input).toString();
-            assertEquals(expected, actual);
-        }
->>>>>>> c66e4ad7
     }
 
     @TestFactory
