--- conflicted
+++ resolved
@@ -18,53 +18,34 @@
 import de.uka.ilkd.key.logic.Named;
 import de.uka.ilkd.key.logic.NamespaceSet;
 import de.uka.ilkd.key.rule.TacletForTests;
-<<<<<<< HEAD
 import org.junit.jupiter.api.AfterEach;
 import org.junit.jupiter.api.BeforeEach;
 import org.junit.jupiter.api.Test;
 
 import java.util.HashSet;
 import java.util.Set;
-
-import static org.junit.jupiter.api.Assertions.assertTrue;
-
-public class TestDeclarationProgramVariableCollector {
-
-    // some non sense java blocks with lots of statements and expressions
-    private static final String[] jblocks=new String[]{
-	"{ int j1 = 0; int j2, j3, j4 = 0;}",
-	"{ int j1; { int j2; } { int j3; } for (int j4; j4=0; j4++) {} int j5; }",
-	"{ int j0; { { { { {  int j1; } int j2; } int j3;} int j4; } } }"
-=======
-import junit.framework.TestCase;
 import org.slf4j.Logger;
 import org.slf4j.LoggerFactory;
 
 import java.util.HashSet;
 import java.util.Set;
 
-public class TestDeclarationProgramVariableCollector extends TestCase {
-    private static final Logger LOGGER = LoggerFactory.getLogger(TestDeclarationProgramVariableCollector.class);
+import static org.junit.jupiter.api.Assertions.assertTrue;
+
+public class TestDeclarationProgramVariableCollector {private static final Logger LOGGER = LoggerFactory.getLogger(TestDeclarationProgramVariableCollector.class);
 
     // some nonsense java blocks with lots of statements and expressions
-    private static final String[] jblocks = new String[]{
+    private static final String[] jblocks=new String[]{
             "{ int j1 = 0; int j2, j3, j4 = 0;}",
             "{ int j1; { int j2; } { int j3; } for (int j4; j4=0; j4++) {} int j5; }",
             "{ int j0; { { { { {  int j1; } int j2; } int j3;} int j4; } } }"
->>>>>>> c66e4ad7
     };
 
     // names of variables expected to be collected in jblocks
     private static final String[][] expectedVars = new String[][]{
-<<<<<<< HEAD
-	{"j1", "j2", "j3", "j4"},
-	{"j1", "j5"},
-	{"j0"}
-=======
             {"j1", "j2", "j3", "j4"},
             {"j1", "j5"},
             {"j0"}
->>>>>>> c66e4ad7
     };
 
 
@@ -72,14 +53,8 @@
 
     private static int testCases = 0;
     private static int down = 0;
-<<<<<<< HEAD
-    
+
     public TestDeclarationProgramVariableCollector() {
-=======
-
-    public TestDeclarationProgramVariableCollector(String name) {
-        super(name);
->>>>>>> c66e4ad7
         testCases++;
     }
 
@@ -93,10 +68,7 @@
         }
     }
 
-<<<<<<< HEAD
     @AfterEach
-=======
->>>>>>> c66e4ad7
     public void tearDown() {
         down++;
         if (down < testCases) return;
@@ -127,29 +99,16 @@
             HashSet<String> names = toNames(dpvc.result());
 
 
-<<<<<<< HEAD
 	    assertTrue(dpvc.result().size() <= expectedVars[i].length, "" +
                 "Too many variables collected. Collected:" +
                         dpvc.result() + " in " + jblocks[i]);
 
 
-	    for (int j = 0; j < expectedVars[i].length; j++) {
+            for (int j = 0; j < expectedVars[i].length; j++) {
 		assertTrue(names.contains(expectedVars[i][j]),
                 "Missing variable: " + expectedVars[i][j] + " of " + jblocks[i]);
-	    }	    
-	}
-=======
-            assertTrue("Too many variables collected. Collected:" +
-                            dpvc.result() + " in " + jblocks[i],
-                    dpvc.result().size() <= expectedVars[i].length);
-
-
-            for (int j = 0; j < expectedVars[i].length; j++) {
-                assertTrue("Missing variable: " + expectedVars[i][j] + " of " + jblocks[i],
-                        names.contains(expectedVars[i][j]));
             }
         }
->>>>>>> c66e4ad7
     }
 
 }