--- conflicted
+++ resolved
@@ -48,11 +48,7 @@
         try {
             byte[] buffer = new byte[4096];
             int read;
-<<<<<<< HEAD
-            while((read=from.read(buffer)) > 0) {
-=======
             while ((read = from.read(buffer)) > 0) {
->>>>>>> c66e4ad7
                 to.write(buffer, 0, read);
             }
         } catch (IOException e) {
