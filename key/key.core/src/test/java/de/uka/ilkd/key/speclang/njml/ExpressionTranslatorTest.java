package de.uka.ilkd.key.speclang.njml;

import de.uka.ilkd.key.java.Recoder2KeY;
import de.uka.ilkd.key.java.Services;
import de.uka.ilkd.key.java.abstraction.KeYJavaType;
import de.uka.ilkd.key.logic.ProgramElementName;
import de.uka.ilkd.key.logic.op.LocationVariable;
import de.uka.ilkd.key.logic.sort.Sort;
import de.uka.ilkd.key.rule.TacletForTests;
import org.antlr.v4.runtime.CommonTokenStream;
import org.junit.jupiter.api.Assertions;
import org.junit.jupiter.api.BeforeEach;
import org.junit.jupiter.params.ParameterizedTest;
import org.junit.jupiter.params.provider.CsvFileSource;
import org.key_project.util.collection.ImmutableSLList;
import org.slf4j.Logger;
import org.slf4j.LoggerFactory;

<<<<<<< HEAD
import java.util.HashMap;
=======
import java.io.BufferedReader;
import java.io.IOException;
import java.io.InputStream;
import java.io.InputStreamReader;
import java.util.*;
>>>>>>> c66e4ad7

/**
 * @author Alexander Weigl
 * @version 1 (5/14/20)
 */
public class ExpressionTranslatorTest {
<<<<<<< HEAD
=======
    private static final Logger LOGGER = LoggerFactory.getLogger(ExpressionTranslatorTest.class);
    @Parameterized.Parameter
    public String expr;

    @Parameterized.Parameters(name = "{0}")
    public static Collection<Object[]> getFiles() throws IOException {
        List<Object[]> seq = new LinkedList<>();
        try (InputStream s = ExpressionTranslatorTest.class.getResourceAsStream("exprs.txt");
             BufferedReader reader = new BufferedReader(new InputStreamReader(Objects.requireNonNull(s)))) {
            String l;
            while ((l = reader.readLine()) != null) {
                if (l.trim().isEmpty() || l.startsWith("#")) {
                    continue;
                }
                seq.add(new Object[]{l});
            }
        }
        return seq;
    }

>>>>>>> c66e4ad7
    private Services services;

    @BeforeEach
    public void setup() {
        if (services != null) return;
        services = TacletForTests.services();
        Recoder2KeY r2k = new Recoder2KeY(services, services.getNamespaces());
        r2k.parseSpecialClasses();
    }

    @ParameterizedTest
    @CsvFileSource(resources = "exprs.txt", delimiter = '^')
    public void parseAndInterpret(String expr) {
        KeYJavaType kjt = new KeYJavaType(Sort.ANY);
        LocationVariable self = new LocationVariable(new ProgramElementName("self"), kjt);
        LocationVariable result = new LocationVariable(new ProgramElementName("result"), kjt);
        LocationVariable exc = new LocationVariable(new ProgramElementName("exc"), kjt);
        JmlLexer lexer = JmlFacade.createLexer(expr);
        lexer._mode = JmlLexer.expr;
        JmlParser parser = new JmlParser(new CommonTokenStream(lexer));
        JmlParser.ExpressionContext ctx = parser.expression();
        Assertions.assertEquals(0, parser.getNumberOfSyntaxErrors());
        Translator et = new Translator(services, kjt, self, ImmutableSLList.nil(), result, exc,
                new HashMap<>(), new HashMap<>());
        LOGGER.debug("{}", ctx.accept(et));
    }
}<|MERGE_RESOLUTION|>--- conflicted
+++ resolved
@@ -16,44 +16,15 @@
 import org.slf4j.Logger;
 import org.slf4j.LoggerFactory;
 
-<<<<<<< HEAD
 import java.util.HashMap;
-=======
-import java.io.BufferedReader;
-import java.io.IOException;
-import java.io.InputStream;
-import java.io.InputStreamReader;
-import java.util.*;
->>>>>>> c66e4ad7
 
 /**
  * @author Alexander Weigl
  * @version 1 (5/14/20)
  */
 public class ExpressionTranslatorTest {
-<<<<<<< HEAD
-=======
     private static final Logger LOGGER = LoggerFactory.getLogger(ExpressionTranslatorTest.class);
-    @Parameterized.Parameter
-    public String expr;
 
-    @Parameterized.Parameters(name = "{0}")
-    public static Collection<Object[]> getFiles() throws IOException {
-        List<Object[]> seq = new LinkedList<>();
-        try (InputStream s = ExpressionTranslatorTest.class.getResourceAsStream("exprs.txt");
-             BufferedReader reader = new BufferedReader(new InputStreamReader(Objects.requireNonNull(s)))) {
-            String l;
-            while ((l = reader.readLine()) != null) {
-                if (l.trim().isEmpty() || l.startsWith("#")) {
-                    continue;
-                }
-                seq.add(new Object[]{l});
-            }
-        }
-        return seq;
-    }
-
->>>>>>> c66e4ad7
     private Services services;
 
     @BeforeEach
