--- conflicted
+++ resolved
@@ -52,13 +52,8 @@
         final CompilationUnit cu = getCompilationUnit(inputFile);
 
         Optional<Method> om = findMethod(cu, "AssertsFalse", "m");
-<<<<<<< HEAD
-        System.out.println(cu);
+        LOGGER.debug("{}",cu);
         Assertions.assertTrue(om.isPresent(), "Could not find method AssertsFalse#m()");
-=======
-        LOGGER.debug("{}",cu);
-        Assert.assertTrue("Could not find method AssertsFalse#m()", om.isPresent());
->>>>>>> c66e4ad7
         MethodDeclaration m = (MethodDeclaration) om.get();
         assertContainsComment(m, it -> it.startsWith("/*@ normal_behavior"));
 
@@ -75,13 +70,8 @@
         final CompilationUnit cu = getCompilationUnit(inputFile);
 
         Optional<Method> ofib = findMethod(cu, "Steinhoefel1", "fib");
-<<<<<<< HEAD
-        System.out.println(cu);
+        LOGGER.debug("{}", cu);
         Assertions.assertTrue(ofib.isPresent(), "Could not find method Steinhoefel1#fib()");
-=======
-        LOGGER.debug("{}", cu);
-        Assert.assertTrue("Could not find method Steinhoefel1#fib()", ofib.isPresent());
->>>>>>> c66e4ad7
         MethodDeclaration m = (MethodDeclaration) ofib.get();
         assertContainsComment(m, it -> it.startsWith("/*@ public normal_behavior"));
 
@@ -122,13 +112,8 @@
         final CompilationUnit cu = getCompilationUnit(inputFile);
 
         Optional<Method> ofib = findMethod(cu, "SetInMethodBody", "foo");
-<<<<<<< HEAD
-        System.out.println(cu);
+        LOGGER.debug("{}", cu);
         Assertions.assertTrue(ofib.isPresent(), "Could not find method SetInMethodBody#foo()");
-=======
-        LOGGER.debug("{}", cu);
-        Assert.assertTrue("Could not find method SetInMethodBody#foo()", ofib.isPresent());
->>>>>>> c66e4ad7
         MethodDeclaration m = (MethodDeclaration) ofib.get();
         assertContainsComment(m, it -> it.startsWith("/*@ public normal_behavior"));
 
@@ -160,43 +145,8 @@
         //Optional<Method> ofib = findMethod(cu, "Steinhoefel1", "fib");
 
         String out = getActualResult(cu);
-<<<<<<< HEAD
-        System.out.println(out);
+        LOGGER.debug("{}", out);
         Assertions.assertEquals(expected, out, "Difference in attached comments");
-        /*
-        Assert.assertTrue("Could not find method Steinhoefel1#fib()", ofib.isPresent());
-        MethodDeclaration m = (MethodDeclaration) ofib.get();
-        assertContainsComment(m, it -> it.startsWith("/*@ public normal_behavior"));
-
-        LocalVariableDeclaration ghost1 = (LocalVariableDeclaration) m.getBody().getStatementAt(2);
-        Assert.assertTrue(ghost1.getDeclarationSpecifiers().get(0) instanceof Ghost);
-        Assert.assertEquals("k0_old", ghost1.getVariables().get(0).getName());
-
-        LocalVariableDeclaration ghost2 = (LocalVariableDeclaration) m.getBody().getStatementAt(3);
-        Assert.assertTrue(ghost2.getDeclarationSpecifiers().get(0) instanceof Ghost);
-        Assert.assertEquals("k1_old", ghost2.getVariables().get(0).getName());
-
-        For forLoop = (For) m.getBody().getStatementAt(4); //retrieve the for loop
-        assertContainsComment(forLoop, it -> it.equals("//@ ghost int k0_old = k0;"));
-        assertContainsComment(forLoop, it -> it.equals("//@ ghost int k1_old = k1;"));
-        assertContainsComment(forLoop, it -> it.startsWith("/*@ loop_invariant"));
-
-        LocalVariableDeclaration ghost3 = (LocalVariableDeclaration) m.getBody().getStatementAt(2);
-        Assert.assertTrue(ghost3.getDeclarationSpecifiers().get(0) instanceof Ghost);
-        Assert.assertEquals("k0_old", ghost3.getVariables().get(0).getName());
-
-        LocalVariableDeclaration ghost4 = (LocalVariableDeclaration) m.getBody().getStatementAt(3);
-        Assert.assertTrue(ghost4.getDeclarationSpecifiers().get(0) instanceof Ghost);
-        Assert.assertEquals("k1_old", ghost4.getVariables().get(0).getName());
-
-        EmptyStatement lastStatementInForLoop = (EmptyStatement) lastStatement((StatementBlock) forLoop.getBody());
-        assertContainsComment(lastStatementInForLoop, it -> it.equals("//@ set k0_old = k0;"));
-        assertContainsComment(lastStatementInForLoop, it -> it.equals("//@ set k1_old = k1;"));
-        */
-=======
-        LOGGER.debug("{}", out);
-        Assert.assertEquals("Difference in attached comments", expected, out);
->>>>>>> c66e4ad7
     }
 
 
@@ -209,13 +159,8 @@
         final CompilationUnit cu = getCompilationUnit(inputFile);
 
         String out = getActualResult(cu);
-<<<<<<< HEAD
-        System.out.println(out);
+        LOGGER.debug("{}", out);
         Assertions.assertEquals(expected, out, "Difference in attached comments");
-=======
-        LOGGER.debug("{}", out);
-        Assert.assertEquals("Difference in attached comments", expected, out);
->>>>>>> c66e4ad7
     }
 
 
@@ -256,14 +201,7 @@
                 .filter(it -> needle.test(it.getText()))
                 .findFirst();
 
-<<<<<<< HEAD
-        //Debug
-        //haystack.forEach(it -> System.out.println(it.getText()));
         Assertions.assertTrue(search.isPresent(), "Could not find comment satisfying the given predicate.");
-=======
-        Assert.assertTrue("Could not find comment satisfying the given predicate.",
-                search.isPresent());
->>>>>>> c66e4ad7
     }
 
     private CompilationUnit getCompilationUnit(File inputFile) throws IOException {
