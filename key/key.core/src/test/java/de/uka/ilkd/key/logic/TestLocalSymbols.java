--- conflicted
+++ resolved
@@ -4,7 +4,6 @@
 import de.uka.ilkd.key.java.Services;
 import de.uka.ilkd.key.macros.AbstractPropositionalExpansionMacro;
 import de.uka.ilkd.key.macros.scripts.ProofScriptEngine;
-import de.uka.ilkd.key.macros.scripts.ScriptException;
 import de.uka.ilkd.key.parser.Location;
 import de.uka.ilkd.key.proof.Goal;
 import de.uka.ilkd.key.proof.Proof;
@@ -21,7 +20,6 @@
 import org.key_project.util.collection.ImmutableList;
 
 import java.io.File;
-import java.io.IOException;
 import java.net.URL;
 import java.util.Set;
 
@@ -123,12 +121,8 @@
     }
 
     // there was a bug.
-<<<<<<< HEAD
     @Test
-    public void testDoubleInstantiation() throws IOException, InterruptedException, ScriptException {
-=======
     public void testDoubleInstantiation() throws Exception {
->>>>>>> f1322820
 
         KeYEnvironment<?> env = loadProof("doubleSkolem.key");
         Proof proof = env.getLoadedProof();
@@ -173,12 +167,11 @@
      *            The file name of the proof file to load.
      * @return The loaded proof.
      */
-    private KeYEnvironment<?> loadProof(String proofFileName) throws ProblemLoaderException {
+    private KeYEnvironment<?> loadProof(String proofFileName) {
         File proofFile = new File(TEST_RESOURCES_DIR_PREFIX,  proofFileName);
         Assertions.assertTrue(proofFile.exists(), "Proof file does not exist" + proofFile);
 
-<<<<<<< HEAD
-        try {
+        try{
             KeYEnvironment<?> environment = KeYEnvironment.load(
                     JavaProfile.getDefaultInstance(), proofFile, null, null,
                     null, true);
@@ -188,12 +181,5 @@
             Assertions.fail("Proof could not be loaded.");
             return null;
         }
-=======
-        KeYEnvironment<?> environment = KeYEnvironment.load(
-                JavaProfile.getDefaultInstance(), proofFile, null, null,
-                null, true);
-        return environment;
->>>>>>> f1322820
     }
-
 }