--- conflicted
+++ resolved
@@ -32,11 +32,8 @@
 import java.nio.file.Paths;
 import java.util.ArrayList;
 import java.util.List;
-<<<<<<< HEAD
 import java.util.stream.Collectors;
-=======
 import java.util.Properties;
->>>>>>> f1322820
 
 import static org.junit.jupiter.api.Assertions.assertTrue;
 import static org.junit.jupiter.api.Assertions.fail;
@@ -143,6 +140,13 @@
                     proof.getSettings().getNewSMTSettings(),
                     proof);
 
+        String updates = props.get("smt-settings");
+        if (updates != null) {
+            Properties map = new Properties();
+            map.load(new StringReader(updates));
+            settings.getNewSettings().readSettings(map);
+        }
+
             ModularSMTLib2Translator translator = new ModularSMTLib2Translator();
             var translation = translator.translateProblem(sequent, env.getServices(), settings).toString();
             return new TestData(name, path, props, translation);
@@ -174,23 +178,10 @@
 
     }
 
-<<<<<<< HEAD
     public static boolean containsModuloSpaces(String haystack, String needle) {
         String n = needle.replaceAll("\\s+", " ");
         String h = haystack.replaceAll("\\s+", " ");
         return h.contains(n);
-=======
-        String updates = props.get("smt-settings");
-        if (updates != null) {
-            Properties map = new Properties();
-            map.load(new StringReader(updates));
-            settings.getNewSettings().readSettings(map);
-        }
-
-        ModularSMTLib2Translator translator = new ModularSMTLib2Translator();
-        this.translation =
-                translator.translateProblem(sequent, env.getServices(), settings).toString();
->>>>>>> f1322820
     }
 
 
@@ -234,11 +225,7 @@
                 if (line.startsWith("(error ")) {
                     fail("An error in Z3: " + line);
                 }
-<<<<<<< HEAD
-                if (line.equals(lookFor)) {
-=======
-                if (lookFor != null && line.matches(lookFor)) {
->>>>>>> f1322820
+                if (line.matches(lookFor)) {
                     return;
                 }
             }
