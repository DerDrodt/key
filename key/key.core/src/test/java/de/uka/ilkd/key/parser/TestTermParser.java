// This file is part of KeY - Integrated Deductive Software Design
//
// Copyright (C) 2001-2011 Universitaet Karlsruhe (TH), Germany
//                         Universitaet Koblenz-Landau, Germany
//                         Chalmers University of Technology, Sweden
// Copyright (C) 2011-2014 Karlsruhe Institute of Technology, Germany
//                         Technical University Darmstadt, Germany
//                         Chalmers University of Technology, Sweden
//
// The KeY system is protected by the GNU General
// Public License. See LICENSE.TXT for details.
//

package de.uka.ilkd.key.parser;

import de.uka.ilkd.key.java.Recoder2KeY;
import de.uka.ilkd.key.java.Services;
import de.uka.ilkd.key.logic.Term;
import de.uka.ilkd.key.logic.op.*;
import de.uka.ilkd.key.logic.sort.Sort;
import de.uka.ilkd.key.rule.TacletForTests;
import de.uka.ilkd.key.util.parsing.BuildingException;
<<<<<<< HEAD
import org.junit.jupiter.api.BeforeEach;
import org.junit.jupiter.api.Disabled;
import org.junit.jupiter.api.Test;
=======
import org.junit.Assert;
import org.junit.Before;
import org.junit.Ignore;
import org.junit.Test;
>>>>>>> c66e4ad7
import org.key_project.util.collection.ImmutableArray;
import org.slf4j.Logger;
import org.slf4j.LoggerFactory;

import java.io.IOException;

import static org.junit.jupiter.api.Assertions.*;

public class TestTermParser extends AbstractTestTermParser {
    private static final Logger LOGGER = LoggerFactory.getLogger(TestTermParser.class);

    private Sort elem, list;
    private Function head, tail, nil, cons, isempty;
    private LogicVariable x, y, z, xs, ys;
    private Term t_x, t_y, t_z, t_xs, t_ys;
    private Term t_headxs, t_tailys, t_nil;
    private final Recoder2KeY r2k;

    public TestTermParser() {
        r2k = new Recoder2KeY(services, nss);
        r2k.parseSpecialClasses();
        r2k.readCompilationUnit(COMPILATION_UNIT);
    }

    @Override
    protected Services getServices() {
        return TacletForTests.services();
    }

    @BeforeEach
    public void setUp() throws IOException {
        parseDecls("\\sorts { boolean; elem; list; int; int_sort; numbers;  }\n" +
                "\\functions {\n" +
                "  elem head(list);\n" +
                "  list tail(list);\n" +
                "  list nil;\n" +
                "  list cons(elem,list);\n" +
                "int aa ;\n" +
                "int bb ;\n" +
                "int cc ;\n" +
                "int dd ;\n" +
                "int ee ;\n" +
                "}\n" +
                "\\predicates {\n" +
                "  isempty(list);\n" +
                "}\n" +
                "\\programVariables {int globalIntPV;}"

        );

        elem = lookup_sort("elem");
        list = lookup_sort("list");
        head = lookup_func("head");
        tail = lookup_func("tail");
        nil = lookup_func("nil");
        cons = lookup_func("cons");
        isempty = lookup_func("isempty");

        // The declaration parser cannot parse LogicVariables; these
        // are normally declared in quantifiers, so we introduce them
        // ourselves!
        x = declareVar("x", elem);
        t_x = tf.createTerm(x);
        y = declareVar("y", elem);
        t_y = tf.createTerm(y);
        z = declareVar("z", elem);
        t_z = tf.createTerm(z);
        xs = declareVar("xs", list);
        t_xs = tf.createTerm(xs);
        ys = declareVar("ys", list);
        t_ys = tf.createTerm(ys);

        t_headxs = tf.createTerm(head, new Term[]{t_xs}, null, null);
        t_tailys = tf.createTerm(tail, new Term[]{t_ys}, null, null);
        t_nil = tf.createTerm(nil);

        assertNotNull(head);
        assertNotNull(elem);
        assertNotNull(tail);
        assertNotNull(nil);
        assertNotNull(cons);
        assertNotNull(isempty);
    }


    @Test
    public void test1() throws Exception {
        assertEquals(t_x, parseTerm("x"), "parse x");
    }

    @Test()
    public void test1a() {
        assertThrows(BuildingException.class, () ->
                parseTerm("x()"));
    }

    @Test
    public void test2() throws Exception {
        assertEquals(t_headxs, parseTerm("head(xs)"), "parse head(xs)");
    }

    @Test
    public void test3() throws Exception {
        Term t = tf.createTerm(cons, t_headxs, t_tailys);

        assertEquals(t, parseTerm("cons(head(xs),tail(ys))"), "parse cons(head(xs),tail(ys))");
    }

    @Test
    public void test5() throws Exception {
        Term t = tf.createTerm(Equality.EQUALS,
                tf.createTerm
                        (head,
                                tf.createTerm(cons, t_x, t_xs)),
                tf.createTerm
                        (head,
                                tf.createTerm(cons, t_x, t_nil)));

        assertEquals(t, parseFormula("head(cons(x,xs))=head(cons(x,nil))"), "parse head(cons(x,xs))=head(cons(x,nil))");
        assertEquals(t, parseFormula("head(cons(x,xs))=head(cons(x,nil()))"), "parse head(cons(x,xs))=head(cons(x,nil))");
    }

    @Test
    public void testNotEqual() throws Exception {
        Term t = tf.createTerm(Junctor.NOT,
                tf.createTerm(Equality.EQUALS,
                        tf.createTerm
                                (head,
                                        tf.createTerm(cons, t_x, t_xs)),
                        tf.createTerm
                                (head,
                                        tf.createTerm(cons, t_x, t_nil))));

        assertEquals(t, parseFormula("head(cons(x,xs))!=head(cons(x,nil))"), "parse head(cons(x,xs))!=head(cons(x,nil))");
    }

    @Test
    public void test6() throws Exception {
        Term t = tf.createTerm
                (Equality.EQV,
                        new Term[]{tf.createTerm(Junctor.IMP,
                                tf.createTerm(Junctor.OR,
                                        tf.createTerm(Equality.EQUALS, t_x, t_x),
                                        tf.createTerm(Equality.EQUALS, t_y, t_y)),
                                tf.createTerm(Junctor.AND,
                                        tf.createTerm(Equality.EQUALS, t_z, t_z),
                                        tf.createTerm(Equality.EQUALS, t_xs, t_xs))),
                                tf.createTerm(Junctor.NOT,
                                        tf.createTerm(Equality.EQUALS, t_ys, t_ys))}, null, null);


        assertEquals(t, parseFormula("x=x|y=y->z=z&xs=xs<->!ys=ys"), "parse x=x | y=y -> z=z & xs =xs <-> ! ys = ys");
    }

    @Test
    public void test7() throws Exception {
        /* Bound variables are newly created by the parser,
         * so we have to parse first, then extract the used variables,
         * then build the formulae. */

        String s = "\\forall list x; \\forall list l1; ! x = l1";
        Term t = parseFormula(s);

        LogicVariable thisx = (LogicVariable) t.varsBoundHere(0)
                .get(0);
        LogicVariable l1 = (LogicVariable) t.sub(0).varsBoundHere(0)
                .get(0);

        Term t1 = tb.all(thisx,
                tb.all(l1,
                        tf.createTerm
                                (Junctor.NOT,
                                        tf.createTerm(Equality.EQUALS,
                                                tf.createTerm(thisx),
                                                tf.createTerm(l1)))));

        assertNotSame(thisx, x, "new variable in quantifier");
        assertEquals(t1, t, "parse \\forall list x; \\forall list l1; ! x = l1");

    }

    @Test
    public void test8() throws Exception {
        /* A bit like test7, but for a substitution term */
        //String s = "{\\subst elem xs; head(xs)} cons(xs,ys)"; weigl: not well-typed
        String s = "{\\subst list y; tail(y)} head(xs)";
        Term t = parseTerm(s);
        Term xs = parseTerm("xs");

        LogicVariable thisxs = (LogicVariable) t.varsBoundHere(1).get(0);

        Term inner = tf.createTerm(head, xs); //head(xs)
        Term replacement = tf.createTerm(tail, tf.createTerm(thisxs)); //tail(xs)
        Term subst = tf.createTerm(WarySubstOp.SUBST, new Term[]{replacement, inner},
                new ImmutableArray<>(thisxs), null);

        assertNotSame(thisxs, xs);
        assertEquals(subst, t);
    }

    @Test
    public void test9() throws Exception {
        /* Try something with a prediate */
        String s = "\\exists list x; !isempty(x)";
        Term t = parseFormula(s);

        LogicVariable thisx = (LogicVariable) t.varsBoundHere(0)
                .get(0);

        Term t1 = tb.ex(thisx,
                tf.createTerm
                        (Junctor.NOT,
                                tf.createTerm(isempty, new Term[]{tf.createTerm(thisx)}, null, null)));

        assertNotSame(thisx, x, "new variable in quantifier");
        assertEquals(t1, t, "parse \\forall list x; \\forall list l1; ! x = l1");

    }

    @Test
    public void test10() throws Exception {
        // Unquoted, this is
        // <{ int x = 2; {String x = "\"}";} }> true
        //	String s = "< { int x = 1; {String s = \"\\\"}\";} } > true";
        String s = "\\<{ int x = 1; {int s = 2;} }\\> x=x";
        Term t = parseTerm(s);
        LOGGER.info("Out: {}", t);
    }

    @Test
    public void test11() throws Exception {
        String s = "\\[{ int x = 2; {String s = \"\\\"}\";} }\\] true";
        Term t = parseTerm(s);
        LOGGER.info("Out: {}", t);
    }


    @Disabled("weigl: #1506")
    @Test
    public void test12() throws Exception {
        String s = "\\<{int i; i=0;}\\> \\<{ while (i>0) ;}\\>true";
        Term t = parseTerm(s);
        LOGGER.info("Out: {}", t);
    }

    @Test
    public void test13() throws Exception {
        Term t1 = parseTerm("\\exists elem x; \\forall list ys; \\forall list xs; ( xs ="
                + " cons(x,ys))");
        Term t2 = parseTerm("\\exists elem y; \\forall list xs; \\forall list ys; ( ys ="
                + " cons(y,xs))");
        Term t3 = parseTerm("\\exists int_sort bi; (\\<{ int p_x = 1;"
                + " {int s = 2;} }\\>"
                + " true ->"
                + "\\<{ int p_x = 1;boolean p_y=2<1;"
                + " while(p_y){ int s=3 ;} }\\>"
                + " true)");
        Term t4 = parseTerm("\\exists int_sort ci; (\\<{ int p_y = 1;"
                + " {int s = 2;} }\\>"
                + " true ->"
                + "\\<{ int p_y = 1;boolean p_x = 2<1;"
                + "while(p_x){ int s=3 ;} }\\>"
                + " true)");
        assertTrue(t3.equalsModRenaming(t4), "Terms should be equalModRenaming");
    }

    @Test
    public void test14() throws Exception {
        String s = "\\<{int[] i;i=new int[5];}\\>true";
        Term t = parseTerm(s);
        s = "\\<{int[] i;}\\>\\<{}\\>true";
        t = parseTerm(s);
        LOGGER.info("Out: {}", t);
    }

    @Test
    @Disabled
    public void xtestBindingUpdateTermOldBindingAlternative() throws Exception {
        String s = "\\<{int i,j;}\\> {i:=j} i = j";
        Term t = parseTerm(s);
        assertTrue(t.sub(0).op() instanceof UpdateApplication, "expected {i:=j}(i=j) but is ({i:=j}i)=j)");
    }

    @Test
    public void testBindingUpdateTerm() throws Exception {
        String s = "\\forall int j; {globalIntPV:=j} globalIntPV = j";
        String exp = "\\forall int j; ({globalIntPV:=j} globalIntPV) = j";
        Term t = parseTerm(s);
        Term u = parseTerm(exp);
        assertFalse(t.sub(0).op() instanceof UpdateApplication, "expected ({globalIntPV:=j}globalIntPV)=j) but is {globalIntPV:=j}(globalIntPV=j)");
    }

    @Test
    public void testBindingUpdateTerm_1() throws Exception {
        assertTermEquals(
                "\\forall int l;  {globalIntPV:=l} false & true",
                "(\\forall int l;  {globalIntPV:=l} false) & true");
    }

    @Test
    public void testBindingUpdateTerm_3() throws Exception {
        assertTermEquals(
                "\\forall int l;  ( \\<  {int globalIntPV=0;} \\>  {globalIntPV:=l} false & true )",
                "\\forall int l;  ( (\\<  {int globalIntPV=0;} \\>  {globalIntPV:=l} false) & true )");
    }

    @Test
    public void testBindingUpdateTerm_4() throws Exception {
        assertTermEquals("! 1=1", "!(1=1)");
    }

    @Test
    public void testBindingUpdateTerm_5() throws Exception {
        assertTermEquals("{globalIntPV:=j} globalIntPV + j", "({globalIntPV:=j} globalIntPV) + j");
    }

    @Test
    public void testBindingUpdateTerm_6() throws Exception {
        assertTermEquals(
                "(int) {\\subst int x; j} j +j",
                "((int) {\\subst int x; j} j) + j");
    }

    @Test
    public void testBindingUpdateTerm_7() throws Exception {
        assertTermEquals(
                "(int) {\\subst int x; j} j + j",
                "((int) {\\subst int x; j} j) + j");
    }

    @Test
    public void testBindingUpdateTerm_8() throws Exception {
        assertTermEquals(
                "{\\subst int x; j} (int) j + j",
                "({\\subst int x; j} (int) j) + j");
    }

    private void assertTermEquals(String actual, String expected) throws Exception {
        Term t = parseTerm(actual);
        Term u = parseTerm(expected);
        LOGGER.debug("Actual: {}", t);
        LOGGER.debug("Expected: {}", u);
        assertEquals(u.toString(), t.toString());
    }


    @Test
    public void testParsingArray() throws Exception {
        String s = "\\forall int[][] i; \\forall int j; i[j][j] = j";
        parseTerm(s);
    }


    @Test
    @Disabled
    public void xtestParsingArrayWithSpaces() throws Exception {
        String s = "\\<{int[][] i; int j;}\\> i[ j ][ j ] = j";
        parseTerm(s);
    }

    @Test
    public void testParsingArrayCombination() throws Exception {
        String s = "\\forall int[][] i; \\forall int j; i [i[i[j][j]][i[j][j]]][i[j][i[j][j]]] = j";
        parseTerm(s);
    }


    @Test
    public void testAmbigiousFuncVarPred() {
        // tests bug id 216
        String s = "\\functions {} \\predicates{mypred(int, int);}" +
                "\n\\problem {\\forall int x; mypred(x, 0)}\n \\proof {\n" +
                "(branch \"dummy ID\"" +
                "(opengoal \"  ==> true  -> true \") ) }";
        try {
            parseProblem(s);
        } catch (Exception re) {
            fail("Fixed bug 216 occured again. The original bug " +
                    "was due to ambigious rules using semantic " +
                    "predicates in a 'wrong' way");
        }
    }

    static final String COMPILATION_UNIT = "public class T extends "
            + "java.lang.Object{ "
            + "private T a;"
            + "private static T b;"
            + "T c;"
            + "static T d;"
            + "public T e;"
            + "public static T f;"
            + "protected T g;"
            + "protected T h;"
            + "public T query(){} "
            + "public static T staticQ(T p){} "
            + "public static T staticQ() {}}";


    public Term testParseQueriesAndAttributes(String expr) throws Exception {
        TacletForTests.getJavaInfo().readJavaBlock("{}");
        //r2k.readCompilationUnit(COMPILATION_UNIT);
        return parseTerm("\\forall T t; " + expr);
    }

    @Test
    public void testAttributeOnObject() throws Exception {
        testParseQueriesAndAttributes("t.query()=t");
    }

    @Test
    public void testAttributeWithSpecifiedSortOnObject() throws Exception {
        testParseQueriesAndAttributes("t.(T::query)()=t");
    }

    @Test
    public void testJavaStaticQuery() throws Exception {
        testParseQueriesAndAttributes("T.staticQ()=t");
    }

    @Test
    public void testJavaStaticQueryWithParameter() throws Exception {
        testParseQueriesAndAttributes("T.staticQ(t)=t");
    }

    @Test
    public void testJavaAttributeAccessBoth_1() throws Exception {
        testParseQueriesAndAttributes("T.b=t.(T::a)");
    }

    @Test
    public void testJavaAttributeAccessBoth_2() throws Exception {
        testParseQueriesAndAttributes("T.d=t.(T::c)");
    }

    @Test
    public void testJavaAttributeAccessBoth_3() throws Exception {
        testParseQueriesAndAttributes("t.(T::e)=T.f");
    }

    @Test
    public void testJavaAttributeAccess_4() throws Exception {
        testParseQueriesAndAttributes("t.(T::g)=t.(T::h)");
    }

<<<<<<< HEAD
    @Test@Disabled
=======
    @Test
>>>>>>> c66e4ad7
    public void testJavaQueryAndAttribute_all() throws Exception {
        String all = "\\forall T t;( (t.query()=t & t.(T::query)()=t & T.staticQ()=t "
                + "& T.staticQ(t)=t & T.b=t.(T::a) & T.d=t.(T::c) & t.(T::e)=T.f & t.(T::g)=t.(T::h)))";
        testParseQueriesAndAttributes(all);
    }

    @Test
    public void testProgramVariables() {
        TacletForTests.getJavaInfo().readJavaBlock("{}");
        r2k.readCompilationUnit("public class T0 extends "
                + "java.lang.Object{} ");
        String s = "\\<{T0 t;}\\> t(1,2) = t()";
        boolean parsed = false;
        try {
            parseTerm(s);
            parsed = true;
        } catch (Exception ignored) {
        }
        assertFalse(parsed, "Program variables should not have arguments");
    }

    @Test
    public void testNegativeLiteralParsing1() throws Exception {
        String s1 = "-1234";
        Term t = parseTerm(s1);
        assertEquals("Z", t.op().name().toString());
        assertEquals("neglit", t.sub(0).op().name().toString());
    }

    @Test
    public void testNegativeLiteralParsing2() throws Exception {
        String s2 = "-(1+1) ";
        Term t = parseTerm(s2);
        assertEquals("neg", t.op().name().toString(), "Failed parsing negative complex term");
    }

    @Test
    public void testNegativeLiteralParsing3() throws Exception {
        String s3 = "\\forall int i; -i = 0 ";
        Term t = parseTerm(s3);
        assertEquals("neg", t.sub(0).sub(0).op().name().toString());
    }

    @Test
    public void testIfThenElse() throws Exception {
        Term t = null, t2 = null;

        String s1 = "\\if (3=4) \\then (1) \\else (2)";
        try {
            t = parseTerm(s1);
        } catch (Exception e) {
            fail();
        }
        assertTrue(t.op() == IfThenElse.IF_THEN_ELSE
                && t.sub(0).equals(parseTerm("3=4"))
                && t.sub(1).equals(parseTerm("1"))
                && t.sub(2).equals(parseTerm("2")), "Failed parsing integer if-then-else term");

        String s2 = "\\if (3=4 & 1=1) \\then (\\if (3=4) \\then (1) \\else (2)) \\else (2)";
        try {
            t2 = parseTerm(s2);
        } catch (Exception e) {
            fail();
        }
        assertTrue(t2.op() == IfThenElse.IF_THEN_ELSE
                && t2.sub(0).equals(parseTerm("3=4 & 1=1"))
                && t2.sub(1).equals(t)
                && t2.sub(2).equals(parseTerm("2")), "Failed parsing nested integer if-then-else term");

        String s3 = "\\if (3=4) \\then (1=2) \\else (2=3)";
        try {
            t = parseTerm(s3);
        } catch (Exception e) {
            fail();
        }
        assertTrue(t.op() == IfThenElse.IF_THEN_ELSE
                && t.sub(0).equals(parseTerm("3=4"))
                && t.sub(1).equals(parseTerm("1=2"))
                && t.sub(2).equals(parseTerm("2=3")), "Failed parsing propositional if-then-else term");

    }

    @Test
    public void testInfix1() throws Exception {
        assertEquals(parseTerm("aa + bb"), parseTerm("add(aa,bb)"), "infix1");
    }

    @Test
    public void testInfix2() throws Exception {
        assertEquals(parseTerm("aa + bb*cc"), parseTerm("add(aa,mul(bb,cc))"), "infix2");
    }

    @Test
    public void testInfix3() throws Exception {
        assertEquals(parseTerm("aa + bb*cc < 123 + -90"), parseTerm("lt(add(aa,mul(bb,cc)),add(123,-90))"), "infix3");
    }

    @Test
    public void testInfix4() throws Exception {
        // Test: Multiplication/Modulo/Div should be left associative
        Term termInfix = parseTerm("aa%bb*cc < -123");
        Term termPrefix = parseTerm("lt(mul(mod(aa,bb),cc),-123)");
        assertEqualsIgnoreWhitespaces("lt(mul(mod(aa,bb),cc),Z(neglit(3(2(1(#))))))", termInfix.toString());
        assertEqualsIgnoreWhitespaces("lt(mul(mod(aa,bb),cc),Z(neglit(3(2(1(#))))))", termPrefix.toString());
        assertEquals(termInfix, termPrefix);
    }

    @Test
    public void testCast() throws Exception {
        assertEquals(parseTerm("((int)3)+2"), parseTerm("(int)3+2"), "cast stronger than plus");
    }

//    public void testParseTermsWithLabels() {
//        // First register the labels ...
//        TermLabels.registerSymbolicExecutionTermLabels(serv.getProfile().getTermLabelManager());
//
//        Term t = parseTerm("(3 + 2)<<" + SimpleTermLabel.LOOP_BODY_LABEL_NAME + ">>");
//        assertTrue(t.hasLabels());
//        t = parseTerm("3 + 2<<" + SimpleTermLabel.LOOP_BODY_LABEL_NAME + ">>");
//        assertFalse(t.hasLabels());
//        assertTrue(t.sub(1).hasLabels());
//
//        try {
//            t = parseTerm("(3 + 2)<<unknownLabel>>");
//            fail("Term " + t + " should not have been parsed");
//        } catch(Exception ex) {
//            // expected
//        }
//    }
}<|MERGE_RESOLUTION|>--- conflicted
+++ resolved
@@ -20,16 +20,10 @@
 import de.uka.ilkd.key.logic.sort.Sort;
 import de.uka.ilkd.key.rule.TacletForTests;
 import de.uka.ilkd.key.util.parsing.BuildingException;
-<<<<<<< HEAD
+import de.uka.ilkd.key.util.parsing.BuildingException;
 import org.junit.jupiter.api.BeforeEach;
 import org.junit.jupiter.api.Disabled;
 import org.junit.jupiter.api.Test;
-=======
-import org.junit.Assert;
-import org.junit.Before;
-import org.junit.Ignore;
-import org.junit.Test;
->>>>>>> c66e4ad7
 import org.key_project.util.collection.ImmutableArray;
 import org.slf4j.Logger;
 import org.slf4j.LoggerFactory;
@@ -474,11 +468,7 @@
         testParseQueriesAndAttributes("t.(T::g)=t.(T::h)");
     }
 
-<<<<<<< HEAD
     @Test@Disabled
-=======
-    @Test
->>>>>>> c66e4ad7
     public void testJavaQueryAndAttribute_all() throws Exception {
         String all = "\\forall T t;( (t.query()=t & t.(T::query)()=t & T.staticQ()=t "
                 + "& T.staticQ(t)=t & T.b=t.(T::a) & T.d=t.(T::c) & t.(T::e)=T.f & t.(T::g)=t.(T::h)))";
