--- conflicted
+++ resolved
@@ -812,17 +812,13 @@
 
     /** convert a recoder IntLiteral to a KeY IntLiteral */
     public IntLiteral convert(recoder.java.expression.literal.IntLiteral intLit) {
-<<<<<<< HEAD
+        try {
         return new IntLiteral(collectComments(intLit), intLit.getValue(), positionInfo(intLit));
-=======
-        try {
-        return new IntLiteral(collectComments(intLit), intLit.getValue());
         } catch (NumberFormatException e) {
             throw new PosConvertException(e,
                     intLit.getStartPosition().getLine(),
                     intLit.getStartPosition().getColumn());
         }
->>>>>>> a5770845
     }
 
     /** convert a recoder BooleanLiteral to a KeY BooleanLiteral */
