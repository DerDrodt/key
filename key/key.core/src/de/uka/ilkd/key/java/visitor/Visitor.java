--- conflicted
+++ resolved
@@ -1,978 +1,481 @@
-<<<<<<< HEAD
-// This file is part of KeY - Integrated Deductive Software Design
-//
-// Copyright (C) 2001-2011 Universitaet Karlsruhe (TH), Germany
-//                         Universitaet Koblenz-Landau, Germany
-//                         Chalmers University of Technology, Sweden
-// Copyright (C) 2011-2014 Karlsruhe Institute of Technology, Germany
-//                         Technical University Darmstadt, Germany
-//                         Chalmers University of Technology, Sweden
-//
-// The KeY system is protected by the GNU General
-// Public License. See LICENSE.TXT for details.
-//
-
-package de.uka.ilkd.key.java.visitor;
-
-import de.uka.ilkd.key.java.Comment;
-import de.uka.ilkd.key.java.CompilationUnit;
-import de.uka.ilkd.key.java.ContextStatementBlock;
-import de.uka.ilkd.key.java.Import;
-import de.uka.ilkd.key.java.PackageSpecification;
-import de.uka.ilkd.key.java.StatementBlock;
-import de.uka.ilkd.key.java.declaration.ArrayDeclaration;
-import de.uka.ilkd.key.java.declaration.ClassDeclaration;
-import de.uka.ilkd.key.java.declaration.ClassInitializer;
-import de.uka.ilkd.key.java.declaration.ConstructorDeclaration;
-import de.uka.ilkd.key.java.declaration.Extends;
-import de.uka.ilkd.key.java.declaration.FieldDeclaration;
-import de.uka.ilkd.key.java.declaration.FieldSpecification;
-import de.uka.ilkd.key.java.declaration.Implements;
-import de.uka.ilkd.key.java.declaration.ImplicitFieldSpecification;
-import de.uka.ilkd.key.java.declaration.InterfaceDeclaration;
-import de.uka.ilkd.key.java.declaration.LocalVariableDeclaration;
-import de.uka.ilkd.key.java.declaration.MethodDeclaration;
-import de.uka.ilkd.key.java.declaration.Modifier;
-import de.uka.ilkd.key.java.declaration.ParameterDeclaration;
-import de.uka.ilkd.key.java.declaration.SuperArrayDeclaration;
-import de.uka.ilkd.key.java.declaration.Throws;
-import de.uka.ilkd.key.java.declaration.VariableDeclaration;
-import de.uka.ilkd.key.java.declaration.VariableSpecification;
-import de.uka.ilkd.key.java.expression.ArrayInitializer;
-import de.uka.ilkd.key.java.expression.ParenthesizedExpression;
-import de.uka.ilkd.key.java.expression.PassiveExpression;
-import de.uka.ilkd.key.java.expression.literal.*;
-import de.uka.ilkd.key.java.expression.operator.BinaryAnd;
-import de.uka.ilkd.key.java.expression.operator.BinaryAndAssignment;
-import de.uka.ilkd.key.java.expression.operator.BinaryNot;
-import de.uka.ilkd.key.java.expression.operator.BinaryOr;
-import de.uka.ilkd.key.java.expression.operator.BinaryOrAssignment;
-import de.uka.ilkd.key.java.expression.operator.BinaryXOr;
-import de.uka.ilkd.key.java.expression.operator.BinaryXOrAssignment;
-import de.uka.ilkd.key.java.expression.operator.Conditional;
-import de.uka.ilkd.key.java.expression.operator.CopyAssignment;
-import de.uka.ilkd.key.java.expression.operator.DLEmbeddedExpression;
-import de.uka.ilkd.key.java.expression.operator.Divide;
-import de.uka.ilkd.key.java.expression.operator.DivideAssignment;
-import de.uka.ilkd.key.java.expression.operator.Equals;
-import de.uka.ilkd.key.java.expression.operator.ExactInstanceof;
-import de.uka.ilkd.key.java.expression.operator.GreaterOrEquals;
-import de.uka.ilkd.key.java.expression.operator.GreaterThan;
-import de.uka.ilkd.key.java.expression.operator.Instanceof;
-import de.uka.ilkd.key.java.expression.operator.Intersect;
-import de.uka.ilkd.key.java.expression.operator.LessOrEquals;
-import de.uka.ilkd.key.java.expression.operator.LessThan;
-import de.uka.ilkd.key.java.expression.operator.LogicalAnd;
-import de.uka.ilkd.key.java.expression.operator.LogicalNot;
-import de.uka.ilkd.key.java.expression.operator.LogicalOr;
-import de.uka.ilkd.key.java.expression.operator.Minus;
-import de.uka.ilkd.key.java.expression.operator.MinusAssignment;
-import de.uka.ilkd.key.java.expression.operator.Modulo;
-import de.uka.ilkd.key.java.expression.operator.ModuloAssignment;
-import de.uka.ilkd.key.java.expression.operator.Negative;
-import de.uka.ilkd.key.java.expression.operator.New;
-import de.uka.ilkd.key.java.expression.operator.NewArray;
-import de.uka.ilkd.key.java.expression.operator.NotEquals;
-import de.uka.ilkd.key.java.expression.operator.Plus;
-import de.uka.ilkd.key.java.expression.operator.PlusAssignment;
-import de.uka.ilkd.key.java.expression.operator.Positive;
-import de.uka.ilkd.key.java.expression.operator.PostDecrement;
-import de.uka.ilkd.key.java.expression.operator.PostIncrement;
-import de.uka.ilkd.key.java.expression.operator.PreDecrement;
-import de.uka.ilkd.key.java.expression.operator.PreIncrement;
-import de.uka.ilkd.key.java.expression.operator.ShiftLeft;
-import de.uka.ilkd.key.java.expression.operator.ShiftLeftAssignment;
-import de.uka.ilkd.key.java.expression.operator.ShiftRight;
-import de.uka.ilkd.key.java.expression.operator.ShiftRightAssignment;
-import de.uka.ilkd.key.java.expression.operator.Times;
-import de.uka.ilkd.key.java.expression.operator.TimesAssignment;
-import de.uka.ilkd.key.java.expression.operator.TypeCast;
-import de.uka.ilkd.key.java.expression.operator.UnsignedShiftRight;
-import de.uka.ilkd.key.java.expression.operator.UnsignedShiftRightAssignment;
-import de.uka.ilkd.key.java.expression.operator.adt.AllFields;
-import de.uka.ilkd.key.java.expression.operator.adt.AllObjects;
-import de.uka.ilkd.key.java.expression.operator.adt.SeqConcat;
-import de.uka.ilkd.key.java.expression.operator.adt.SeqGet;
-import de.uka.ilkd.key.java.expression.operator.adt.SeqIndexOf;
-import de.uka.ilkd.key.java.expression.operator.adt.SeqLength;
-import de.uka.ilkd.key.java.expression.operator.adt.SeqReverse;
-import de.uka.ilkd.key.java.expression.operator.adt.SeqSingleton;
-import de.uka.ilkd.key.java.expression.operator.adt.SeqSub;
-import de.uka.ilkd.key.java.expression.operator.adt.SetMinus;
-import de.uka.ilkd.key.java.expression.operator.adt.SetUnion;
-import de.uka.ilkd.key.java.expression.operator.adt.Singleton;
-import de.uka.ilkd.key.java.reference.ArrayLengthReference;
-import de.uka.ilkd.key.java.reference.ArrayReference;
-import de.uka.ilkd.key.java.reference.ExecutionContext;
-import de.uka.ilkd.key.java.reference.FieldReference;
-import de.uka.ilkd.key.java.reference.MetaClassReference;
-import de.uka.ilkd.key.java.reference.MethodReference;
-import de.uka.ilkd.key.java.reference.PackageReference;
-import de.uka.ilkd.key.java.reference.SchematicFieldReference;
-import de.uka.ilkd.key.java.reference.SuperConstructorReference;
-import de.uka.ilkd.key.java.reference.SuperReference;
-import de.uka.ilkd.key.java.reference.ThisConstructorReference;
-import de.uka.ilkd.key.java.reference.ThisReference;
-import de.uka.ilkd.key.java.reference.TypeReference;
-import de.uka.ilkd.key.java.reference.VariableReference;
-import de.uka.ilkd.key.java.statement.Assert;
-import de.uka.ilkd.key.java.statement.Break;
-import de.uka.ilkd.key.java.statement.Case;
-import de.uka.ilkd.key.java.statement.Catch;
-import de.uka.ilkd.key.java.statement.CatchAllStatement;
-import de.uka.ilkd.key.java.statement.Continue;
-import de.uka.ilkd.key.java.statement.Default;
-import de.uka.ilkd.key.java.statement.Do;
-import de.uka.ilkd.key.java.statement.Else;
-import de.uka.ilkd.key.java.statement.EmptyStatement;
-import de.uka.ilkd.key.java.statement.EnhancedFor;
-import de.uka.ilkd.key.java.statement.Finally;
-import de.uka.ilkd.key.java.statement.For;
-import de.uka.ilkd.key.java.statement.ForUpdates;
-import de.uka.ilkd.key.java.statement.Guard;
-import de.uka.ilkd.key.java.statement.If;
-import de.uka.ilkd.key.java.statement.LabeledStatement;
-import de.uka.ilkd.key.java.statement.LoopInit;
-import de.uka.ilkd.key.java.statement.MergePointStatement;
-import de.uka.ilkd.key.java.statement.LoopScopeBlock;
-import de.uka.ilkd.key.java.statement.MethodBodyStatement;
-import de.uka.ilkd.key.java.statement.MethodFrame;
-import de.uka.ilkd.key.java.statement.Return;
-import de.uka.ilkd.key.java.statement.Switch;
-import de.uka.ilkd.key.java.statement.SynchronizedBlock;
-import de.uka.ilkd.key.java.statement.Then;
-import de.uka.ilkd.key.java.statement.Throw;
-import de.uka.ilkd.key.java.statement.TransactionStatement;
-import de.uka.ilkd.key.java.statement.Try;
-import de.uka.ilkd.key.java.statement.While;
-import de.uka.ilkd.key.logic.ProgramElementName;
-import de.uka.ilkd.key.logic.op.IProgramMethod;
-import de.uka.ilkd.key.logic.op.IProgramVariable;
-import de.uka.ilkd.key.logic.op.LocationVariable;
-import de.uka.ilkd.key.logic.op.ProgramConstant;
-import de.uka.ilkd.key.logic.op.ProgramVariable;
-import de.uka.ilkd.key.logic.op.SchemaVariable;
-import de.uka.ilkd.key.rule.AbstractProgramElement;
-import de.uka.ilkd.key.rule.metaconstruct.ProgramTransformer;
-import de.uka.ilkd.key.speclang.BlockContract;
-import de.uka.ilkd.key.speclang.LoopContract;
-import de.uka.ilkd.key.speclang.LoopSpecification;
-import de.uka.ilkd.key.speclang.MergeContract;
-
-/**
- * This class is implemented by visitors/walkers.
- * Each AST node implements a visit(Visitor) method that
- * calls the  doActionAt<NodeType> method. Similar to the pretty print
- * mechanism.
- */
-public interface Visitor {
-
-    void performActionOnAbstractProgramElement
-    (AbstractProgramElement x);
-
-    void performActionOnProgramElementName(
-	    ProgramElementName x);
-
-    void performActionOnProgramVariable(
-	    ProgramVariable x);
-
-    void performActionOnIProgramVariable(
-	    IProgramVariable x);
-
-    void performActionOnSchemaVariable(
-	    SchemaVariable x);
-
-    void performActionOnProgramMethod(
-	    IProgramMethod x);
-
-    void performActionOnProgramMetaConstruct(
-	    ProgramTransformer x);
-
-    void performActionOnContextStatementBlock(
-	    ContextStatementBlock x);
-
-    void performActionOnIntLiteral(IntLiteral x); 
-
-    void performActionOnBigintLiteral(BigintLiteral x);
-
-    void performActionOnBooleanLiteral(BooleanLiteral x);
-    
-    void performActionOnEmptySetLiteral(EmptySetLiteral x);
-        
-    void performActionOnSingleton(Singleton x);    
-    
-    void performActionOnSetUnion(SetUnion x);
-    
-    void performActionOnIntersect(Intersect x);
-    
-    void performActionOnSetMinus(SetMinus x);
-    
-    void performActionOnAllFields(AllFields x);
-    
-	void performActionOnAllObjects(AllObjects allObjects);
-    
-    void performActionOnEmptySeqLiteral(EmptySeqLiteral x);
-    
-    void performActionOnSeqSingleton(SeqSingleton x);
-    
-    void performActionOnSeqConcat(SeqConcat x);
-    
-    void performActionOnSeqIndexOf(SeqIndexOf x);
-    
-    void performActionOnSeqSub(SeqSub x);
-    
-    void performActionOnSeqReverse(SeqReverse x);
-    
-    void performActionOnDLEmbeddedExpression(DLEmbeddedExpression x);
-
-    void performActionOnStringLiteral(StringLiteral x); 
-
-    void performActionOnNullLiteral(NullLiteral x); 
-
-    void performActionOnCharLiteral(CharLiteral x); 
-
-    void performActionOnDoubleLiteral(DoubleLiteral x); 
-
-    void performActionOnLongLiteral(LongLiteral x); 
-
-    void performActionOnFloatLiteral(FloatLiteral x); 
-
-    void performActionOnPackageSpecification(PackageSpecification x); 
-
-    void performActionOnTypeReference(TypeReference x); 
-
-    void performActionOnPackageReference(PackageReference x);     
-
-    void performActionOnThrows(Throws x); 
-
-    void performActionOnArrayInitializer(ArrayInitializer x); 
-
-    void performActionOnCompilationUnit(CompilationUnit x); 
-
-    void performActionOnArrayDeclaration(ArrayDeclaration x);
-
-    void performActionOnSuperArrayDeclaration(SuperArrayDeclaration x);
-
-    void performActionOnClassDeclaration(ClassDeclaration x); 
-
-    void performActionOnInterfaceDeclaration(InterfaceDeclaration x); 
-
-    void performActionOnFieldDeclaration(FieldDeclaration x); 
-
-    void performActionOnLocalVariableDeclaration(LocalVariableDeclaration x); 
-
-    void performActionOnVariableDeclaration(VariableDeclaration x); 
-
-    void performActionOnParameterDeclaration(ParameterDeclaration x); 
-
-    void performActionOnMethodDeclaration(MethodDeclaration x); 
-
-    void performActionOnClassInitializer(ClassInitializer x); 
-
-    void performActionOnStatementBlock(StatementBlock x); 
-
-    void performActionOnBreak(Break x); 
-
-    void performActionOnContinue(Continue x); 
-
-    void performActionOnReturn(Return x); 
-
-    void performActionOnThrow(Throw x);
-
-    void performActionOnDo(Do x); 
-
-    void performActionOnFor(For x);
-
-    void performActionOnEnhancedFor(EnhancedFor x);
-
-    void performActionOnWhile(While x); 
-
-    void performActionOnIf(If x); 
-
-    void performActionOnSwitch(Switch x); 
-
-    void performActionOnTry(Try x); 
-
-    void performActionOnLabeledStatement(LabeledStatement x); 
-
-    void performActionOnMethodFrame(MethodFrame x); 
-
-    void performActionOnMethodBodyStatement(MethodBodyStatement x); 
-
-    void performActionOnCatchAllStatement(CatchAllStatement x); 
-
-    void performActionOnSynchronizedBlock(SynchronizedBlock x); 
-
-    void performActionOnLoopScopeBlock(LoopScopeBlock x); 
-
-    void performActionOnImport(Import x);
-
-    void performActionOnExtends(Extends x);
-
-    void performActionOnImplements(Implements x);
-
-    void performActionOnVariableSpecification(VariableSpecification x); 
-
-    void performActionOnFieldSpecification(FieldSpecification x); 
-
-    void performActionOnImplicitFieldSpecification(ImplicitFieldSpecification x); 
-
-    void performActionOnBinaryAnd(BinaryAnd x); 
-
-    void performActionOnBinaryAndAssignment(BinaryAndAssignment x); 
-
-    void performActionOnBinaryOrAssignment(BinaryOrAssignment x); 
-
-    void performActionOnBinaryXOrAssignment(BinaryXOrAssignment x); 
-
-    void performActionOnCopyAssignment(CopyAssignment x);
-
-    void performActionOnDivideAssignment(DivideAssignment x);
-
-    void performActionOnMinusAssignment(MinusAssignment x); 
-
-    void performActionOnModuloAssignment(ModuloAssignment x);
-
-    void performActionOnPlusAssignment(PlusAssignment x); 
-
-    void performActionOnPostDecrement(PostDecrement x); 
-
-    void performActionOnPostIncrement(PostIncrement x); 
-
-    void performActionOnPreDecrement(PreDecrement x); 
-
-    void performActionOnPreIncrement(PreIncrement x); 
-
-    void performActionOnShiftLeftAssignment(ShiftLeftAssignment x); 
-
-    void performActionOnShiftRightAssignment(ShiftRightAssignment x); 
-
-    void performActionOnTimesAssignment(TimesAssignment x);
-
-    void performActionOnUnsignedShiftRightAssignment 
-    (UnsignedShiftRightAssignment x); 
-
-    void performActionOnBinaryNot(BinaryNot x); 
-
-    void performActionOnBinaryOr(BinaryOr x); 
-
-    void performActionOnBinaryXOr(BinaryXOr x);
-    
-    void performActionOnConditional(Conditional x);
-
-    void performActionOnDivide(Divide x);
-
-    void performActionOnEquals(Equals x); 
-
-    void performActionOnGreaterOrEquals(GreaterOrEquals x);
-
-    void performActionOnGreaterThan(GreaterThan x); 
-
-    void performActionOnLessOrEquals(LessOrEquals x);
-
-    void performActionOnLessThan(LessThan x); 
-
-    void performActionOnNotEquals(NotEquals x); 
-
-    void performActionOnNewArray(NewArray x); 
-
-    void performActionOnInstanceof(Instanceof x);
-
-    void performActionOnExactInstanceof(ExactInstanceof x);
-
-    void performActionOnNew(New x); 
-
-    void performActionOnTypeCast(TypeCast x); 
-
-    void performActionOnLogicalAnd(LogicalAnd x);
-
-    void performActionOnLogicalNot(LogicalNot x);
-
-    void performActionOnLogicalOr(LogicalOr x);
-
-    void performActionOnMinus(Minus x); 
-
-    void performActionOnModulo(Modulo x);
-
-    void performActionOnNegative(Negative x);
-
-    void performActionOnPlus(Plus x); 
-
-    void performActionOnPositive(Positive x); 
-
-    void performActionOnShiftLeft(ShiftLeft x);
-
-    void performActionOnShiftRight(ShiftRight x);
-
-    void performActionOnTimes(Times x); 
-
-    void performActionOnUnsignedShiftRight(UnsignedShiftRight x); 
-
-    void performActionOnArrayReference(ArrayReference x); 
-
-    void performActionOnMetaClassReference(MetaClassReference x); 
-    
-    void performActionOnMergePointStatement(MergePointStatement x);
-
-    void performActionOnMethodReference(MethodReference x); 
-
-    void performActionOnFieldReference(FieldReference x); 
-
-    void performActionOnSchematicFieldReference(SchematicFieldReference x); 
-
-    void performActionOnVariableReference(VariableReference x); 
-
-    void performActionOnMethod(IProgramMethod x); 
-
-    void performActionOnSuperConstructorReference(SuperConstructorReference x); 
-
-    void performActionOnExecutionContext(ExecutionContext x); 
-
-    void performActionOnConstructorDeclaration(ConstructorDeclaration x); 
-
-    void performActionOnThisConstructorReference(ThisConstructorReference x); 
-
-    void performActionOnSuperReference(SuperReference x); 
-
-    void performActionOnThisReference(ThisReference x); 
-     
-    void performActionOnArrayLengthReference(ArrayLengthReference x); 
-
-    void performActionOnThen(Then x);
-
-    void performActionOnElse(Else x);
-
-    void performActionOnCase(Case x);
-
-    void performActionOnCatch(Catch x);
-
-    void performActionOnDefault(Default x);
-
-    void performActionOnFinally(Finally x);
-
-    void performActionOnModifier(Modifier x); 
-
-    void performActionOnEmptyStatement(EmptyStatement x);
-
-    void performActionOnComment(Comment x); 
-
-    void performActionOnParenthesizedExpression(ParenthesizedExpression x); 
-
-    void performActionOnPassiveExpression(PassiveExpression x); 
-
-    void performActionOnForUpdates(ForUpdates x); 
-
-    void performActionOnGuard(Guard x); 
-
-    void performActionOnLoopInit(LoopInit x); 
-
-    void performActionOnAssert(Assert assert1);
-
-    void performActionOnProgramConstant(ProgramConstant constant);
-
-    void performActionOnLocationVariable(LocationVariable variable); 
-
-    void performActionOnLoopInvariant(LoopSpecification x);
-    
-    void performActionOnBlockContract(BlockContract x);
-    
-    void performActionOnLoopContract(LoopContract x);
-    
-    void performActionOnMergeContract(MergeContract x);
-
-    void performActionOnSeqLength(SeqLength seqLength);
-
-    void performActionOnSeqGet(SeqGet seqGet);
-    
-    void performActionOnTransactionStatement(TransactionStatement transSt);
-
-    public void performActionOnEmptyMapLiteral(EmptyMapLiteral aThis);
-
-}
-=======
-// This file is part of KeY - Integrated Deductive Software Design
-//
-// Copyright (C) 2001-2011 Universitaet Karlsruhe (TH), Germany
-//                         Universitaet Koblenz-Landau, Germany
-//                         Chalmers University of Technology, Sweden
-// Copyright (C) 2011-2014 Karlsruhe Institute of Technology, Germany
-//                         Technical University Darmstadt, Germany
-//                         Chalmers University of Technology, Sweden
-//
-// The KeY system is protected by the GNU General
-// Public License. See LICENSE.TXT for details.
-//
-
-package de.uka.ilkd.key.java.visitor;
-
-import de.uka.ilkd.key.java.Comment;
-import de.uka.ilkd.key.java.CompilationUnit;
-import de.uka.ilkd.key.java.ContextStatementBlock;
-import de.uka.ilkd.key.java.Import;
-import de.uka.ilkd.key.java.PackageSpecification;
-import de.uka.ilkd.key.java.StatementBlock;
-import de.uka.ilkd.key.java.declaration.ArrayDeclaration;
-import de.uka.ilkd.key.java.declaration.ClassDeclaration;
-import de.uka.ilkd.key.java.declaration.ClassInitializer;
-import de.uka.ilkd.key.java.declaration.ConstructorDeclaration;
-import de.uka.ilkd.key.java.declaration.Extends;
-import de.uka.ilkd.key.java.declaration.FieldDeclaration;
-import de.uka.ilkd.key.java.declaration.FieldSpecification;
-import de.uka.ilkd.key.java.declaration.Implements;
-import de.uka.ilkd.key.java.declaration.ImplicitFieldSpecification;
-import de.uka.ilkd.key.java.declaration.InterfaceDeclaration;
-import de.uka.ilkd.key.java.declaration.LocalVariableDeclaration;
-import de.uka.ilkd.key.java.declaration.MethodDeclaration;
-import de.uka.ilkd.key.java.declaration.Modifier;
-import de.uka.ilkd.key.java.declaration.ParameterDeclaration;
-import de.uka.ilkd.key.java.declaration.SuperArrayDeclaration;
-import de.uka.ilkd.key.java.declaration.Throws;
-import de.uka.ilkd.key.java.declaration.VariableDeclaration;
-import de.uka.ilkd.key.java.declaration.VariableSpecification;
-import de.uka.ilkd.key.java.expression.ArrayInitializer;
-import de.uka.ilkd.key.java.expression.ParenthesizedExpression;
-import de.uka.ilkd.key.java.expression.PassiveExpression;
-import de.uka.ilkd.key.java.expression.literal.*;
-import de.uka.ilkd.key.java.expression.operator.BinaryAnd;
-import de.uka.ilkd.key.java.expression.operator.BinaryAndAssignment;
-import de.uka.ilkd.key.java.expression.operator.BinaryNot;
-import de.uka.ilkd.key.java.expression.operator.BinaryOr;
-import de.uka.ilkd.key.java.expression.operator.BinaryOrAssignment;
-import de.uka.ilkd.key.java.expression.operator.BinaryXOr;
-import de.uka.ilkd.key.java.expression.operator.BinaryXOrAssignment;
-import de.uka.ilkd.key.java.expression.operator.Conditional;
-import de.uka.ilkd.key.java.expression.operator.CopyAssignment;
-import de.uka.ilkd.key.java.expression.operator.DLEmbeddedExpression;
-import de.uka.ilkd.key.java.expression.operator.Divide;
-import de.uka.ilkd.key.java.expression.operator.DivideAssignment;
-import de.uka.ilkd.key.java.expression.operator.Equals;
-import de.uka.ilkd.key.java.expression.operator.ExactInstanceof;
-import de.uka.ilkd.key.java.expression.operator.GreaterOrEquals;
-import de.uka.ilkd.key.java.expression.operator.GreaterThan;
-import de.uka.ilkd.key.java.expression.operator.Instanceof;
-import de.uka.ilkd.key.java.expression.operator.Intersect;
-import de.uka.ilkd.key.java.expression.operator.LessOrEquals;
-import de.uka.ilkd.key.java.expression.operator.LessThan;
-import de.uka.ilkd.key.java.expression.operator.LogicalAnd;
-import de.uka.ilkd.key.java.expression.operator.LogicalNot;
-import de.uka.ilkd.key.java.expression.operator.LogicalOr;
-import de.uka.ilkd.key.java.expression.operator.Minus;
-import de.uka.ilkd.key.java.expression.operator.MinusAssignment;
-import de.uka.ilkd.key.java.expression.operator.Modulo;
-import de.uka.ilkd.key.java.expression.operator.ModuloAssignment;
-import de.uka.ilkd.key.java.expression.operator.Negative;
-import de.uka.ilkd.key.java.expression.operator.New;
-import de.uka.ilkd.key.java.expression.operator.NewArray;
-import de.uka.ilkd.key.java.expression.operator.NotEquals;
-import de.uka.ilkd.key.java.expression.operator.Plus;
-import de.uka.ilkd.key.java.expression.operator.PlusAssignment;
-import de.uka.ilkd.key.java.expression.operator.Positive;
-import de.uka.ilkd.key.java.expression.operator.PostDecrement;
-import de.uka.ilkd.key.java.expression.operator.PostIncrement;
-import de.uka.ilkd.key.java.expression.operator.PreDecrement;
-import de.uka.ilkd.key.java.expression.operator.PreIncrement;
-import de.uka.ilkd.key.java.expression.operator.ShiftLeft;
-import de.uka.ilkd.key.java.expression.operator.ShiftLeftAssignment;
-import de.uka.ilkd.key.java.expression.operator.ShiftRight;
-import de.uka.ilkd.key.java.expression.operator.ShiftRightAssignment;
-import de.uka.ilkd.key.java.expression.operator.Times;
-import de.uka.ilkd.key.java.expression.operator.TimesAssignment;
-import de.uka.ilkd.key.java.expression.operator.TypeCast;
-import de.uka.ilkd.key.java.expression.operator.UnsignedShiftRight;
-import de.uka.ilkd.key.java.expression.operator.UnsignedShiftRightAssignment;
-import de.uka.ilkd.key.java.expression.operator.adt.AllFields;
-import de.uka.ilkd.key.java.expression.operator.adt.AllObjects;
-import de.uka.ilkd.key.java.expression.operator.adt.SeqConcat;
-import de.uka.ilkd.key.java.expression.operator.adt.SeqGet;
-import de.uka.ilkd.key.java.expression.operator.adt.SeqIndexOf;
-import de.uka.ilkd.key.java.expression.operator.adt.SeqLength;
-import de.uka.ilkd.key.java.expression.operator.adt.SeqReverse;
-import de.uka.ilkd.key.java.expression.operator.adt.SeqSingleton;
-import de.uka.ilkd.key.java.expression.operator.adt.SeqSub;
-import de.uka.ilkd.key.java.expression.operator.adt.SetMinus;
-import de.uka.ilkd.key.java.expression.operator.adt.SetUnion;
-import de.uka.ilkd.key.java.expression.operator.adt.Singleton;
-import de.uka.ilkd.key.java.reference.ArrayLengthReference;
-import de.uka.ilkd.key.java.reference.ArrayReference;
-import de.uka.ilkd.key.java.reference.ExecutionContext;
-import de.uka.ilkd.key.java.reference.FieldReference;
-import de.uka.ilkd.key.java.reference.MetaClassReference;
-import de.uka.ilkd.key.java.reference.MethodReference;
-import de.uka.ilkd.key.java.reference.PackageReference;
-import de.uka.ilkd.key.java.reference.SchematicFieldReference;
-import de.uka.ilkd.key.java.reference.SuperConstructorReference;
-import de.uka.ilkd.key.java.reference.SuperReference;
-import de.uka.ilkd.key.java.reference.ThisConstructorReference;
-import de.uka.ilkd.key.java.reference.ThisReference;
-import de.uka.ilkd.key.java.reference.TypeReference;
-import de.uka.ilkd.key.java.reference.VariableReference;
-import de.uka.ilkd.key.java.statement.Assert;
-import de.uka.ilkd.key.java.statement.Break;
-import de.uka.ilkd.key.java.statement.Case;
-import de.uka.ilkd.key.java.statement.Catch;
-import de.uka.ilkd.key.java.statement.CatchAllStatement;
-import de.uka.ilkd.key.java.statement.Continue;
-import de.uka.ilkd.key.java.statement.Default;
-import de.uka.ilkd.key.java.statement.Do;
-import de.uka.ilkd.key.java.statement.Else;
-import de.uka.ilkd.key.java.statement.EmptyStatement;
-import de.uka.ilkd.key.java.statement.EnhancedFor;
-import de.uka.ilkd.key.java.statement.Finally;
-import de.uka.ilkd.key.java.statement.For;
-import de.uka.ilkd.key.java.statement.ForUpdates;
-import de.uka.ilkd.key.java.statement.Guard;
-import de.uka.ilkd.key.java.statement.If;
-import de.uka.ilkd.key.java.statement.LabeledStatement;
-import de.uka.ilkd.key.java.statement.LoopInit;
-import de.uka.ilkd.key.java.statement.MergePointStatement;
-import de.uka.ilkd.key.java.statement.LoopScopeBlock;
-import de.uka.ilkd.key.java.statement.MethodBodyStatement;
-import de.uka.ilkd.key.java.statement.MethodFrame;
-import de.uka.ilkd.key.java.statement.Return;
-import de.uka.ilkd.key.java.statement.Switch;
-import de.uka.ilkd.key.java.statement.SynchronizedBlock;
-import de.uka.ilkd.key.java.statement.Then;
-import de.uka.ilkd.key.java.statement.Throw;
-import de.uka.ilkd.key.java.statement.TransactionStatement;
-import de.uka.ilkd.key.java.statement.Try;
-import de.uka.ilkd.key.java.statement.While;
-import de.uka.ilkd.key.logic.ProgramElementName;
-import de.uka.ilkd.key.logic.op.IProgramMethod;
-import de.uka.ilkd.key.logic.op.IProgramVariable;
-import de.uka.ilkd.key.logic.op.LocationVariable;
-import de.uka.ilkd.key.logic.op.ProgramConstant;
-import de.uka.ilkd.key.logic.op.ProgramVariable;
-import de.uka.ilkd.key.logic.op.SchemaVariable;
-import de.uka.ilkd.key.rule.AbstractProgramElement;
-import de.uka.ilkd.key.rule.metaconstruct.ProgramTransformer;
-import de.uka.ilkd.key.speclang.BlockContract;
-import de.uka.ilkd.key.speclang.LoopSpecification;
-import de.uka.ilkd.key.speclang.MergeContract;
-
-/**
- * This class is implemented by visitors/walkers.
- * Each AST node implements a visit(Visitor) method that
- * calls the  doActionAt<NodeType> method. Similar to the pretty print
- * mechanism.
- */
-public interface Visitor {
-
-    void performActionOnAbstractProgramElement
-    (AbstractProgramElement x);
-
-    void performActionOnProgramElementName(
-	    ProgramElementName x);
-
-    void performActionOnProgramVariable(
-	    ProgramVariable x);
-
-    void performActionOnIProgramVariable(
-	    IProgramVariable x);
-
-    void performActionOnSchemaVariable(
-	    SchemaVariable x);
-
-    void performActionOnProgramMethod(
-	    IProgramMethod x);
-
-    void performActionOnProgramMetaConstruct(
-	    ProgramTransformer x);
-
-    void performActionOnContextStatementBlock(
-	    ContextStatementBlock x);
-
-    void performActionOnIntLiteral(IntLiteral x); 
-
-    void performActionOnBooleanLiteral(BooleanLiteral x);
-    
-    void performActionOnEmptySetLiteral(EmptySetLiteral x);
-        
-    void performActionOnSingleton(Singleton x);    
-    
-    void performActionOnSetUnion(SetUnion x);
-    
-    void performActionOnIntersect(Intersect x);
-    
-    void performActionOnSetMinus(SetMinus x);
-    
-    void performActionOnAllFields(AllFields x);
-    
-	void performActionOnAllObjects(AllObjects allObjects);
-    
-    void performActionOnEmptySeqLiteral(EmptySeqLiteral x);
-    
-    void performActionOnSeqSingleton(SeqSingleton x);
-    
-    void performActionOnSeqConcat(SeqConcat x);
-    
-    void performActionOnSeqIndexOf(SeqIndexOf x);
-    
-    void performActionOnSeqSub(SeqSub x);
-    
-    void performActionOnSeqReverse(SeqReverse x);
-    
-    void performActionOnDLEmbeddedExpression(DLEmbeddedExpression x);
-
-    void performActionOnStringLiteral(StringLiteral x); 
-
-    void performActionOnNullLiteral(NullLiteral x); 
-
-    void performActionOnCharLiteral(CharLiteral x); 
-
-    void performActionOnDoubleLiteral(DoubleLiteral x); 
-
-    void performActionOnLongLiteral(LongLiteral x); 
-
-    void performActionOnFloatLiteral(FloatLiteral x); 
-
-    void performActionOnPackageSpecification(PackageSpecification x); 
-
-    void performActionOnTypeReference(TypeReference x); 
-
-    void performActionOnPackageReference(PackageReference x);     
-
-    void performActionOnThrows(Throws x); 
-
-    void performActionOnArrayInitializer(ArrayInitializer x); 
-
-    void performActionOnCompilationUnit(CompilationUnit x); 
-
-    void performActionOnArrayDeclaration(ArrayDeclaration x);
-
-    void performActionOnSuperArrayDeclaration(SuperArrayDeclaration x);
-
-    void performActionOnClassDeclaration(ClassDeclaration x); 
-
-    void performActionOnInterfaceDeclaration(InterfaceDeclaration x); 
-
-    void performActionOnFieldDeclaration(FieldDeclaration x); 
-
-    void performActionOnLocalVariableDeclaration(LocalVariableDeclaration x); 
-
-    void performActionOnVariableDeclaration(VariableDeclaration x); 
-
-    void performActionOnParameterDeclaration(ParameterDeclaration x); 
-
-    void performActionOnMethodDeclaration(MethodDeclaration x); 
-
-    void performActionOnClassInitializer(ClassInitializer x); 
-
-    void performActionOnStatementBlock(StatementBlock x); 
-
-    void performActionOnBreak(Break x); 
-
-    void performActionOnContinue(Continue x); 
-
-    void performActionOnReturn(Return x); 
-
-    void performActionOnThrow(Throw x);
-
-    void performActionOnDo(Do x); 
-
-    void performActionOnFor(For x);
-
-    void performActionOnEnhancedFor(EnhancedFor x);
-
-    void performActionOnWhile(While x); 
-
-    void performActionOnIf(If x); 
-
-    void performActionOnSwitch(Switch x); 
-
-    void performActionOnTry(Try x); 
-
-    void performActionOnLabeledStatement(LabeledStatement x); 
-
-    void performActionOnMethodFrame(MethodFrame x); 
-
-    void performActionOnMethodBodyStatement(MethodBodyStatement x); 
-
-    void performActionOnCatchAllStatement(CatchAllStatement x); 
-
-    void performActionOnSynchronizedBlock(SynchronizedBlock x); 
-
-    void performActionOnLoopScopeBlock(LoopScopeBlock x); 
-
-    void performActionOnImport(Import x);
-
-    void performActionOnExtends(Extends x);
-
-    void performActionOnImplements(Implements x);
-
-    void performActionOnVariableSpecification(VariableSpecification x); 
-
-    void performActionOnFieldSpecification(FieldSpecification x); 
-
-    void performActionOnImplicitFieldSpecification(ImplicitFieldSpecification x); 
-
-    void performActionOnBinaryAnd(BinaryAnd x); 
-
-    void performActionOnBinaryAndAssignment(BinaryAndAssignment x); 
-
-    void performActionOnBinaryOrAssignment(BinaryOrAssignment x); 
-
-    void performActionOnBinaryXOrAssignment(BinaryXOrAssignment x); 
-
-    void performActionOnCopyAssignment(CopyAssignment x);
-
-    void performActionOnDivideAssignment(DivideAssignment x);
-
-    void performActionOnMinusAssignment(MinusAssignment x); 
-
-    void performActionOnModuloAssignment(ModuloAssignment x);
-
-    void performActionOnPlusAssignment(PlusAssignment x); 
-
-    void performActionOnPostDecrement(PostDecrement x); 
-
-    void performActionOnPostIncrement(PostIncrement x); 
-
-    void performActionOnPreDecrement(PreDecrement x); 
-
-    void performActionOnPreIncrement(PreIncrement x); 
-
-    void performActionOnShiftLeftAssignment(ShiftLeftAssignment x); 
-
-    void performActionOnShiftRightAssignment(ShiftRightAssignment x); 
-
-    void performActionOnTimesAssignment(TimesAssignment x);
-
-    void performActionOnUnsignedShiftRightAssignment 
-    (UnsignedShiftRightAssignment x); 
-
-    void performActionOnBinaryNot(BinaryNot x); 
-
-    void performActionOnBinaryOr(BinaryOr x); 
-
-    void performActionOnBinaryXOr(BinaryXOr x);
-    
-    void performActionOnConditional(Conditional x);
-
-    void performActionOnDivide(Divide x);
-
-    void performActionOnEquals(Equals x); 
-
-    void performActionOnGreaterOrEquals(GreaterOrEquals x);
-
-    void performActionOnGreaterThan(GreaterThan x); 
-
-    void performActionOnLessOrEquals(LessOrEquals x);
-
-    void performActionOnLessThan(LessThan x); 
-
-    void performActionOnNotEquals(NotEquals x); 
-
-    void performActionOnNewArray(NewArray x); 
-
-    void performActionOnInstanceof(Instanceof x);
-
-    void performActionOnExactInstanceof(ExactInstanceof x);
-
-    void performActionOnNew(New x); 
-
-    void performActionOnTypeCast(TypeCast x); 
-
-    void performActionOnLogicalAnd(LogicalAnd x);
-
-    void performActionOnLogicalNot(LogicalNot x);
-
-    void performActionOnLogicalOr(LogicalOr x);
-
-    void performActionOnMinus(Minus x); 
-
-    void performActionOnModulo(Modulo x);
-
-    void performActionOnNegative(Negative x);
-
-    void performActionOnPlus(Plus x); 
-
-    void performActionOnPositive(Positive x); 
-
-    void performActionOnShiftLeft(ShiftLeft x);
-
-    void performActionOnShiftRight(ShiftRight x);
-
-    void performActionOnTimes(Times x); 
-
-    void performActionOnUnsignedShiftRight(UnsignedShiftRight x); 
-
-    void performActionOnArrayReference(ArrayReference x); 
-
-    void performActionOnMetaClassReference(MetaClassReference x); 
-    
-    void performActionOnMergePointStatement(MergePointStatement x);
-
-    void performActionOnMethodReference(MethodReference x); 
-
-    void performActionOnFieldReference(FieldReference x); 
-
-    void performActionOnSchematicFieldReference(SchematicFieldReference x); 
-
-    void performActionOnVariableReference(VariableReference x); 
-
-    void performActionOnMethod(IProgramMethod x); 
-
-    void performActionOnSuperConstructorReference(SuperConstructorReference x); 
-
-    void performActionOnExecutionContext(ExecutionContext x); 
-
-    void performActionOnConstructorDeclaration(ConstructorDeclaration x); 
-
-    void performActionOnThisConstructorReference(ThisConstructorReference x); 
-
-    void performActionOnSuperReference(SuperReference x); 
-
-    void performActionOnThisReference(ThisReference x); 
-     
-    void performActionOnArrayLengthReference(ArrayLengthReference x); 
-
-    void performActionOnThen(Then x);
-
-    void performActionOnElse(Else x);
-
-    void performActionOnCase(Case x);
-
-    void performActionOnCatch(Catch x);
-
-    void performActionOnDefault(Default x);
-
-    void performActionOnFinally(Finally x);
-
-    void performActionOnModifier(Modifier x); 
-
-    void performActionOnEmptyStatement(EmptyStatement x);
-
-    void performActionOnComment(Comment x); 
-
-    void performActionOnParenthesizedExpression(ParenthesizedExpression x); 
-
-    void performActionOnPassiveExpression(PassiveExpression x); 
-
-    void performActionOnForUpdates(ForUpdates x); 
-
-    void performActionOnGuard(Guard x); 
-
-    void performActionOnLoopInit(LoopInit x); 
-
-    void performActionOnAssert(Assert assert1);
-
-    void performActionOnProgramConstant(ProgramConstant constant);
-
-    void performActionOnLocationVariable(LocationVariable variable); 
-
-    void performActionOnLoopInvariant(LoopSpecification x);
-    
-    void performActionOnBlockContract(BlockContract x);
-    
-    void performActionOnMergeContract(MergeContract x);
-
-    void performActionOnSeqLength(SeqLength seqLength);
-
-    void performActionOnSeqGet(SeqGet seqGet);
-    
-    void performActionOnTransactionStatement(TransactionStatement transSt);
-
-    public void performActionOnEmptyMapLiteral(EmptyMapLiteral aThis);
-
-}
->>>>>>> df141c89
+// This file is part of KeY - Integrated Deductive Software Design
+//
+// Copyright (C) 2001-2011 Universitaet Karlsruhe (TH), Germany
+//                         Universitaet Koblenz-Landau, Germany
+//                         Chalmers University of Technology, Sweden
+// Copyright (C) 2011-2014 Karlsruhe Institute of Technology, Germany
+//                         Technical University Darmstadt, Germany
+//                         Chalmers University of Technology, Sweden
+//
+// The KeY system is protected by the GNU General
+// Public License. See LICENSE.TXT for details.
+//
+
+package de.uka.ilkd.key.java.visitor;
+
+import de.uka.ilkd.key.java.Comment;
+import de.uka.ilkd.key.java.CompilationUnit;
+import de.uka.ilkd.key.java.ContextStatementBlock;
+import de.uka.ilkd.key.java.Import;
+import de.uka.ilkd.key.java.PackageSpecification;
+import de.uka.ilkd.key.java.StatementBlock;
+import de.uka.ilkd.key.java.declaration.ArrayDeclaration;
+import de.uka.ilkd.key.java.declaration.ClassDeclaration;
+import de.uka.ilkd.key.java.declaration.ClassInitializer;
+import de.uka.ilkd.key.java.declaration.ConstructorDeclaration;
+import de.uka.ilkd.key.java.declaration.Extends;
+import de.uka.ilkd.key.java.declaration.FieldDeclaration;
+import de.uka.ilkd.key.java.declaration.FieldSpecification;
+import de.uka.ilkd.key.java.declaration.Implements;
+import de.uka.ilkd.key.java.declaration.ImplicitFieldSpecification;
+import de.uka.ilkd.key.java.declaration.InterfaceDeclaration;
+import de.uka.ilkd.key.java.declaration.LocalVariableDeclaration;
+import de.uka.ilkd.key.java.declaration.MethodDeclaration;
+import de.uka.ilkd.key.java.declaration.Modifier;
+import de.uka.ilkd.key.java.declaration.ParameterDeclaration;
+import de.uka.ilkd.key.java.declaration.SuperArrayDeclaration;
+import de.uka.ilkd.key.java.declaration.Throws;
+import de.uka.ilkd.key.java.declaration.VariableDeclaration;
+import de.uka.ilkd.key.java.declaration.VariableSpecification;
+import de.uka.ilkd.key.java.expression.ArrayInitializer;
+import de.uka.ilkd.key.java.expression.ParenthesizedExpression;
+import de.uka.ilkd.key.java.expression.PassiveExpression;
+import de.uka.ilkd.key.java.expression.literal.*;
+import de.uka.ilkd.key.java.expression.operator.BinaryAnd;
+import de.uka.ilkd.key.java.expression.operator.BinaryAndAssignment;
+import de.uka.ilkd.key.java.expression.operator.BinaryNot;
+import de.uka.ilkd.key.java.expression.operator.BinaryOr;
+import de.uka.ilkd.key.java.expression.operator.BinaryOrAssignment;
+import de.uka.ilkd.key.java.expression.operator.BinaryXOr;
+import de.uka.ilkd.key.java.expression.operator.BinaryXOrAssignment;
+import de.uka.ilkd.key.java.expression.operator.Conditional;
+import de.uka.ilkd.key.java.expression.operator.CopyAssignment;
+import de.uka.ilkd.key.java.expression.operator.DLEmbeddedExpression;
+import de.uka.ilkd.key.java.expression.operator.Divide;
+import de.uka.ilkd.key.java.expression.operator.DivideAssignment;
+import de.uka.ilkd.key.java.expression.operator.Equals;
+import de.uka.ilkd.key.java.expression.operator.ExactInstanceof;
+import de.uka.ilkd.key.java.expression.operator.GreaterOrEquals;
+import de.uka.ilkd.key.java.expression.operator.GreaterThan;
+import de.uka.ilkd.key.java.expression.operator.Instanceof;
+import de.uka.ilkd.key.java.expression.operator.Intersect;
+import de.uka.ilkd.key.java.expression.operator.LessOrEquals;
+import de.uka.ilkd.key.java.expression.operator.LessThan;
+import de.uka.ilkd.key.java.expression.operator.LogicalAnd;
+import de.uka.ilkd.key.java.expression.operator.LogicalNot;
+import de.uka.ilkd.key.java.expression.operator.LogicalOr;
+import de.uka.ilkd.key.java.expression.operator.Minus;
+import de.uka.ilkd.key.java.expression.operator.MinusAssignment;
+import de.uka.ilkd.key.java.expression.operator.Modulo;
+import de.uka.ilkd.key.java.expression.operator.ModuloAssignment;
+import de.uka.ilkd.key.java.expression.operator.Negative;
+import de.uka.ilkd.key.java.expression.operator.New;
+import de.uka.ilkd.key.java.expression.operator.NewArray;
+import de.uka.ilkd.key.java.expression.operator.NotEquals;
+import de.uka.ilkd.key.java.expression.operator.Plus;
+import de.uka.ilkd.key.java.expression.operator.PlusAssignment;
+import de.uka.ilkd.key.java.expression.operator.Positive;
+import de.uka.ilkd.key.java.expression.operator.PostDecrement;
+import de.uka.ilkd.key.java.expression.operator.PostIncrement;
+import de.uka.ilkd.key.java.expression.operator.PreDecrement;
+import de.uka.ilkd.key.java.expression.operator.PreIncrement;
+import de.uka.ilkd.key.java.expression.operator.ShiftLeft;
+import de.uka.ilkd.key.java.expression.operator.ShiftLeftAssignment;
+import de.uka.ilkd.key.java.expression.operator.ShiftRight;
+import de.uka.ilkd.key.java.expression.operator.ShiftRightAssignment;
+import de.uka.ilkd.key.java.expression.operator.Times;
+import de.uka.ilkd.key.java.expression.operator.TimesAssignment;
+import de.uka.ilkd.key.java.expression.operator.TypeCast;
+import de.uka.ilkd.key.java.expression.operator.UnsignedShiftRight;
+import de.uka.ilkd.key.java.expression.operator.UnsignedShiftRightAssignment;
+import de.uka.ilkd.key.java.expression.operator.adt.AllFields;
+import de.uka.ilkd.key.java.expression.operator.adt.AllObjects;
+import de.uka.ilkd.key.java.expression.operator.adt.SeqConcat;
+import de.uka.ilkd.key.java.expression.operator.adt.SeqGet;
+import de.uka.ilkd.key.java.expression.operator.adt.SeqIndexOf;
+import de.uka.ilkd.key.java.expression.operator.adt.SeqLength;
+import de.uka.ilkd.key.java.expression.operator.adt.SeqReverse;
+import de.uka.ilkd.key.java.expression.operator.adt.SeqSingleton;
+import de.uka.ilkd.key.java.expression.operator.adt.SeqSub;
+import de.uka.ilkd.key.java.expression.operator.adt.SetMinus;
+import de.uka.ilkd.key.java.expression.operator.adt.SetUnion;
+import de.uka.ilkd.key.java.expression.operator.adt.Singleton;
+import de.uka.ilkd.key.java.reference.ArrayLengthReference;
+import de.uka.ilkd.key.java.reference.ArrayReference;
+import de.uka.ilkd.key.java.reference.ExecutionContext;
+import de.uka.ilkd.key.java.reference.FieldReference;
+import de.uka.ilkd.key.java.reference.MetaClassReference;
+import de.uka.ilkd.key.java.reference.MethodReference;
+import de.uka.ilkd.key.java.reference.PackageReference;
+import de.uka.ilkd.key.java.reference.SchematicFieldReference;
+import de.uka.ilkd.key.java.reference.SuperConstructorReference;
+import de.uka.ilkd.key.java.reference.SuperReference;
+import de.uka.ilkd.key.java.reference.ThisConstructorReference;
+import de.uka.ilkd.key.java.reference.ThisReference;
+import de.uka.ilkd.key.java.reference.TypeReference;
+import de.uka.ilkd.key.java.reference.VariableReference;
+import de.uka.ilkd.key.java.statement.Assert;
+import de.uka.ilkd.key.java.statement.Break;
+import de.uka.ilkd.key.java.statement.Case;
+import de.uka.ilkd.key.java.statement.Catch;
+import de.uka.ilkd.key.java.statement.CatchAllStatement;
+import de.uka.ilkd.key.java.statement.Continue;
+import de.uka.ilkd.key.java.statement.Default;
+import de.uka.ilkd.key.java.statement.Do;
+import de.uka.ilkd.key.java.statement.Else;
+import de.uka.ilkd.key.java.statement.EmptyStatement;
+import de.uka.ilkd.key.java.statement.EnhancedFor;
+import de.uka.ilkd.key.java.statement.Finally;
+import de.uka.ilkd.key.java.statement.For;
+import de.uka.ilkd.key.java.statement.ForUpdates;
+import de.uka.ilkd.key.java.statement.Guard;
+import de.uka.ilkd.key.java.statement.If;
+import de.uka.ilkd.key.java.statement.LabeledStatement;
+import de.uka.ilkd.key.java.statement.LoopInit;
+import de.uka.ilkd.key.java.statement.MergePointStatement;
+import de.uka.ilkd.key.java.statement.LoopScopeBlock;
+import de.uka.ilkd.key.java.statement.MethodBodyStatement;
+import de.uka.ilkd.key.java.statement.MethodFrame;
+import de.uka.ilkd.key.java.statement.Return;
+import de.uka.ilkd.key.java.statement.Switch;
+import de.uka.ilkd.key.java.statement.SynchronizedBlock;
+import de.uka.ilkd.key.java.statement.Then;
+import de.uka.ilkd.key.java.statement.Throw;
+import de.uka.ilkd.key.java.statement.TransactionStatement;
+import de.uka.ilkd.key.java.statement.Try;
+import de.uka.ilkd.key.java.statement.While;
+import de.uka.ilkd.key.logic.ProgramElementName;
+import de.uka.ilkd.key.logic.op.IProgramMethod;
+import de.uka.ilkd.key.logic.op.IProgramVariable;
+import de.uka.ilkd.key.logic.op.LocationVariable;
+import de.uka.ilkd.key.logic.op.ProgramConstant;
+import de.uka.ilkd.key.logic.op.ProgramVariable;
+import de.uka.ilkd.key.logic.op.SchemaVariable;
+import de.uka.ilkd.key.rule.AbstractProgramElement;
+import de.uka.ilkd.key.rule.metaconstruct.ProgramTransformer;
+import de.uka.ilkd.key.speclang.BlockContract;
+import de.uka.ilkd.key.speclang.LoopContract;
+import de.uka.ilkd.key.speclang.LoopSpecification;
+import de.uka.ilkd.key.speclang.MergeContract;
+
+/**
+ * This class is implemented by visitors/walkers.
+ * Each AST node implements a visit(Visitor) method that
+ * calls the  doActionAt<NodeType> method. Similar to the pretty print
+ * mechanism.
+ */
+public interface Visitor {
+
+    void performActionOnAbstractProgramElement(AbstractProgramElement x);
+
+    void performActionOnProgramElementName(ProgramElementName x);
+
+    void performActionOnProgramVariable(ProgramVariable x);
+
+    void performActionOnIProgramVariable(IProgramVariable x);
+
+    void performActionOnSchemaVariable(SchemaVariable x);
+
+    void performActionOnProgramMethod(IProgramMethod x);
+
+    void performActionOnProgramMetaConstruct(ProgramTransformer x);
+
+    void performActionOnContextStatementBlock(ContextStatementBlock x);
+
+    void performActionOnIntLiteral(IntLiteral x);
+
+    void performActionOnBooleanLiteral(BooleanLiteral x);
+
+    void performActionOnEmptySetLiteral(EmptySetLiteral x);
+
+    void performActionOnSingleton(Singleton x);
+
+    void performActionOnSetUnion(SetUnion x);
+
+    void performActionOnIntersect(Intersect x);
+
+    void performActionOnSetMinus(SetMinus x);
+
+    void performActionOnAllFields(AllFields x);
+
+    void performActionOnAllObjects(AllObjects allObjects);
+
+    void performActionOnEmptySeqLiteral(EmptySeqLiteral x);
+
+    void performActionOnSeqSingleton(SeqSingleton x);
+
+    void performActionOnSeqConcat(SeqConcat x);
+
+    void performActionOnSeqIndexOf(SeqIndexOf x);
+
+    void performActionOnSeqSub(SeqSub x);
+
+    void performActionOnSeqReverse(SeqReverse x);
+
+    void performActionOnDLEmbeddedExpression(DLEmbeddedExpression x);
+
+    void performActionOnStringLiteral(StringLiteral x);
+
+    void performActionOnNullLiteral(NullLiteral x);
+
+    void performActionOnCharLiteral(CharLiteral x);
+
+    void performActionOnDoubleLiteral(DoubleLiteral x);
+
+    void performActionOnLongLiteral(LongLiteral x);
+
+    void performActionOnFloatLiteral(FloatLiteral x);
+
+    void performActionOnPackageSpecification(PackageSpecification x);
+
+    void performActionOnTypeReference(TypeReference x);
+
+    void performActionOnPackageReference(PackageReference x);
+
+    void performActionOnThrows(Throws x);
+
+    void performActionOnArrayInitializer(ArrayInitializer x);
+
+    void performActionOnCompilationUnit(CompilationUnit x);
+
+    void performActionOnArrayDeclaration(ArrayDeclaration x);
+
+    void performActionOnSuperArrayDeclaration(SuperArrayDeclaration x);
+
+    void performActionOnClassDeclaration(ClassDeclaration x);
+
+    void performActionOnInterfaceDeclaration(InterfaceDeclaration x);
+
+    void performActionOnFieldDeclaration(FieldDeclaration x);
+
+    void performActionOnLocalVariableDeclaration(LocalVariableDeclaration x);
+
+    void performActionOnVariableDeclaration(VariableDeclaration x);
+
+    void performActionOnParameterDeclaration(ParameterDeclaration x);
+
+    void performActionOnMethodDeclaration(MethodDeclaration x);
+
+    void performActionOnClassInitializer(ClassInitializer x);
+
+    void performActionOnStatementBlock(StatementBlock x);
+
+    void performActionOnBreak(Break x);
+
+    void performActionOnContinue(Continue x);
+
+    void performActionOnReturn(Return x);
+
+    void performActionOnThrow(Throw x);
+
+    void performActionOnDo(Do x);
+
+    void performActionOnFor(For x);
+
+    void performActionOnEnhancedFor(EnhancedFor x);
+
+    void performActionOnWhile(While x);
+
+    void performActionOnIf(If x);
+
+    void performActionOnSwitch(Switch x);
+
+    void performActionOnTry(Try x);
+
+    void performActionOnLabeledStatement(LabeledStatement x);
+
+    void performActionOnMethodFrame(MethodFrame x);
+
+    void performActionOnMethodBodyStatement(MethodBodyStatement x);
+
+    void performActionOnCatchAllStatement(CatchAllStatement x);
+
+    void performActionOnSynchronizedBlock(SynchronizedBlock x);
+
+    void performActionOnLoopScopeBlock(LoopScopeBlock x);
+
+    void performActionOnImport(Import x);
+
+    void performActionOnExtends(Extends x);
+
+    void performActionOnImplements(Implements x);
+
+    void performActionOnVariableSpecification(VariableSpecification x);
+
+    void performActionOnFieldSpecification(FieldSpecification x);
+
+    void performActionOnImplicitFieldSpecification
+    (ImplicitFieldSpecification x);
+
+    void performActionOnBinaryAnd(BinaryAnd x);
+
+    void performActionOnBinaryAndAssignment(BinaryAndAssignment x);
+
+    void performActionOnBinaryOrAssignment(BinaryOrAssignment x);
+
+    void performActionOnBinaryXOrAssignment(BinaryXOrAssignment x);
+
+    void performActionOnCopyAssignment(CopyAssignment x);
+
+    void performActionOnDivideAssignment(DivideAssignment x);
+
+    void performActionOnMinusAssignment(MinusAssignment x);
+
+    void performActionOnModuloAssignment(ModuloAssignment x);
+
+    void performActionOnPlusAssignment(PlusAssignment x);
+
+    void performActionOnPostDecrement(PostDecrement x);
+
+    void performActionOnPostIncrement(PostIncrement x);
+
+    void performActionOnPreDecrement(PreDecrement x);
+
+    void performActionOnPreIncrement(PreIncrement x);
+
+    void performActionOnShiftLeftAssignment(ShiftLeftAssignment x);
+
+    void performActionOnShiftRightAssignment(ShiftRightAssignment x);
+
+    void performActionOnTimesAssignment(TimesAssignment x);
+
+    void performActionOnUnsignedShiftRightAssignment(
+        UnsignedShiftRightAssignment x);
+
+    void performActionOnBinaryNot(BinaryNot x);
+
+    void performActionOnBinaryOr(BinaryOr x);
+
+    void performActionOnBinaryXOr(BinaryXOr x);
+
+    void performActionOnConditional(Conditional x);
+
+    void performActionOnDivide(Divide x);
+
+    void performActionOnEquals(Equals x);
+
+    void performActionOnGreaterOrEquals(GreaterOrEquals x);
+
+    void performActionOnGreaterThan(GreaterThan x);
+
+    void performActionOnLessOrEquals(LessOrEquals x);
+
+    void performActionOnLessThan(LessThan x);
+
+    void performActionOnNotEquals(NotEquals x);
+
+    void performActionOnNewArray(NewArray x);
+
+    void performActionOnInstanceof(Instanceof x);
+
+    void performActionOnExactInstanceof(ExactInstanceof x);
+
+    void performActionOnNew(New x);
+
+    void performActionOnTypeCast(TypeCast x);
+
+    void performActionOnLogicalAnd(LogicalAnd x);
+
+    void performActionOnLogicalNot(LogicalNot x);
+
+    void performActionOnLogicalOr(LogicalOr x);
+
+    void performActionOnMinus(Minus x);
+
+    void performActionOnModulo(Modulo x);
+
+    void performActionOnNegative(Negative x);
+
+    void performActionOnPlus(Plus x);
+
+    void performActionOnPositive(Positive x);
+
+    void performActionOnShiftLeft(ShiftLeft x);
+
+    void performActionOnShiftRight(ShiftRight x);
+
+    void performActionOnTimes(Times x);
+
+    void performActionOnUnsignedShiftRight(UnsignedShiftRight x);
+
+    void performActionOnArrayReference(ArrayReference x);
+
+    void performActionOnMetaClassReference(MetaClassReference x);
+
+    void performActionOnMergePointStatement(MergePointStatement x);
+
+    void performActionOnMethodReference(MethodReference x);
+
+    void performActionOnFieldReference(FieldReference x);
+
+    void performActionOnSchematicFieldReference(SchematicFieldReference x);
+
+    void performActionOnVariableReference(VariableReference x);
+
+    void performActionOnMethod(IProgramMethod x);
+
+    void performActionOnSuperConstructorReference(SuperConstructorReference x);
+
+    void performActionOnExecutionContext(ExecutionContext x);
+
+    void performActionOnConstructorDeclaration(ConstructorDeclaration x);
+
+    void performActionOnThisConstructorReference(ThisConstructorReference x);
+
+    void performActionOnSuperReference(SuperReference x);
+
+    void performActionOnThisReference(ThisReference x);
+
+    void performActionOnArrayLengthReference(ArrayLengthReference x);
+
+    void performActionOnThen(Then x);
+
+    void performActionOnElse(Else x);
+
+    void performActionOnCase(Case x);
+
+    void performActionOnCatch(Catch x);
+
+    void performActionOnDefault(Default x);
+
+    void performActionOnFinally(Finally x);
+
+    void performActionOnModifier(Modifier x);
+
+    void performActionOnEmptyStatement(EmptyStatement x);
+
+    void performActionOnComment(Comment x);
+
+    void performActionOnParenthesizedExpression(ParenthesizedExpression x);
+
+    void performActionOnPassiveExpression(PassiveExpression x);
+
+    void performActionOnForUpdates(ForUpdates x);
+
+    void performActionOnGuard(Guard x);
+
+    void performActionOnLoopInit(LoopInit x);
+
+    void performActionOnAssert(Assert assert1);
+
+    void performActionOnProgramConstant(ProgramConstant constant);
+
+    void performActionOnLocationVariable(LocationVariable variable);
+
+    void performActionOnLoopInvariant(LoopSpecification x);
+
+    void performActionOnBlockContract(BlockContract x);
+
+    void performActionOnLoopContract(LoopContract x);
+
+    void performActionOnMergeContract(MergeContract x);
+
+    void performActionOnSeqLength(SeqLength seqLength);
+
+    void performActionOnSeqGet(SeqGet seqGet);
+
+    void performActionOnTransactionStatement(TransactionStatement transSt);
+
+    public void performActionOnEmptyMapLiteral(EmptyMapLiteral aThis);
+
+}