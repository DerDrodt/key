--- conflicted
+++ resolved
@@ -402,18 +402,17 @@
 							 StatementBlock block) {
 	return new MethodCallStatement(resVar, ec, block);
     }
-    
-<<<<<<< HEAD
+
     public LoopScopeBlock createLoopScopeBlock() {
         return new LoopScopeBlock();
-=======
+    }
+    
     public MergePointStatement createMergePointStatement() {
         return new MergePointStatement();
     }
     
     public MergePointStatement createMergePointStatement(Expression expr) {
         return new MergePointStatement(expr);
->>>>>>> 855cc48b
     }
 
     /**
