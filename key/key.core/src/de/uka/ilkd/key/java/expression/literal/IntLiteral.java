// This file is part of KeY - Integrated Deductive Software Design
//
// Copyright (C) 2001-2011 Universitaet Karlsruhe (TH), Germany
//                         Universitaet Koblenz-Landau, Germany
//                         Chalmers University of Technology, Sweden
// Copyright (C) 2011-2014 Karlsruhe Institute of Technology, Germany
//                         Technical University Darmstadt, Germany
//                         Chalmers University of Technology, Sweden
//
// The KeY system is protected by the GNU General
// Public License. See LICENSE.TXT for details.
//

package de.uka.ilkd.key.java.expression.literal;

import org.key_project.util.ExtList;

<<<<<<< HEAD
import de.uka.ilkd.key.java.NameAbstractionTable;
import de.uka.ilkd.key.java.PositionInfo;
=======
>>>>>>> a5770845
import de.uka.ilkd.key.java.PrettyPrinter;
import de.uka.ilkd.key.java.Services;
import de.uka.ilkd.key.java.abstraction.KeYJavaType;
import de.uka.ilkd.key.java.abstraction.PrimitiveType;
import de.uka.ilkd.key.java.visitor.Visitor;

/**
 *  Int literal.
 *  @author <TT>AutoDoc</TT>
 */

public class IntLiteral extends AbstractIntegerLiteral {

    /**
     * A constant holding the maximum valid value as if an int was interpreted unsigned:
     * 2<sup>32</sup>-1
     */
    private static final long MAX_UINT = 0xffffffffL;

    /**
     * Textual representation of the value as a decimal number.
     */
    private final String valueStr;

    /**
     * The actual value of the literal.
     */
    private final int value;

    /**
     * Creates a new IntLiteral representing the given int.
     * @param value the int value represented by the literal
     */
    public IntLiteral(int value) {
        this.value = value;
        this.valueStr = ("" + value).intern();
    }

    /**
     * Creates a new IntLiteral from the given String. The String is parsed and checked for range.
     * The input may be any String containing a literal as described by the Java 8 Language
     * Specification. This includes hexadecimal, decimal, octal, and binary literals as well as
     * literals containing underscores as separators. In addition, a preceding '-' sign is allowed.
     *
     * @param valStr the String that contains the literal
     * @throws NumberFormatException if the given String does not represent a syntactically valid
     *          literal or represents a value out of int range
     * @see <a href="http://docs.oracle.com/javase/specs/jls/se8/html/jls-3.html#jls-3.10.1">
     *               http://docs.oracle.com/javase/specs/jls/se8/html/jls-3.html#jls-3.10.1</a>
     */
<<<<<<< HEAD
    public IntLiteral(ExtList children) {
	super(children);
	this.value=children.get(String.class);
    }

    /**
     * Constructor for Recoder2KeY transformation.
     *
     * @param children
     *            the children of this AST element as KeY classes, may contain:
     *            Comments
     * @param value
     *            the value of the literal
     * @param pos
     *            the position of this literal in the original source code file
     */
    public IntLiteral(ExtList children, String value, PositionInfo pos) {
        super(children, pos);
        this.value = value.intern();
=======
    public IntLiteral(String valStr) {
        this.value = parseFromString(valStr);
        this.valueStr = Integer.toString(value).intern();
>>>>>>> a5770845
    }

    /**
     * Constructor for Recoder2KeY transformation.
     *
     * @param children the children of this AST element as KeY classes, may contain: Comments
     * @param valStr the value of the literal
     * @throws NumberFormatException if the given String does not represent a syntactically valid
     *          literal or represents a value out of int range
     */
    public IntLiteral(ExtList children, String valStr) {
        super(children);
        this.value = parseFromString(valStr);
        this.valueStr = Long.toString(value).intern();
    }

    @Override
    public void visit(Visitor v) {
        v.performActionOnIntLiteral(this);
    }

    @Override
    public void prettyPrint(PrettyPrinter p) throws java.io.IOException {
        p.printIntLiteral(this);
    }

    @Override
    public KeYJavaType getKeYJavaType(Services javaServ) {
        return javaServ.getJavaInfo().getKeYJavaType(PrimitiveType.JAVA_INT);
    }

    @Override
    public long getValue() {
        return value;
    }

    @Override
    public String getValueString() {
        return valueStr;
    }

    /**
     * Parses the String and extracts the actual value of the literal.
     * This method is able to parse literals as described in the Java 8 Language Specification:
     * hexadecimal (beginning with '0x'), decimal, octal (beginning with '0'), and binary
     * (beginning with '0b') literals. In addition, underscores are allowed as separators inside
     * the literal. All values parsed by this method are checked for range correctly, particularly
     * considering the asymmetric range of int.
     * Hexadecimal, octal and binary literals are converted using two's complement.
     *
     * @param sourceStr the String containing the value
     * @return the parsed value as a long
     * @throws NumberFormatException if the given String does not represent a syntactically valid
     *          literal or represents a value out of int range
     * @see <a href="http://docs.oracle.com/javase/specs/jls/se8/html/jls-3.html#jls-3.10.1">
     *               http://docs.oracle.com/javase/specs/jls/se8/html/jls-3.html#jls-3.10.1</a>
     */
    protected int parseFromString(final String sourceStr) throws NumberFormatException {

        String valStr = sourceStr;
        int radix = 10;
        boolean neg = false;

        ///////////////////////////////////////////////////////////////////////////
        /* preprocessing of the input string: */

        // remove minus sign for easier removal of prefix
        if (valStr.startsWith("-")) {
            neg = true;
            valStr = valStr.substring(1);
        }

        // remove underscores
        valStr = valStr.replace("_", "");

        // remove prefix indicating the radix
        if (valStr.startsWith("0x") || valStr.startsWith("0X")) {        // hex
            radix = 16;
            valStr = valStr.substring(2);     // cut of '0x'
        } else if (valStr.startsWith("0b") || valStr.startsWith("0B")) { // bin
            radix = 2;
            valStr = valStr.substring(2);     // cut of '0b'
        } else if (valStr.startsWith("0") && valStr.length() > 1) {      // oct
            radix = 8;
            valStr = valStr.substring(1);     // cut of leading '0'
        }

        // add minus sign again
        if (neg) {
            valStr = "-" + valStr;
        }

        ///////////////////////////////////////////////////////////////////////////
        /* range check and actual conversion: */

        /* the raw long converted from the input String without considering
         * allowed value range or two's complement
         */
        long val = 0;
        try {
            val = Long.parseLong(valStr, radix);
        } catch (NumberFormatException e) {
            // refer to int here to give a meaningful error message to the user
            throw new NumberFormatException("Not a parsable int: " + valStr);
        }

        // calculate maximum valid range for the literal (depending on sign and radix)
        long maxValue;
        long minValue;
        if (radix == 10) {
            minValue = Integer.MIN_VALUE;
            maxValue = Integer.MAX_VALUE;
        } else {
            maxValue = MAX_UINT;
            minValue = 0;
        }

        // check if literal is in valid range
        if (val > maxValue || val < minValue) {
            //raiseError("Number constant out of bounds: " + literalString, n);
            throw new NumberFormatException("Number constant out of bounds: " + valStr);
        }

        /* perform the actual conversion (two's complement for bin, oct and hex!) of the
         * BigInteger to a String containing the real (checked valid) value of the literal */
        return (int)val;    // the cast does the two's complement conversion
    }
}<|MERGE_RESOLUTION|>--- conflicted
+++ resolved
@@ -15,11 +15,6 @@
 
 import org.key_project.util.ExtList;
 
-<<<<<<< HEAD
-import de.uka.ilkd.key.java.NameAbstractionTable;
-import de.uka.ilkd.key.java.PositionInfo;
-=======
->>>>>>> a5770845
 import de.uka.ilkd.key.java.PrettyPrinter;
 import de.uka.ilkd.key.java.Services;
 import de.uka.ilkd.key.java.abstraction.KeYJavaType;
@@ -70,31 +65,9 @@
      * @see <a href="http://docs.oracle.com/javase/specs/jls/se8/html/jls-3.html#jls-3.10.1">
      *               http://docs.oracle.com/javase/specs/jls/se8/html/jls-3.html#jls-3.10.1</a>
      */
-<<<<<<< HEAD
-    public IntLiteral(ExtList children) {
-	super(children);
-	this.value=children.get(String.class);
-    }
-
-    /**
-     * Constructor for Recoder2KeY transformation.
-     *
-     * @param children
-     *            the children of this AST element as KeY classes, may contain:
-     *            Comments
-     * @param value
-     *            the value of the literal
-     * @param pos
-     *            the position of this literal in the original source code file
-     */
-    public IntLiteral(ExtList children, String value, PositionInfo pos) {
-        super(children, pos);
-        this.value = value.intern();
-=======
     public IntLiteral(String valStr) {
         this.value = parseFromString(valStr);
         this.valueStr = Integer.toString(value).intern();
->>>>>>> a5770845
     }
 
     /**
