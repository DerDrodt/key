// This file is part of KeY - Integrated Deductive Software Design
//
// Copyright (C) 2001-2011 Universitaet Karlsruhe (TH), Germany
//                         Universitaet Koblenz-Landau, Germany
//                         Chalmers University of Technology, Sweden
// Copyright (C) 2011-2013 Karlsruhe Institute of Technology, Germany
//                         Technical University Darmstadt, Germany
//                         Chalmers University of Technology, Sweden
//
// The KeY system is protected by the GNU General
// Public License. See LICENSE.TXT for details.
//


// This file is taken from the RECODER library, which is protected by the LGPL,
// and modified.

options {
    JAVA_UNICODE_ESCAPE = true; // costs approx. 7%
    STATIC = true; // if true, the parser may be initialized only once
    // OPTIMIZE_TOKEN_MANAGER = true; // obsolete
    // DEBUG_PARSER = true;
    // FORCE_LA_CHECK = true;
    // DEBUG_LOOKAHEAD = true;
}

PARSER_BEGIN(ProofJavaParser)

package de.uka.ilkd.key.parser.proofjava;

import java.io.*;
import java.util.*;

import recoder.list.generic.*;
import recoder.java.*;
import recoder.java.declaration.*;
import recoder.java.declaration.modifier.*;
import recoder.java.expression.*;
import recoder.java.expression.literal.*;
import recoder.java.expression.operator.*;
import recoder.java.reference.*;
import recoder.java.statement.*;
import recoder.io.*;

import de.uka.ilkd.key.java.recoderext.*;
import de.uka.ilkd.key.java.recoderext.adt.*;
import recoder.abstraction.TypeArgument.WildcardMode;


/**
   JavaCC AST generation specification based on the original Java1.1
   grammar that comes with javacc, and includes the modification of D. Williams
   to accept the Java 1.2 strictfp modifier.
   Several patches have been added to allow semicola after member declarations.
   Augmented with special constructs used in KeY proofs. These are:
   <ul>
   <li> method-call statement
   <li> method-body statement
   <li> implicit fields
   <li> nearly all the JML expression syntax supported by KeY in set statements
   </ul>
 */
@SuppressWarnings("all")
public class ProofJavaParser {

    public static final void initialize(Reader r) {
        current = null;
        comments.clear();
        ReInit(r);
    }

    /** the JavaProgramFactory instance that is used to create
        parse results
    */
    private static ProofJavaProgramFactory factory
        = (ProofJavaProgramFactory) ProofJavaProgramFactory.getInstance();

    static boolean superAllowed = true;
    private static boolean isSuperAllowed() { return superAllowed; }
    private static void setAllowSuper(boolean b) { superAllowed = b; }


    static boolean jdk1_4 = true;
    static boolean jdk1_5 = false;

    public static boolean isAwareOfAssert() {
        return jdk1_4;
    }

    public static void setAwareOfAssert(boolean yes) {
        jdk1_4 = yes;
        if (yes == false) jdk1_5 = false;
    }

    public static boolean isJava5() {
    	return jdk1_5;
    }

    public static void setJava5(boolean yes) {
	    jdk1_5 = yes;
    	if (yes)
	    	jdk1_4 = true;
    }

    public static void setTabSize(int tabSize) {
    	JavaCharStream.setTabSize(tabSize);
    }

    public static int getTabSize() {
    	return JavaCharStream.getTabSize(0); // whatever...
    }

    /** temporary valid variable that is used to return an additional
        argument from parser method VariableDeclaratorId, since such an
        id may have a dimension
    */
    private static int tmpDimension;

    /** current token, follows the next links when necessary */
    private static Token current;

    /** all comments in a global list. */
    private static List<Comment> comments = new ArrayList<Comment>();

    /** reuseable position object. */
    private static SourceElement.Position position
        = new SourceElement.Position(0, 0);

    private static void        copyPrefixInfo(SourceElement oldResult,
                                       SourceElement newResult) {
        newResult.setRelativePosition(oldResult.getRelativePosition());
        newResult.setStartPosition(oldResult.getStartPosition());
        newResult.setEndPosition(oldResult.getEndPosition());
    }

    /**
       Sets indentation information.
     */
    private static void shiftToken() {
        if (current != token) {
            if (current != null) {
                while (current.next != token) {
                    current = current.next;
                }
            }
            Token prev;
            if (token.specialToken != null) {
                prev = token.specialToken;
            } else {
                prev = current;
            }
            if (prev != null) {
                int col = token.beginColumn - 1;
                int lf = token.beginLine - prev.endLine;
                if (lf <= 0) {
                    col -= prev.endColumn; // - 1;
                    if (col < 0) {
                        col = 0;
                    }
                }
                position.setPosition(lf, col);
            }
        }
        current = token;
    }



    private static void setPrefixInfo(SourceElement constrResult) {
        position.setPosition(0, 0);
        shiftToken();
        constrResult.setRelativePosition(position);
        position.setPosition(current.beginLine, current.beginColumn);
        constrResult.setStartPosition(position);
    }

    private static void setPostfixInfo(SourceElement constrResult) {
        shiftToken();
        position.setPosition(current.endLine, current.endColumn);
        constrResult.setEndPosition(position);
    }

    private static void addComment(Comment c, Token tok) {
        Token prev = tok.specialToken;
        if (prev == null) {
            prev = token;
            // in case we are inside a lookahead we skip to the last known
            // non-special token
            while (prev.next != null) {
                prev = prev.next;
            }
        }
        position.setPosition(0, 0);

        int internalIndentation = 0;
        int internalLinefeeds = 0;
        if (prev.image != null) {
            int col = tok.beginColumn - 1;
            int lf = tok.beginLine - prev.endLine;
            if (lf <= 0) {
                col -= prev.endColumn; // - 1;
            }
            position.setPosition(lf, col);
        }
        c.setRelativePosition(position);
        position.setPosition(tok.endLine, tok.endColumn);
        c.setEndPosition(position);
        position.setPosition(tok.beginLine, tok.beginColumn);
        c.setStartPosition(position);
        if (!(c instanceof DocComment)) {
            boolean hasEmptyLine = c.getRelativePosition().getLine() > 1;
            c.setPrefixed(hasEmptyLine);
            if (tok.specialToken != null && !hasEmptyLine) {
                c.setPrefixed(comments.get(comments.size() - 1).isPrefixed());
            }
        }
        comments.add(c);
    }

    static void addSingleLineComment(Token tok) {
        addComment(factory.createSingleLineComment(tok.image.trim()), tok);
    }

    static void addMultiLineComment(Token tok) {
        addComment(factory.createComment(tok.image), tok);
    }

    static void addDocComment(Token tok) {
        addComment(factory.createDocComment(tok.image), tok);
    }

    public static List<Comment> getComments() {
        return comments;
    }


    /** checks whether or not the tree construction result is valid.
        Currently this only checks whether or not the result is <tt>null</tt>.
        @param constrResult the result of a factory call
        @exception ParseException if the result is not legal
    */
    private static void checkConstruction(SourceElement constrResult)
    throws ParseException {
        if (constrResult == null) {
            throw new ParseException
               ("An illegal null object was created during tree construction");
        }


        // insert check code here!!
    }

    private static void checkConstruction(ASTList<? extends ProgramElement> constrResult)
    throws ParseException {
        if (constrResult == null) {
            throw new ParseException
                ("An illegal null list was created during tree construction");
        }
        // insert check code here!!
    }


    /** inner class that is only used to return results from
        primary suffix syntax rule
        @author RN
    */
    static class PrimarySuffixReturnValue {

        // the following constants represent the various sub rules

        /** indicates that the result is currently undefined */
        static final int UNDEFINED       = -1;
        /** production was <pre>"." "this"</pre> */
        static final int THIS            =  0;
        /** production was <pre>"." AllocationExpression</pre> */
        static final int ALLOCATION_EXPR =  1;
        /** production was <pre>"[" Expression "]"</pre> */
        static final int INDEX_EXPR      =  2;
        /** production was <pre>"." <IDENTIFIER></pre> */
        static final int IDENTIFIER      =  3;
        /** production was <pre>Arguments</pre> */
        static final int ARGUMENTS       =  4;
        /** production was <pre>super</pre> */
        static final int SUPER 			 =  5;

        /** indicates the type of the result */
        int                   type = UNDEFINED;

        /** valid iff <tt>type</tt> is <tt>ALLOCATION_EXPR</tt> or
            <tt>INDEX_EXPR</tt> */
        Expression            expr = null;

        /** valid iff <tt>type</tt> is <tt>IDENTIFIER</tt> */
        Identifier            id   = null;


        /** valid iff <tt>type</tt> is <tt>ARGUMENTS</tt> */
        ASTList<Expression> args = null;

        /** valid iff <tt>type</tt> is <tt>IDENTIFIER</tt> and
         *  it is an explicit generic method invocation
         */
        ASTList<TypeArgumentDeclaration> typeArgs = null;
    }


    /** inner class that is only used to return results from
        primary prefix syntax rule
        @author RN
    */
    static class PrimaryPrefixReturnValue {

        // the following constants represent the various sub rules

        /** indicates that the result is currently undefined */
        static final int UNDEFINED        = -1;
        /** production was <pre>Literal</pre> */
        static final int LITERAL          =  0;
        /** production was <pre>"this"</pre> */
        static final int THIS             =  1;
        /** production was <pre>"super" "." <IDENTIFIER></pre> */
        static final int SUPER_MEMBER     =  2;
        /** production was <pre>"(" Expression ")"</pre> */
        static final int PARENTHESIZED_EXPR =  3;
        /** production was <pre>AllocationExpression</pre> */
        static final int ALLOCATION_EXPR  =  4;
        /** production was <pre>ResultType "." "class"</pre> */
        static final int CLASS_REF        =  5;
        /** production was <pre>Name</pre> */
        static final int QUALIFIED_NAME   =  6;
        /** production was <pre>"@(" Expression ")"</pre> */
        static final int PASSIVE_EXPR =  7;

        /** production was something like <pre>"&93;seq_reverse(" Expression ")"</pre>.
         * Extension to Java/JML with ADTs.
         * @since 1.7.2118
         */
        static final int ADT_CONSTRUCT = 42;

        /** indicates the type of the result */
        int           type    = UNDEFINED;

        /** valid iff <tt>type</tt> is <tt>LITERAL</tt> */
        Literal       literal = null;

        /** valid iff <tt>type</tt> is <tt>PARENTHESED_EXPR</tt>
            or <tt>ALLOCATION_EXPR</tt> */
        Expression    expr    = null;

        /** valid iff <tt>type</tt> is <tt>CLASS_REF</tt> */
        TypeReference typeref = null;

        /** valid iff <tt>type</tt> is <tt>QUALIFIED_NAME</tt> or
         <tt>SUPER_MEMBER</tt>*/
        UncollatedReferenceQualifier name = null;

    }

    /** return value containers for primary expression.
        need only be allocated once per parser. */
    static PrimarySuffixReturnValue suffix = new PrimarySuffixReturnValue();
    static PrimaryPrefixReturnValue prefix = new PrimaryPrefixReturnValue();


}

PARSER_END(ProofJavaParser)

/* WHITE SPACE */

SKIP :
{
  " "
| "\t"
| "\n"
| "\r"
| "\f"
}

/* COMMENTS */

MORE :
{
  "//" : IN_SINGLE_LINE_COMMENT
|
  <"/**" ~["/"]> { input_stream.backup(1); } : IN_FORMAL_COMMENT
|
  "/*" : IN_MULTI_LINE_COMMENT
}

<IN_SINGLE_LINE_COMMENT>
SPECIAL_TOKEN :
{
  <SINGLE_LINE_COMMENT: "\n" | "\r" | "\r\n">
  {
      ProofJavaParser.addSingleLineComment(matchedToken);
  }
  : DEFAULT
}

<IN_FORMAL_COMMENT>
SPECIAL_TOKEN :
{
  <FORMAL_COMMENT: "*/" >
  {
      ProofJavaParser.addDocComment(matchedToken);
  }: DEFAULT
}

<IN_MULTI_LINE_COMMENT>
SPECIAL_TOKEN :
{
  <MULTI_LINE_COMMENT: "*/" >  {
      ProofJavaParser.addMultiLineComment(matchedToken);
  }: DEFAULT
}

<IN_SINGLE_LINE_COMMENT,IN_FORMAL_COMMENT,IN_MULTI_LINE_COMMENT>
MORE :
{
  < ~[] >
}

/* RESERVED WORDS AND LITERALS */

TOKEN :
{
  < ABSTRACT: "abstract" >
| < ASSERT: "assert" >  {
      if (!ProofJavaParser.jdk1_4) {
          matchedToken.kind = IDENTIFIER;
      }
  }
| < AT: "@" > {
	  if (!ProofJavaParser.jdk1_5) {
	  	  // TODO
	  }
  }
| < BIGINT: "\\bigint">
| < REAL: "\\real">
| < BOOLEAN: "boolean" >
| < BREAK: "break" >
| < BYTE: "byte" >
| < CASE: "case" >
| < CATCH: "catch" >
| < CHAR: "char" >
| < CLASS: "class" >
| < CONST: "const" >
| < CONTINUE: "continue" >
| < _DEFAULT: "default" >
| < DO: "do" >
| < DOUBLE: "double" >
| < ELSE: "else" >
| < ENUM: "enum" > {
	  if (!ProofJavaParser.jdk1_5) {
	  	matchedToken.kind = IDENTIFIER;
	  }
}
| < EXTENDS: "extends" >
| < FALSE: "false" >
| < FINAL: "final" >
| < FINALLY: "finally" >
| < FLOAT: "float" >
| < FOR: "for" >
| < FREE: "\\free" >
| < GOTO: "goto" >
| < IF: "if" >
| < IMPLEMENTS: "implements" >
| < IMPORT: "import" >
| < INSTANCEOF: "instanceof" >
| < INT: "int" >
| < INTERFACE: "interface" >
| < LOCSET: "\\locset">
| < LONG: "long" >
| < MAP: "\\map" >
| < MERGE_POINT: "merge_point" >
| < METHODFRAME: "method-frame" >
| < NATIVE: "native" >
| < NEW: "new" >
| < NULL: "null" >
| < PACKAGE: "package">
| < PRIVATE: "private" >
| < PROTECTED: "protected" >
| < PUBLIC: "public" >
| < RETURN: "return" >
| < SEQ: "\\seq" >
| < SET: "\\set" >
| < SHORT: "short" >
| < STATIC: "static" >
| < SUPER: "super" >
| < SWITCH: "switch" >
| < SYNCHRONIZED: "synchronized" >
| < THIS: "this" >
| < THROW: "throw" >
| < THROWS: "throws" >
| < TRANSACTIONBEGIN: "#beginJavaCardTransaction" >
| < TRANSACTIONCOMMIT: "#commitJavaCardTransaction" >
| < TRANSACTIONFINISH: "#finishJavaCardTransaction" >
| < TRANSACTIONABORT: "#abortJavaCardTransaction" >
| < TRANSIENT: "transient" >
| < TRUE: "true" >
| < TRY: "try" >
| < VOID: "void" >
| < VOLATILE: "volatile" >
| < WHILE: "while" >
| < VARARGDENOTER: "..." >
| < STRICTFP: "strictfp" >
}

/* LITERALS */

TOKEN :
{
  < INTEGER_LITERAL:
        <DECIMAL_LITERAL> (["l","L"])?
      | <HEX_LITERAL> (["l","L"])?
      | <OCTAL_LITERAL> (["l","L"])?
  >
|
  < #DECIMAL_LITERAL: ["1"-"9"] (["0"-"9"])* >
|
  < #HEX_LITERAL: "0" ["x","X"] (["0"-"9","a"-"f","A"-"F"])+ >
|
  < #OCTAL_LITERAL: "0" (["0"-"7"])* >
|
  < FLOATING_POINT_LITERAL:
        (["0"-"9"])+ "." (["0"-"9"])* (<EXPONENT>)? (["f","F","d","D"])?
      | "." (["0"-"9"])+ (<EXPONENT>)? (["f","F","d","D"])?
      | (["0"-"9"])+ <EXPONENT> (["f","F","d","D"])?
      | (["0"-"9"])+ (<EXPONENT>)? ["f","F","d","D"]
  >
|
  < #EXPONENT: ["e","E"] (["+","-"])? (["0"-"9"])+ >
|
  < CHARACTER_LITERAL:
      "'"
      (   (~["'","\\","\n","\r"])
        | ("\\"
           ( ["n","t","b","r","f","\\","'","\""]
            | ["0"-"7"] ( ["0"-"7"] )?
            | ["0"-"3"] ["0"-"7"] ["0"-"7"]
            )
          )
      )
      "'"
  >
|
  < STRING_LITERAL:
      "\""
      (   (~["\"","\\","\n","\r"])
        | ("\\"
            ( ["n","t","b","r","f","\\","'","\""]
            | ["0"-"7"] ( ["0"-"7"] )?
            | ["0"-"3"] ["0"-"7"] ["0"-"7"]
            )
          )
      )*
      "\""
  >
}

/* IDENTIFIERS */

TOKEN :
{
  < IDENTIFIER: <LETTER> (<LETTER>|<DIGIT>)* ("#" (<DIGIT>)* )? >
|
  < #LETTER:
      [
       "\u0024",
       "\u0041"-"\u005a",
       "\u005f",
       "\u0061"-"\u007a",
       "\u00c0"-"\u00d6",
       "\u00d8"-"\u00f6",
       "\u00f8"-"\u00ff",
       "\u0100"-"\u1fff",
       "\u3040"-"\u318f",
       "\u3300"-"\u337f",
       "\u3400"-"\u3d2d",
       "\u4e00"-"\u9fff",
       "\uf900"-"\ufaff"
      ]
  >
|
  < #DIGIT:
      [
       "\u0030"-"\u0039",
       "\u0660"-"\u0669",
       "\u06f0"-"\u06f9",
       "\u0966"-"\u096f",
       "\u09e6"-"\u09ef",
       "\u0a66"-"\u0a6f",
       "\u0ae6"-"\u0aef",
       "\u0b66"-"\u0b6f",
       "\u0be7"-"\u0bef",
       "\u0c66"-"\u0c6f",
       "\u0ce6"-"\u0cef",
       "\u0d66"-"\u0d6f",
       "\u0e50"-"\u0e59",
       "\u0ed0"-"\u0ed9",
       "\u1040"-"\u1049"
      ]
  >
}

// Token for JML embedding of JavaDL functions:
TOKEN :
{
 < DL_EMBEDDED_FUNCTION:
    "\\dl_" <LETTER> (<LETTER>|<DIGIT>)*
 >
}

// token for all map symbols except "\\map_empty"
TOKEN :
{
 < MAP_FUNCTION:
    "\\map_get" | "\\map_singleton" | "\\map_override" | "\\seq_2_map" | "\\map_remove" | "\\map_update" | "\\in_domain" | "\\domain_implies_created" | "\\map_size" | "\\is_finite"
 >
}

/* SEPARATORS */

TOKEN :
{
  < LPAREN: "(" >
| < RPAREN: ")" >
| < LBRACE: "{" >
| < RBRACE: "}" >
| < LBRACKET: "[" >
| < RBRACKET: "]" >
| < SEMICOLON: ";" >
| < COMMA: "," >
| < DOT: "." >
}

/* OPERATORS */

TOKEN :
{
  < ASSIGN: "=" >
//| < GT: ">" >
//| < LT: "<" >
| < BANG: "!" >
| < TILDE: "~" >
| < HOOK: "?" >
| < COLON: ":" >
| < DOUBLECOLON: "::" >
| < EQ: "==" >
| < LE: "<=" >
| < GE: ">=" >
| < NE: "!=" >
| < SC_OR: "||" >
| < SC_AND: "&&" >
| < INCR: "++" >
| < DECR: "--" >
| < PLUS: "+" >
| < MINUS: "-" >
| < STAR: "*" >
| < SLASH: "/" >
| < BIT_AND: "&" >
| < BIT_OR: "|" >
| < XOR: "^" >
| < REM: "%" >
| < LSHIFT: "<<" >
| < PLUSASSIGN: "+=" >
| < MINUSASSIGN: "-=" >
| < STARASSIGN: "*=" >
| < SLASHASSIGN: "/=" >
| < ANDASSIGN: "&=" >
| < ORASSIGN: "|=" >
| < XORASSIGN: "^=" >
| < REMASSIGN: "%=" >
| < LSHIFTASSIGN: "<<=" >
| < RSIGNEDSHIFTASSIGN: ">>=" >
| < RUNSIGNEDSHIFTASSIGN: ">>>=" >
| < SHARP: "#">
}

/* >'s need special attention due to generics syntax. */
TOKEN :
{
  < RUNSIGNEDSHIFT: ">>>" >
  {
     matchedToken.kind = GT;
     ((Token.RealKindToken)matchedToken).realKind = RUNSIGNEDSHIFT;
     input_stream.backup(2);
     matchedToken.image = ">";
  }
| < RSIGNEDSHIFT: ">>" >
  {
     matchedToken.kind = GT;
     ((Token.RealKindToken)matchedToken).realKind = RSIGNEDSHIFT;
     input_stream.backup(1);
     matchedToken.image = ">";
  }
| < GT: ">" >
}

/* special attention is paid to "&lt;".
 * it will always be mapped to LT, but if an implicit identifier
 * is built, this is stored in the "&lt;" token, so that later we
 * can distinguish "&lt; a&gt;" from "&lt;a&gt".
 */

TOKEN :
{
  < IMPLICITIDENTIFIER: "<" <LETTER> (<LETTER>|<DIGIT>)* ">" > {
  		matchedToken.kind = LT;
  		((Token.RealKindToken)matchedToken).realKind = IMPLICITIDENTIFIER;
  		int len = matchedToken.image.length() - 1;
  		input_stream.backup(len);
  		matchedToken.image = "<";
  }
|
  < LT: "<" >
}

// The following two productions are there to allow reading of UTF8 encoded
// source files. The byte order marker (BOM) FEFF must be ignored and
// any other unicode character results in a token that does not match anywhere.
SKIP :
{
  < UNICODE_BYTE_ORDER_MARKER : "\ufeff" >
}

TOKEN :
{
  < UNKNOWN_CHARACTER_SEQUENCE: [ "\u0000" - "\uffff" ] >
}



/*****************************************
 * THE JAVA LANGUAGE GRAMMAR STARTS HERE *
 *****************************************/

/*
 * Program structuring syntax follows.
 */

CompilationUnit CompilationUnit() :
{
    CompilationUnit result;
    PackageSpecification        ps  = null;
    ASTList<Import>           il  = new ASTArrayList<Import>();
    Import                      imp;
    ASTList<TypeDeclaration>  tdl = new ASTArrayList<TypeDeclaration>();
    TypeDeclaration             td;
}
{
	// This is a quick "fix" - TypeDeclaration and PackageDeclaration unfortunately
	// can both start with an unlimited number of annotations. However, usually only one file
	// per package contains package annotations, so this is not a performance issue.
    (
      LOOKAHEAD(PackageDeclaration())
	  ps = PackageDeclaration()
	  (
	    imp = ImportDeclaration()
	    { il.add(imp); }
	  )*
	  (
	    td = TypeDeclaration()
	    {
	      if (td != null) tdl.add(td);
	    }
	  )*
    |
	  (
	    imp = ImportDeclaration()
	    { il.add(imp); }
	  )*
	  (
	    td = TypeDeclaration()
	    {
	      if (td != null) tdl.add(td);
	    }
	  )*
	)
  <EOF>
  {
    result = factory.createCompilationUnit(ps, il, tdl);
    checkConstruction(result);
    setPostfixInfo(result);
    setPrefixInfo(result);
    return result;
  }
}

PackageSpecification PackageDeclaration() :
{
    PackageSpecification result;
    UncollatedReferenceQualifier qn;
    ASTList<AnnotationUseSpecification> annotations = new ASTArrayList<AnnotationUseSpecification>();
    AnnotationUseSpecification annot;
}
{
  (annot = AnnotationUse() {
  	annotations.add(annot);
  } )*
  {
  	annotations.trimToSize();
  }
  "package"
      {
          result = factory.createPackageSpecification();
          setPrefixInfo(result);
          result.setAnnotations(annotations);
      }
  qn = Name() ";"
  {
    result.setPackageReference(qn.toPackageReference());
    checkConstruction(result);
    setPostfixInfo(result);
    return result;
  }
}

Import ImportDeclaration() :
{
    Import result;
    UncollatedReferenceQualifier qn;
    String hs = null;
    boolean wildcard = false;
    boolean isStatic = false;
}
{
  "import"
  {
      result = factory.createImport();
      setPrefixInfo(result);
  }
  ["static" { isStatic = true; }]
  ( qn = Name() ) [ "." "*" { wildcard = true; } ] ";"
  {
    // "*" will be thrown away immediately since the package name is sufficient
      result.setMultiImport(wildcard);
      if (isStatic) {
      	result.setStaticImport(true);
     	if (wildcard) {
	     	result.setReference(qn.toTypeReference());
     	} else {
     		result.setStaticIdentifier(qn.getIdentifier());
     		UncollatedReferenceQualifier urq = (UncollatedReferenceQualifier)qn.getReferencePrefix();
     		urq.setReferenceSuffix(null);
     		result.setReference(urq.toTypeReference());
     	}
      }
      else if (wildcard) {
          result.setReference(qn);
      } else {
          result.setReference(qn.toTypeReference());
      }
      checkConstruction(result);
      setPostfixInfo(result);
      return result;
  }
}

TypeDeclaration TypeDeclaration() :
{
    TypeDeclaration result = null;
}
{
  (
      LOOKAHEAD( ( "abstract" | "final" | "public" | "strictfp" | AnnotationUse() )* "class" )
      result = ClassDeclaration()
    |
      LOOKAHEAD( ( "abstract" | "public" | "strictfp" | AnnotationUse() )* "interface" )
      result = InterfaceDeclaration()
    |
      LOOKAHEAD( ("public" | "strictfp" | "protected" | "private" | "static" | AnnotationUse() )* "enum")
      result = EnumDeclaration()
    |
      LOOKAHEAD( ("strictfp" | "public" | "protected" | "private" | "static" | "abstract" | AnnotationUse() )* "@" "interface")
      result = AnnotationTypeDeclaration()
    |
      ";"
  )
  {
    if (result != null) { // may be removed as soon as Recoder fully understands Java5
        checkConstruction(result);
        setPostfixInfo(result);
    }
    return result;
  }
}


/*
 * Declaration syntax follows.
 */

AnnotationDeclaration AnnotationTypeDeclaration() :
{
	ASTList<MemberDeclaration> members = new ASTArrayList<MemberDeclaration>();
	MethodDeclaration md;
	FieldDeclaration fd;
	TypeDeclaration td;
	ASTList<DeclarationSpecifier> declSpecs = new ASTArrayList<DeclarationSpecifier>(), methodDs;
	DeclarationSpecifier ds;
	Identifier name, methodName;
	TypeReference methodRes;
	Expression methodDefExpr;
	AnnotationDeclaration result = new AnnotationDeclaration();
}
{
	(LOOKAHEAD(2)(
	    "strictfp" { ds = factory.createStrictFp(); }
	  | "public" { ds = factory.createPublic(); }
	  | "protected" { ds = factory.createProtected(); }
	  | "private" { ds = factory.createPrivate(); }
	  | "static" { ds = factory.createStatic(); }
	  | "abstract" { ds = factory.createAbstract(); }
	  | ds = AnnotationUse()
	 ) { declSpecs.add(ds); }
	)*
	"@" { setPrefixInfo(result); }
	"interface" <IDENTIFIER> { name = factory.createIdentifier(token.image); }
	// here begins AnnotationTypeBody (JLS)
	"{"
		// AnnotationTypeElementDeclarations (JLS)
		(
			// this is a restricted method declaration:
			LOOKAHEAD( (AnnotationUse() | "public" | "abstract")* Type() <IDENTIFIER>)
			{ methodDs = new ASTArrayList<DeclarationSpecifier>(); }
			  (( ds = AnnotationUse()
			    | "public" { ds = factory.createPublic(); }
			    | "abstract" { ds = factory.createAbstract(); }
			   ) { methodDs.add(ds); }
			  )*
			  methodRes = Type()
			  <IDENTIFIER> { methodName = factory.createIdentifier(token.image); }
			  "(" ")"
			  { methodDefExpr = null; }
			  ["default" methodDefExpr = ElementValue()]
			{
				md = factory.createAnnotationPropertyDeclaration(methodDs, methodRes, methodName, methodDefExpr);
				members.add(md);
			}
		  |
		    // ConstantDeclaration
		    /*LOOKAHEAD( (AnnotationUse() | "public" | "static" | "final")* Type() VariableDeclarator(true))
		    (AnnotationUse() | "public" | "static" | "final")* Type() VariableDeclarator(true) ( "," VariableDeclarator(true))* ";"*/
		    LOOKAHEAD(FieldDeclaration())
		    fd = FieldDeclaration() { members.add(fd); }
		  |
		    LOOKAHEAD( NestedClassDeclaration() )
		    td = NestedClassDeclaration() { members.add(td); }
		  |
		    LOOKAHEAD( EnumDeclaration())
		    td = EnumDeclaration() { members.add(td); }
		  |
		    LOOKAHEAD( NestedInterfaceDeclaration() )
		    td = NestedInterfaceDeclaration() { members.add(td); }
		  |
		    LOOKAHEAD( AnnotationTypeDeclaration() )
		    td = AnnotationTypeDeclaration() { members.add(td); }
		  |
		    ";"
		)*
	"}"

	{
		result.setDeclarationSpecifiers(declSpecs);
		result.setIdentifier(name);
		result.setMembers(members);
		setPostfixInfo(result);
		return result;
	}
}


EnumDeclaration EnumDeclaration() :
{
	DeclarationSpecifier ds;
	ASTList<DeclarationSpecifier> declSpecs = new ASTArrayList<DeclarationSpecifier>();
	EnumDeclaration result;
	ASTList<MemberDeclaration> members = new ASTArrayList<MemberDeclaration>();
	MemberDeclaration md;
	Implements im;
	ASTList<UncollatedReferenceQualifier> nl;
	EnumConstantDeclaration constant;
	Identifier id;
}
{

	(LOOKAHEAD(2)(
	    "strictfp" { ds = factory.createStrictFp(); }
	  | "public" { ds = factory.createPublic(); }
	  | "protected" { ds = factory.createProtected(); }
	  | "private" { ds = factory.createPrivate(); }
	  | "static" { ds = factory.createStatic(); }
	  | ds = AnnotationUse()
	 )	{
	 		setPrefixInfo(ds);
	 		setPostfixInfo(ds);
	 		declSpecs.add(ds);
		}
	)*
	"enum"
	{
		result = new EnumDeclaration();
		setPrefixInfo(result);
		if (declSpecs.size() != 0)
			result.setDeclarationSpecifiers(declSpecs);
	}

	id = ShortName()
    {
          result.setIdentifier(id);
    }

	[ "implements"
	  {
          im = factory.createImplements();
          setPrefixInfo(im);
      }
      nl = TypedNameList()
      {
          ASTList<TypeReference> trl = new ASTArrayList<TypeReference>();
          for (int i = 0, s = nl.size(); i < s; i++) {
              TypeReference tr =
                  nl.get(i).toTypeReference();
              trl.add(tr);
          }
          im.setSupertypes(trl);
          result.setImplementedTypes(im);
      }
	]
	"{" // begin of "EnumBody"
	  [ constant = EnumConstant() {
	 		members.add(constant);
	  	}
	  	( LOOKAHEAD(2) "," constant = EnumConstant() { members.add(constant); } )*
	  ]
	  [","]
	  [";"
	      (md = ClassBodyDeclaration()
			 {
		        members.add(md);
			 }
		   )*
	  ]
	"}"
	{
	 	result.setMembers(members);
	 	setPostfixInfo(result);
		return result;
	}
}

EnumConstantDeclaration EnumConstant() :
{
	AnnotationUseSpecification annot;
	ASTArrayList<DeclarationSpecifier> annotations = null;
	Identifier id;
	ASTList<Expression> args = null;
	ClassDeclaration cd = null;
	ASTList<MemberDeclaration> body = null;
	EnumConstantSpecification spec;
	EnumConstructorReference ref = null;
	EnumConstantDeclaration result = new EnumConstantDeclaration();
}
{
	{ setPrefixInfo(result); }
	(
		{ if (annotations == null) annotations = new ASTArrayList<DeclarationSpecifier>(); }
		annot = AnnotationUse()
		{ annotations.add(annot); }
	)*

	<IDENTIFIER> {
		id = factory.createIdentifier(token.image);
		setPrefixInfo(id);
		setPostfixInfo(id);
	}
	[
		args = Arguments()
	]
    [
       {
           cd = factory.createClassDeclaration();
           setPrefixInfo(cd);
       }
       body = ClassBody()
       {
           cd.setMembers(body);
           setPostfixInfo(cd);
       }
    ]
	{
		ref = new EnumConstructorReference(args, cd);
		setPrefixInfo(ref);  // TODO this maybe too late ?!
		setPostfixInfo(ref);
		spec = new EnumConstantSpecification(id, ref);
		setPrefixInfo(spec); // TODO this maybe too late ?!
		setPostfixInfo(spec);
		setPostfixInfo(result);
		result.setEnumConstantSpecification(spec);
		result.setDeclarationSpecifiers(annotations);
		return result;
	}
}


ClassDeclaration ClassDeclaration() :
{
  ClassDeclaration    result = null;
  ASTList<DeclarationSpecifier> ml = new ASTArrayList<DeclarationSpecifier>();
  DeclarationSpecifier m;
}
{
  ( (
      ( "abstract" { m = factory.createAbstract(); } )
    | ( "final"    { m = factory.createFinal();    } )
    | ( "public"   { m = factory.createPublic();   } )
    | ( "strictfp" { m = factory.createStrictFp(); } )
    | ( m = AnnotationUse() 							  )
    )
    {
        setPrefixInfo(m);
        setPostfixInfo(m);
        ml.add(m);
    }
  )*
  result = UnmodifiedClassDeclaration()
  {
    result.setDeclarationSpecifiers(ml);
    checkConstruction(result);
    setPostfixInfo(result);
    return result;
  }
}

ClassDeclaration UnmodifiedClassDeclaration() :
{
  ClassDeclaration                 result;
  UncollatedReferenceQualifier     qn;
  ASTList<UncollatedReferenceQualifier> nl;
  ASTList<MemberDeclaration>     mdl;
  Extends ex;
  Implements im;
  ASTList<TypeParameterDeclaration> typeParams = null;
  Identifier id;
}
{
  "class"  {
      result = factory.createClassDeclaration();
      setPrefixInfo(result);
  }

  id = ShortName()
  	{
  		result.setIdentifier(id);
  	}

  [ typeParams = TypeParameters()
  	{
  		result.setTypeParameters(typeParams);
  	}
  ]

  [ "extends"
      {
          ex = factory.createExtends();
          setPrefixInfo(ex);
      }
      qn = TypedName()
      {
          ex.setSupertypes(new ASTArrayList<TypeReference>(1));
          ex.getSupertypes().add(qn.toTypeReference());
          result.setExtendedTypes(ex);
      }
  ]
  [ "implements"
      {
          im = factory.createImplements();
          setPrefixInfo(im);
      }
      nl = TypedNameList()
      {
          ASTList<TypeReference> trl = new ASTArrayList<TypeReference>();
          for (int i = 0, s = nl.size(); i < s; i++) {
              TypeReference tr =
                  nl.get(i).toTypeReference();
              trl.add(tr);
          }
          im.setSupertypes(trl);
          result.setImplementedTypes(im);
      }
  ]
  mdl = ClassBody()
  {
    result.setMembers(mdl);
    checkConstruction(result);
    setPostfixInfo(result);
    return result;
  }
}

ASTList<MemberDeclaration> ClassBody() :
{
  ASTList<MemberDeclaration> result = new ASTArrayList<MemberDeclaration>();
  MemberDeclaration md;
}
{
  "{"
  (
    md = ClassBodyDeclaration()
    {
        result.add(md);
    }
  )*
  "}"
  {
    checkConstruction(result);
    return result;
  }
}

ClassDeclaration NestedClassDeclaration() :
{
  ClassDeclaration result;
  ASTList<DeclarationSpecifier> ml = new ASTArrayList<DeclarationSpecifier>();
  DeclarationSpecifier m;
}
{
  (
    (
      ( "static"    { m = factory.createStatic(); }    )
    | ( "abstract"  { m = factory.createAbstract(); }  )
    | ( "final"     { m = factory.createFinal(); }     )
    | ( "public"    { m = factory.createPublic(); }    )
    | ( "protected" { m = factory.createProtected(); } )
    | ( "private"   { m = factory.createPrivate(); }   )
    | ( "strictfp"  { m = factory.createStrictFp(); }  )
    | ( m = AnnotationUse() 						   )
    )
    {
        setPrefixInfo(m);
        setPostfixInfo(m);
        ml.add(m);
    }
  )*
  result = UnmodifiedClassDeclaration()
  {
    result.setDeclarationSpecifiers(ml);
    checkConstruction(result);
    setPostfixInfo(result);
    return result;
  }
}

MemberDeclaration ClassBodyDeclaration() :
{
  MemberDeclaration result;
}
{
(
  LOOKAHEAD(2)
  (result = Initializer() (";")*) // patch
| LOOKAHEAD( ( "static" | "abstract" | "final" | "public" | "protected" | "private" | "strictfp" | AnnotationUse() )* "class" )
  (result = NestedClassDeclaration() (";")*) // patch
| LOOKAHEAD( ( "static" | "abstract" | "final" | "public" | "protected" | "private" | "strictfp" | AnnotationUse() )* "interface" )
  (result = NestedInterfaceDeclaration() (";")*) // patch
| LOOKAHEAD( (AnnotationUse())* [ ("public" | "protected" | "private")  (AnnotationUse())*] [TypeParameters()] <IDENTIFIER> "(" )
  (result = ConstructorDeclaration()  (";")*) // patch
| LOOKAHEAD( MethodDeclarationLookahead() )
  (result = MethodDeclaration() (";")*) // patch
| LOOKAHEAD( EnumDeclaration() )
  (result = EnumDeclaration() (";")*)
| LOOKAHEAD( AnnotationTypeDeclaration() )
  (result = AnnotationTypeDeclaration() (";")*)
| (result = FieldDeclaration() (";")*) // patch
)
  {
    checkConstruction(result);
    setPostfixInfo(result);
    return result;
  }
}

InterfaceDeclaration InterfaceDeclaration() :
{
  InterfaceDeclaration result;
  ASTList<DeclarationSpecifier> ml = new ASTArrayList<DeclarationSpecifier>();
  DeclarationSpecifier m;
}
{
  (
    (
      ( "abstract"  { m = factory.createAbstract(); }  )
    | ( "public"    { m = factory.createPublic(); }    )
    | ( "strictfp"  { m = factory.createStrictFp(); }  )
    | ( m = AnnotationUse()								   )
    )
    {
        setPrefixInfo(m);
        setPostfixInfo(m);
        ml.add(m);
    }
  )*
  result = UnmodifiedInterfaceDeclaration()
  {
    result.setDeclarationSpecifiers(ml);
    checkConstruction(result);
    setPostfixInfo(result);
    return result;
  }

}

InterfaceDeclaration NestedInterfaceDeclaration() :
{
  InterfaceDeclaration result;
  ASTList<DeclarationSpecifier> ml = new ASTArrayList<DeclarationSpecifier>();
  DeclarationSpecifier m;
}
{
  (
    (
      ( "static"    { m = factory.createStatic(); }    )
    | ( "abstract"  { m = factory.createAbstract(); }  )
    | ( "final"     { m = factory.createFinal(); }     )
    | ( "public"    { m = factory.createPublic(); }    )
    | ( "protected" { m = factory.createProtected(); } )
    | ( "private"   { m = factory.createPrivate(); }   )
    | ( "strictfp"  { m = factory.createStrictFp(); }  )
    | ( m = AnnotationUse() 						   )
    )
    {
        setPrefixInfo(m);
        setPostfixInfo(m);
        ml.add(m);
    }
  )*
  result = UnmodifiedInterfaceDeclaration()
  {
    result.setDeclarationSpecifiers(ml);
    checkConstruction(result);
    setPostfixInfo(result);
    return result;
  }
}

InterfaceDeclaration UnmodifiedInterfaceDeclaration() :
{
    InterfaceDeclaration             result;
    ASTList<UncollatedReferenceQualifier> nl;
    ASTList<MemberDeclaration>     mdl = new ASTArrayList<MemberDeclaration>();
    MemberDeclaration                md;
    Extends ex;
    ASTList<TypeParameterDeclaration> typeParams = null;
    Identifier id;
}
{
  "interface"
  {
      result = factory.createInterfaceDeclaration();
      setPrefixInfo(result);
  }

  id = ShortName()
  {
      result.setIdentifier(id);
  }

  [ typeParams = TypeParameters()
  	{
  		result.setTypeParameters(typeParams);
  	}
  ]
  [ "extends"
      {
          ex = factory.createExtends();
          setPrefixInfo(ex);
      }
      nl = TypedNameList()
      {
          ASTList<TypeReference> trl = new ASTArrayList<TypeReference>();
          for (int i = 0, s = nl.size(); i < s; i++) {
              TypeReference tr =
                  nl.get(i).toTypeReference();
              trl.add(tr);
          }
          ex.setSupertypes(trl);
          result.setExtendedTypes(ex);
      }
  ]
  "{"
  (
    md = InterfaceMemberDeclaration()
    {
        mdl.add(md);
    }
  )*
  "}"
  {
    result.setMembers(mdl);
    checkConstruction(result);
    setPostfixInfo(result);
    return result;
  }
}

MemberDeclaration InterfaceMemberDeclaration() :
{
    MemberDeclaration result;
}
{
(
  LOOKAHEAD( ( "static" | "abstract" | "final" | "public" | "protected" | "private" | "strictfp" | AnnotationUse() )* "class" )
  (result = NestedClassDeclaration() (";")*) // patch
| LOOKAHEAD( ( "static" | "abstract" | "final" | "public" | "protected" | "private" | "strictfp" | AnnotationUse() )* "interface" )
  (result = NestedInterfaceDeclaration() (";")*) // patch
| LOOKAHEAD( MethodDeclarationLookahead() )
  (result = MethodDeclaration() (";")*) // patch
| LOOKAHEAD( EnumDeclaration() )
  (result = EnumDeclaration() (";")*)
| LOOKAHEAD( AnnotationTypeDeclaration() )
  (result = AnnotationTypeDeclaration() (";")*)
| (result = FieldDeclaration() (";")*) // patch
)
  {
    checkConstruction(result);
    setPostfixInfo(result);
    return result;
  }
}

FieldDeclaration FieldDeclaration() :
{
    FieldDeclaration result;
    ASTList<DeclarationSpecifier> ml = new ASTArrayList<DeclarationSpecifier>();
    DeclarationSpecifier m = null;
    TypeReference tr;
    UncollatedReferenceQualifier qn;
    ASTArrayList<FieldSpecification> vl = new ASTArrayList<FieldSpecification>();
    VariableSpecification var;
}
{
   {
                result = factory.createFieldDeclaration();
   }

   (
    (
      ( "public"    { m = factory.createPublic(); }    )
    | ( "protected" { m = factory.createProtected(); } )
    | ( "private"   { m = factory.createPrivate(); }   )
    | ( "static"    { m = factory.createStatic(); }    )
    | ( "final"     { m = factory.createFinal(); }     )
    | ( "transient" { m = factory.createTransient(); } )
    | ( "volatile"  { m = factory.createVolatile(); }  )
    | ( m = AnnotationUse() 						   )
    )
    {
        setPrefixInfo(m);
        setPostfixInfo(m);
        ml.add(m);
    }
  )*
  (tr = ResultType())  // grammar weakening, void is allowed, but DeclarationTypedName needed
  {
    result.setDeclarationSpecifiers(ml);
    result.setTypeReference(tr);
  }
  var = VariableDeclarator(true)
      {
          vl.add((FieldSpecification)var);
      }
  (
    ","
    var = VariableDeclarator(true)
    {
          vl.add((FieldSpecification)var);
    }
  )*
  ";"
  {
    result.setFieldSpecifications(vl);
    //    setPrefixInfo(result);
    checkConstruction(result);
    setPostfixInfo(result);
    return result;
  }
}

VariableSpecification VariableDeclarator(boolean isForField) :
{
    Identifier id;
    int dim = 0;
    Expression init = null;
    VariableSpecification result;
}
{
    id = VariableDeclaratorId() { dim = tmpDimension; }
    [ "=" init = VariableInitializer() ]
    {
    if (isForField) {
        result = factory.createFieldSpecification(id, dim, init);
    } else {
        result = factory.createVariableSpecification(id, dim, init);
    }
    //    setPrefixInfo(result); // only after "=" !!!!!!!!!!!!!!!
    checkConstruction(result);
    setPostfixInfo(result);
    return result;
  }
}



Identifier VariableDeclaratorId() :
{
    Identifier result;
}
{
  result = ShortName()
  {
    tmpDimension = 0;
  }
  ( "[" "]" { tmpDimension++; } )*
  {
    checkConstruction(result);
    setPostfixInfo(result);
    //setPrefixInfo(result);
    return result;
  }
}

Expression VariableInitializer() :
{
  Expression result;
}
{
(
  result = ArrayInitializer()
| result = Expression()
)
  {
    checkConstruction(result);
    setPostfixInfo(result);
    return result;
  }
}



ArrayInitializer ArrayInitializer() :
{
    ArrayInitializer result;
    ASTList<Expression> el = new ASTArrayList<Expression>();
    Expression init;
}
{
    "{" {
        result = factory.createArrayInitializer();
        setPrefixInfo(result);
    }
  [ init = VariableInitializer()
    { el.add(init); }
    ( LOOKAHEAD(2) ","
      init = VariableInitializer()
    { el.add(init); }
    )*
  ] [ "," ] "}"
  {
    result.setArguments(el);
    checkConstruction(result);
    setPostfixInfo(result);
    return result;
  }
}

/*
 * This production is needed to have a semantic lookahead to decide whether
 * <x> is a type parameter or an implicit identifier
 * consider:
 *    public <E> <ImplicitClass> <init>( ...
 *    public <ImplicitClass> <init>(
 * The first < ist the decision point!
 * If 2 identifiers follow the <...>, it is a type parameter
 * otherwise a lookahead of >= 7 would have to be specified.
 * Yet, this is not left recursive (I believe).
 * @author MU
 */
void TypeParameterLookahead(): {}
{
	TypeParameters() ResultType() (<IDENTIFIER> | ImplicitIdentifier())
}

MethodDeclaration MethodDeclaration() :
{
  ASTList<DeclarationSpecifier> ml = new ASTArrayList<DeclarationSpecifier>();
  DeclarationSpecifier m = null;
  TypeReference tr;
  ASTList<UncollatedReferenceQualifier> nl = null;
  Throws th = null;
  StatementBlock body = null;
  MethodDeclaration result;
  ASTList<TypeParameterDeclaration> typeParams = null;
  SourceElement dummy = null;
}
{
  (
    (
      ( "public"       { m = factory.createPublic(); }        )
    | ( "protected"    { m = factory.createProtected(); }     )
    | ( "private"      { m = factory.createPrivate(); }       )
    | ( "static"       { m = factory.createStatic(); }        )
    | ( "final"        { m = factory.createFinal(); }         )
    | ( "abstract"     { m = factory.createAbstract(); }      )
    | ( "native"       { m = factory.createNative(); }        )
    | ( "synchronized" { m = factory.createSynchronized(); }  )
    | ( "strictfp"     { m = factory.createStrictFp(); }      )
    | ( m = AnnotationUse()									  )
    )
    {
        setPrefixInfo(m);
        setPostfixInfo(m);
        ml.add(m);
    }
  )*

  [	LOOKAHEAD(TypeParameterLookahead())
  	"<"
  	{
	    if (ml.size() == 0) { // '<' of MethodDeclaration is first element then. Need to store the result somewhere...
	    	dummy = factory.createPublic();
	    	setPrefixInfo(dummy); /* HACK */
	    }
    }
  	typeParams = TypeParametersNoLE()
  ]
  tr = ResultType()
  result = MethodDeclarator(tr)
  {
	  if (dummy != null) {
	  	copyPrefixInfo(dummy, result);
	  	dummy = null;
	  }
  }
  [ "throws" {
      th = factory.createThrows();
      setPrefixInfo(th);
    }
    nl = TypedNameList() ]
  ( body = Block() | ";" )
  {
      if (nl != null) {
          ASTList<TypeReference> trl = new ASTArrayList<TypeReference>();
          for (int i = 0, s = nl.size(); i < s; i++) {
              trl.add(nl.get(i).toTypeReference());
          }
          th.setExceptions(trl);
          //  Throws th = factory.createThrows(trl);
          result.setThrown(th);
      }
      result.setTypeParameters(typeParams);
      result.setDeclarationSpecifiers(ml);
      result.setBody(body);
      checkConstruction(result);
      setPostfixInfo(result);
      return result;
  }
}


// This production is to determine lookahead only.
void MethodDeclarationLookahead() :
{}
{
  ( "public" | "protected" | "private" | "static" | "abstract" | "final" | "native" | "synchronized" | "strictfp" | AnnotationUse() )*
  [ LOOKAHEAD(TypeParameterLookahead()) TypeParameters()] ResultType()
            ( <IDENTIFIER> | ImplicitIdentifier() ) "("
}

MethodDeclaration MethodDeclarator(TypeReference tr) :
{
    Identifier                      id;
    ASTList<ParameterDeclaration> pdl;
    MethodDeclaration               result;
}
{
  id = ShortName()
  pdl = FormalParameters()

  ( "[" "]" // array dims are indeed allowed after parameter list (!)
    { if (tr != null) { tr.setDimensions(tr.getDimensions()+1); } }
  )*

  {
      result = factory.createMethodDeclaration();
      result.setIdentifier(id);
      result.setTypeReference(tr);
      result.setParameters(pdl);
      checkConstruction(result);
      setPostfixInfo(result);
      setPrefixInfo(result);
      return result;
  }
}

ASTList<ParameterDeclaration> FormalParameters() :
{
    ParameterDeclaration pd;
    ASTList<ParameterDeclaration> result = new ASTArrayList<ParameterDeclaration>();
}
{
  "("
      [       pd = FormalParameter() { result.add(pd); }
        ( "," pd = FormalParameter() {
        	// check if more params are admissible (no more after a vararg) occurs in FormalParameter()
        	result.add(pd);
        } )*
      ]
  ")"
  {
      checkConstruction(result);
      return result;
  }
}

ParameterDeclaration FormalParameter() :
{
    ParameterDeclaration result;
    TypeReference tr;
    DeclarationSpecifier mod = null;
	Identifier id;
	VariableSpecification vspec;
	int dim;
	ASTList<DeclarationSpecifier> ml = null;
	boolean isVarArg = false;
}
{
  (
  	mod = AnnotationUse()
  	{
       if (ml == null) {
         ml = new ASTArrayList<DeclarationSpecifier>();
       }
       setPrefixInfo(mod);
       setPostfixInfo(mod);
       ml.add(mod);
  	}

  )*
  [  "final"
  	{
      mod = factory.createFinal();
      setPrefixInfo(mod);
      setPostfixInfo(mod);
      if (ml == null) {
         ml = new ASTArrayList<DeclarationSpecifier>();
      }
      ml.add(mod);
    }
    (mod = AnnotationUse()
       {
       setPrefixInfo(mod);
       setPostfixInfo(mod);
       ml.add(mod);
       }
    )*

  ]

  tr = Type()
  [ "..."
  	{
  		isVarArg = true;
  	}
  ]
  id = VariableDeclaratorId() { dim = tmpDimension; /*if (varArgSpec != null) dim++;*/ }
  {
      result = factory.createParameterDeclaration(tr, id);
      if (ml != null) {
          result.setDeclarationSpecifiers(ml);
      }
      vspec = result.getVariables().get(0);
      vspec.setDimensions(dim);
      checkConstruction(result);
      setPostfixInfo(result);
      setPrefixInfo(result);
      result.setVarArg(isVarArg);
      return result;
  }
}

ConstructorDeclaration ConstructorDeclaration() :
{
    ConstructorDeclaration          result;
    DeclarationSpecifier            m = null;
    ASTList<DeclarationSpecifier> ml = new ASTArrayList<DeclarationSpecifier>();
    Identifier                      id;
    ASTList<ParameterDeclaration> pdl;
    ASTList<UncollatedReferenceQualifier> nl = null;
    SpecialConstructorReference     scr = null;
    StatementBlock                  body;
    ASTList<Statement>            stats = new ASTArrayList<Statement>();
    Statement                       stat;
    Throws                          th = null;
}
{
  {
     result = factory.createConstructorDeclaration();
     setPrefixInfo(result);
  }
  (m = AnnotationUse() { setPrefixInfo(m); setPostfixInfo(m); ml.add(m); })*
  [
   (
      ( "public"       { m = factory.createPublic(); }    )
    | ( "protected"    { m = factory.createProtected(); } )
    | ( "private"      { m = factory.createPrivate(); }   )
   )
      {
          setPrefixInfo(m);
          setPostfixInfo(m);
      ml.add(m);
	}
  (m = AnnotationUse() { setPrefixInfo(m); setPostfixInfo(m); ml.add(m); })*
  ]
  [ TypeParameters() ]
  <IDENTIFIER> {
      id = factory.createIdentifier(token.image);
      setPrefixInfo(id);
      setPostfixInfo(id);
  }
  pdl = FormalParameters()

  [ "throws" {
      th = factory.createThrows();
      setPrefixInfo(th);
    }
    nl = TypedNameList() ]

  ( "{"
  {
      body = factory.createStatementBlock();
      setPrefixInfo(body);
      body.setBody(stats);
  }
  { setAllowSuper(false); }
    [ LOOKAHEAD(ExplicitConstructorInvocation())
      scr = ExplicitConstructorInvocation()
      { stats.add(scr); }
    ]
  { setAllowSuper(true); }
    ( stat = BlockStatement()
      { stats.add(stat); }
    )*
  "}"
  |
    ";" { body = null; }
  )
  {
  	  if(body != null)
        setPostfixInfo(body);

      result.setIdentifier(id);
      result.setParameters(pdl);
      if (!ml.isEmpty())
          result.setDeclarationSpecifiers(ml);
      if (nl != null) {
          int s = nl.size();
          ASTList<TypeReference> trl = new ASTArrayList<TypeReference>(s);
          for (int i = 0; i < s; i++) {
              trl.add(nl.get(i).toTypeReference());
          }
          result.setThrown(th);
      }
      result.setBody(body);
      checkConstruction(result);
      setPostfixInfo(result);
      return result;
  }
}

SpecialConstructorReference ExplicitConstructorInvocation() :
{
    SpecialConstructorReference result;
    ASTList<Expression> args;
    Expression expr = null;
}
{
(
  LOOKAHEAD("this" Arguments() ";")
  "this"
  {
     result = factory.createThisConstructorReference(); setPrefixInfo(result);
  }
  args = Arguments() ";"
  { result.setArguments(args); }
|
  [ LOOKAHEAD(2) expr = PrimaryExpression() "." ]
  "super"
  {
     result = factory.createSuperConstructorReference(); setPrefixInfo(result);
  }
  args = Arguments() ";"
  {
    result.setArguments(args);
    ((SuperConstructorReference)result).setReferencePrefix((ReferencePrefix)expr);
   }
)
  {
      checkConstruction(result);
      setPostfixInfo(result);
      return result;
  }
}

ClassInitializer Initializer() :
{
  ClassInitializer result;
  ASTList<DeclarationSpecifier> ml = null;
  StatementBlock block;
}
{
  [ "static"
    {
      ml = new ASTArrayList<DeclarationSpecifier>();
      Static s = factory.createStatic();
      setPrefixInfo(s);
      setPostfixInfo(s);
      ml.add(s);
    }
  ]
  block = Block()
  {
    result = factory.createClassInitializer(block);
    setPrefixInfo(result);
    if (ml != null) {
      result.setDeclarationSpecifiers(ml);
    }
    checkConstruction(result);
    setPostfixInfo(result);
    return result;
  }
}


/*
 * Type, name and expression syntax follows.
 */

TypeReference Type() :
{
  TypeReference result;
  UncollatedReferenceQualifier qn;
  int dimension = 0;
}
{
	  (
	    result = PrimitiveType()
	   |
 	    qn = TypedName()
 	    {
      	  result = qn.toTypeReference();
        }
      )
      ( "[" "]" { if (dimension == 0) setPrefixInfo(result); dimension++; } )*
      {
      	result.setDimensions(dimension);
      	setPostfixInfo(result);
 	  }
  {
      return result;
  }
}

TypeReference PrimitiveType() :
{
    TypeReference result;
}
{
  (
    "boolean"
  | "char"
  | "byte"
  | "short"
  | "int"
  | "long"
  | "\\bigint"
  | "\\real"
  | "float"
  | "double"
  | "\\locset"
  | "\\seq"
  | "\\free"
  | "\\map"
  )
  {
    Identifier id = factory.createIdentifier(token.image);
    setPrefixInfo(id);
    setPostfixInfo(id);
    result = factory.createTypeReference(id);
    checkConstruction(result);
    setPostfixInfo(result);
    //    setPrefixInfo(result);
    return result;
  }
}

/*
TypeReference ResultType() :
{
  TypeReference result;
}
{
(
   "void" {
     Identifier id = factory.createIdentifier(token.image);
     setPrefixInfo(id);
     setPostfixInfo(id);
     result = factory.createTypeReference(id);
     setPrefixInfo(result);
    }
  |
    result = Type()
)
  {
    checkConstruction(result);
    setPostfixInfo(result);
    return result;
  }
}*/


// ResultType must be different to general Type because of the expanded
// lookahead
TypeReference ResultType() :
{
  int dimension = 0;
  TypeReference result;
  UncollatedReferenceQualifier qn;
}
{
  (
    "void"
      {
        Identifier id = factory.createIdentifier(token.image);
        setPrefixInfo(id);
	    setPostfixInfo(id);
    	result = factory.createTypeReference(id);
        setPrefixInfo(result);
      }
  |
   (
     result = PrimitiveType()
    |
     qn = DeclarationTypedName() { result = qn.toTypeReference(); }
   )
     ( "[" "]" { if (dimension == 0) setPrefixInfo(result); dimension++; } )*
  )
  {
  	result.setDimensions(dimension);
    checkConstruction(result);
    setPostfixInfo(result);
    return result;
  }
}


/*************************************
 * an implicit identifier is embraced by "&lt;" and "&gt;"
 * To make sure "&lt;a&gt;" is an implicit identifier and "&lt; a&gt;" is not
 * the first "&lt;" token can be tested whether the token IMPLICITIDENTIFIER
 * had been found and reduced to "&lt;".
 */

ImplicitIdentifier ImplicitIdentifier() :
{
	ImplicitIdentifier result;
}
{
 ( LOOKAHEAD({ getToken(1).kind == LT &&
                ((Token.RealKindToken)getToken(1)).realKind == IMPLICITIDENTIFIER} )
  "<"
  <IDENTIFIER>
  {
  	result = factory.createImplicitIdentifier("<" + token.image + ">");
  }
  ">"
  {
  	return result;
  }
  )
}

Identifier ShortName() :
{
	Identifier result;
}
{
  (<IDENTIFIER>
  {
    result = factory.createIdentifier(token.image);
    setPrefixInfo(result);
    setPostfixInfo(result);
  }
 |
  result = ImplicitIdentifier()
  {
    setPrefixInfo(result);
    setPostfixInfo(result);
  })
  {
  	return result;
  }
}

UncollatedReferenceQualifier Name() :
/*
 * A lookahead of 2 is required below since "Name" can be followed
 * by a ".*" when used in the context of an "ImportDeclaration".
 */
{
  UncollatedReferenceQualifier result;
  Identifier id;
}
{
  id = ShortName()
  {
	result = factory.createUncollatedReferenceQualifier(id);
  }

   (
    LOOKAHEAD(2) "." { setPrefixInfo(result); }
    id = ShortName()
      {
        result = factory.createUncollatedReferenceQualifier(result, id);
      }
  )*
  {
    checkConstruction(result);
    setPostfixInfo(result);
    return result;
  }
}

/*
 * Identical copy of TypedName, but lookahead is different for
 * TypeArgument, if ImplicitIdentifier follows!
 */
UncollatedReferenceQualifier DeclarationTypedName() :
{
  UncollatedReferenceQualifier result;
  Identifier id;
  ASTList<TypeArgumentDeclaration> typeArguments = null;
}
{
  id = ShortName()

  [LOOKAHEAD(TypeArguments() ("." | ShortName())) typeArguments = TypeArguments()]
  {
    result = factory.createUncollatedReferenceQualifier(id);
    result.setTypeArguments(typeArguments);
  }
  (
    LOOKAHEAD(2) "." { setPrefixInfo(result); setPostfixInfo(result); }
    id = ShortName()
    {
      typeArguments = null; // reset!
    }
    [LOOKAHEAD(TypeArguments() ("." | ShortName())) typeArguments = TypeArguments()]
    {
      result = factory.createUncollatedReferenceQualifier(result, id);
      result.setTypeArguments(typeArguments);
    }
  )*
  {
    setPostfixInfo(result);
    return result;
  }
}


UncollatedReferenceQualifier TypedName() :
{
  UncollatedReferenceQualifier result;
  Identifier id;
  ASTList<TypeArgumentDeclaration> typeArguments = null;
}
{
  id = ShortName()

  [LOOKAHEAD(2) typeArguments = TypeArguments()]
  {
    result = factory.createUncollatedReferenceQualifier(id);
    result.setTypeArguments(typeArguments);
  }
  (
    LOOKAHEAD(2) "." { setPrefixInfo(result); setPostfixInfo(result); }
    id = ShortName()
    {
      typeArguments = null; // reset!
    }
    [LOOKAHEAD(2) typeArguments = TypeArguments()]
    {
      result = factory.createUncollatedReferenceQualifier(result, id);
      result.setTypeArguments(typeArguments);
    }
  )*
  {
    setPostfixInfo(result);
    return result;
  }
}

ASTList<TypeArgumentDeclaration> TypeArguments() :
{
	ASTList<TypeArgumentDeclaration> args = new ASTArrayList<TypeArgumentDeclaration>();
	TypeArgumentDeclaration ta;
}
{
	"<" ta = TypeArgument() { args.add(ta); } ("," ta = TypeArgument() { args.add(ta); })* ">"
	{ return args; }
}

/**
 * bug: This grammar accepts for instance List<int>
 * [mulbrich 2006-10-26]
 */
TypeArgumentDeclaration TypeArgument() :
{
	WildcardMode wm = WildcardMode.None;
	TypeReference t = null;
	TypeArgumentDeclaration result = new TypeArgumentDeclaration();
}
{
  (
	t = Type()
   { setPrefixInfo(result); }
  |
	"?" { wm = WildcardMode.Any; setPrefixInfo(result); }
		[  ("extends" { wm = WildcardMode.Extends; }
		    | "super"  { wm = WildcardMode.Super; }
		   )
		 t = Type()
		]
  )
  {
  	setPostfixInfo(result);
  	result.setWildcardMode(wm);
  	result.setTypeReference(t);
  	return result;
  }
}

/*
ASTList<UncollatedReferenceQualifier> NameList() :
{
  ASTList<UncollatedReferenceQualifier> result =
      new ASTArrayList<UncollatedReferenceQualifier>();
  UncollatedReferenceQualifier qn;
}
{
  qn = Name()
  {
    result.add(qn);
  }
  ( "," qn = Name()
    {
      result.add(qn);
    }
  )*
  {
    checkConstruction(result);
//    setPostfixInfo(result);
    return result;
  }
}
*/

ASTList<UncollatedReferenceQualifier> TypedNameList() :
{
  ASTList<UncollatedReferenceQualifier> result =
      new ASTArrayList<UncollatedReferenceQualifier>();
  UncollatedReferenceQualifier qn;
}
{
  qn = TypedName()
  {
    result.add(qn);
  }
  ( "," qn = TypedName()
    {
      result.add(qn);
    }
  )*
  {
    return result;
  }
}

/*
 * Expression syntax follows.
 */


Expression Expression() :
/*
 * This expansion has been written this way instead of:
 *   Assignment() | ConditionalExpression()
 * for performance reasons.
 * However, it is a weakening of the grammar for it allows the LHS of
 * assignments to be any conditional expression whereas it can only be
 * a primary expression.  Consider adding a semantic predicate to work
 * around this.
 */
{
    Expression result;
    Expression expr;
    Assignment op;
    ASTList<Expression> leftRight = new ASTArrayList<Expression>();
}
{
    (result = ConditionalExpression()
    [
      op   = AssignmentOperator()
      expr = Expression()
      {
          leftRight.add(result);
          leftRight.add(expr);
          op.setArguments(leftRight);
          result = op;
      }
    ]
  )
  {
      checkConstruction(result);
      setPostfixInfo(result);
      return result;
  }
}

Assignment AssignmentOperator() :
{
    Assignment result;
}
{
  (   "="    { result = factory.createCopyAssignment(); }
    | "*="   { result = factory.createTimesAssignment(); }
    | "/="   { result = factory.createDivideAssignment(); }
    | "%="   { result = factory.createModuloAssignment(); }
    | "+="   { result = factory.createPlusAssignment(); }
    | "-="   { result = factory.createMinusAssignment(); }
    | "<<="  { result = factory.createShiftLeftAssignment(); }
    | ">>="  { result = factory.createShiftRightAssignment(); }
    | ">>>=" { result = factory.createUnsignedShiftRightAssignment(); }
    | "&="   { result = factory.createBinaryAndAssignment(); }
    | "^="   { result = factory.createBinaryXOrAssignment(); }
    | "|="   { result = factory.createBinaryOrAssignment(); }
  )
  {
    checkConstruction(result);
    setPostfixInfo(result);
    setPrefixInfo(result);
    return result;
  }
}

Expression ConditionalExpression() :
{
    Expression result;
    Expression expr1;
    Expression expr2;
    Operator op;
}
{
  result = ConditionalOrExpression()
  [ "?" { op = factory.createConditional(); setPrefixInfo(op); }
    expr1 = Expression()
    ":" expr2 = ConditionalExpression()
    {
        ASTList<Expression> args = new ASTArrayList<Expression>(3);
        args.add(result);
        args.add(expr1);
        args.add(expr2);
        op.setArguments(args);
        result = op;
    }
  ]
  {
    checkConstruction(result);
    setPostfixInfo(result);
    return result;
  }
}

Expression ConditionalOrExpression() :
{
    Expression result;
    Expression expr;
    Operator op;
}
{
  result = ConditionalAndExpression()
  ( "||" { op = factory.createLogicalOr(); setPrefixInfo(op); }
    expr = ConditionalAndExpression()
    {
        ASTList<Expression> args = new ASTArrayList<Expression>(2);
        args.add(result);
        args.add(expr);
        op.setArguments(args);
        result = op;
    }
  )*
  {
    checkConstruction(result);
    setPostfixInfo(result);
    return result;
  }
}

Expression ConditionalAndExpression() :
{
    Expression result;
    Expression expr;
    Operator op;
}
{
  result = InclusiveOrExpression()
  ( "&&" { op = factory.createLogicalAnd(); setPrefixInfo(op); }
    expr = InclusiveOrExpression()
    {
        ASTList<Expression> args = new ASTArrayList<Expression>(2);
        args.add(result);
        args.add(expr);
        op.setArguments(args);
        result = op;
    }
  )*
  {
    checkConstruction(result);
    setPostfixInfo(result);
    return result;
  }
}

Expression InclusiveOrExpression() :
{
    Expression result;
    Expression expr;
    Operator op;
}
{
  result = ExclusiveOrExpression()
  ( "|" { op = factory.createBinaryOr(); setPrefixInfo(op); }
    expr = ExclusiveOrExpression()
    {
        ASTList<Expression> args = new ASTArrayList<Expression>(2);
        args.add(result);
        args.add(expr);
        op.setArguments(args);
        result = op;
    }
  )*
  {
    checkConstruction(result);
    setPostfixInfo(result);
    return result;
  }
}

Expression ExclusiveOrExpression() :
{
    Expression result;
    Expression expr;
    Operator op;
}
{
  result = AndExpression()
  ( "^" { op = factory.createBinaryXOr(); setPrefixInfo(op); }
      expr = AndExpression()
      {
        ASTList<Expression> args = new ASTArrayList<Expression>(2);
        args.add(result);
        args.add(expr);
        op.setArguments(args);
        result = op;
      }
  )*
  {
    checkConstruction(result);
    setPostfixInfo(result);
    return result;
  }
}

Expression AndExpression() :
{
    Expression result;
    Expression expr;
    Operator op;
}
{
  result = EqualityExpression()
  ( "&" { op = factory.createBinaryAnd(); setPrefixInfo(op); }
    expr = EqualityExpression()
    {
        ASTList<Expression> args = new ASTArrayList<Expression>(2);
        args.add(result);
        args.add(expr);
        op.setArguments(args);
        result = op;
    }
  )*
  {
    checkConstruction(result);
    setPostfixInfo(result);
    return result;
  }
}

Expression EqualityExpression() :
{
    Expression result;
    Expression expr;
    Operator cmp;
}
{
  result = InstanceOfExpression()
  ( (   "==" { cmp = factory.createEquals(); setPrefixInfo(cmp); }
      | "!=" { cmp = factory.createNotEquals(); setPrefixInfo(cmp); }
    )
    expr = InstanceOfExpression()
    {
        ASTList<Expression> args = new ASTArrayList<Expression>(2);
        args.add(result);
        args.add(expr);
        cmp.setArguments(args);
        result = cmp;
    }
  )*
  {
    checkConstruction(result);
    setPostfixInfo(result);
    return result;
  }
}

Expression InstanceOfExpression() :
{
    Expression result;
    TypeReference tr;
}
{
  result = RelationalExpression()
  [ "instanceof" (tr = Type())
    {
        result = factory.createInstanceof(result, tr);
        setPrefixInfo(result);
    }
  ]
  {
    checkConstruction(result);
    setPostfixInfo(result);
    return result;
  }
}

Expression RelationalExpression() :
{
    Expression result;
    Operator cmp;
    Expression expr;
}
{
  result = ShiftExpression()
  (
    ( LOOKAHEAD({ getToken(1).kind == LT &&
    	  ((Token.RealKindToken)getToken(1)).realKind != IMPLICITIDENTIFIER })
        "<"  { cmp = factory.createLessThan(); setPrefixInfo(cmp); }
      | ">"  { cmp = factory.createGreaterThan(); setPrefixInfo(cmp); }
      | "<=" { cmp = factory.createLessOrEquals(); setPrefixInfo(cmp); }
      | ">=" { cmp = factory.createGreaterOrEquals(); setPrefixInfo(cmp); }
    )
    expr = ShiftExpression()
    {
        ASTList<Expression> args = new ASTArrayList<Expression>(2);
        args.add(result);
        args.add(expr);
        cmp.setArguments(args);
        result = cmp;
    }
  )*
  {
    checkConstruction(result);
    setPostfixInfo(result);
    return result;
  }

}

Expression ShiftExpression() :
{
    Expression result;
    Operator shift;
    Expression expr;
}
{
  result = AdditiveExpression()
  ( (   "<<"  { shift = factory.createShiftLeft(); setPrefixInfo(shift); }
//      | ">>"  { shift = factory.createShiftRight(); setPrefixInfo(shift); }
      | RSIGNEDSHIFT()  { shift = factory.createShiftRight(); setPrefixInfo(shift); }
//      | ">>>" { shift = factory.createUnsignedShiftRight(); setPrefixInfo(shift); }
      | RUNSIGNEDSHIFT() { shift = factory.createUnsignedShiftRight(); setPrefixInfo(shift); }
    )
    expr = AdditiveExpression()
    {
        ASTList<Expression> args = new ASTArrayList<Expression>(2);
        args.add(result);
        args.add(expr);
        shift.setArguments(args);
        result = shift;
    }
  )*
  {
    checkConstruction(result);
    setPostfixInfo(result);
    return result;
  }

}

Expression AdditiveExpression() :
{
    Expression result;
    Operator add;
    Expression expr;
}
{
  result = MultiplicativeExpression()
    ( ( "+" { add = factory.createPlus(); setPrefixInfo(add); }
      | "-" { add = factory.createMinus(); setPrefixInfo(add); }
    )
    expr = MultiplicativeExpression()
    {
        ASTList<Expression> args = new ASTArrayList<Expression>(2);
        args.add(result);
        args.add(expr);
        add.setArguments(args);
        result = add;
    }
  )*
  {
    checkConstruction(result);
    setPostfixInfo(result);
    return result;
  }
}

Expression MultiplicativeExpression() :
{
    Expression result = null;
    Operator mult = null;
    Expression expr;
}
{
  result = UnaryExpression()
  ( (   "*" { mult = factory.createTimes();  setPrefixInfo(mult); }
      | "/" { mult = factory.createDivide(); setPrefixInfo(mult); }
      | "%" { mult = factory.createModulo(); setPrefixInfo(mult); }
    )
    expr = UnaryExpression()
    {
        ASTList<Expression> args = new ASTArrayList<Expression>(2);
        args.add(result);
        args.add(expr);
        mult.setArguments(args);
        result = mult;
    }
  )*
  {
    checkConstruction(result);
    setPostfixInfo(result);
    return result;
  }

}

Expression UnaryExpression() :
{
    Expression result;
    Expression expr;
    boolean negative = false;
}
{
(
  ( "+" { result = factory.createPositive(); setPrefixInfo(result); }
  | "-" { result = factory.createNegative(); setPrefixInfo(result); } )
  expr = UnaryExpression()
  {
      ((Operator)result).setArguments(new ASTArrayList<Expression>(expr));
  }
|
  result = PreIncrementExpression()
|
  result = PreDecrementExpression()
|
  result = UnaryExpressionNotPlusMinus()
|
  result = ADTGetter()
|
  result = GeneralEscapeExpression()
)
  {
    checkConstruction(result);
    setPostfixInfo(result);
    return result;
  }

}

PreIncrement PreIncrementExpression() :
{
    PreIncrement result;
    Expression expr;
}
{
  "++"
  {
      result = factory.createPreIncrement();
      setPrefixInfo(result);
  }
  expr = PrimaryExpression()
  {
      result.setArguments(new ASTArrayList<Expression>(expr));
      checkConstruction(result);
      setPostfixInfo(result);
      return result;
  }
}

PreDecrement PreDecrementExpression() :
{
    PreDecrement result;
    Expression expr;
}
{
  "--"
  {
      result = factory.createPreDecrement();
      setPrefixInfo(result);
  }
  expr = PrimaryExpression()
  {
      result.setArguments(new ASTArrayList<Expression>(expr));
      checkConstruction(result);
      setPostfixInfo(result);
      return result;
  }
}

Expression UnaryExpressionNotPlusMinus() :
{
    Expression result;
    Expression expr;
    boolean    not = false;
}
{
(
  (   "~" { result = factory.createBinaryNot();  setPrefixInfo(result); }
    | "!" { result = factory.createLogicalNot(); setPrefixInfo(result); }
  )
  expr = UnaryExpression()
  {
      ((Operator)result).setArguments(new ASTArrayList<Expression>(expr));
  }

|
  LOOKAHEAD( CastLookahead() )
  result = CastExpression()
|
  result = PostfixExpression()
)
    {
        checkConstruction(result);
        setPostfixInfo(result);
        return result;
    }

}

Expression ADTGetter() :
{
    Expression result;
    Expression expr;
}
{
    (
    "\\indexOf" "(" expr = Expression() "," result = Expression() ")"
    {
        result = new SeqIndexOf(expr,result);
    }
    |
    "\\seq_length" "(" expr = Expression() ")"
    {
        result = new SeqLength(expr);
    }
    |
    "\\seq_get" "(" expr = Expression() "," result = Expression() ")"
    {
        result = new SeqGet(expr, result);
    }
    )
    {
        checkConstruction(result);
        setPrefixInfo(result);
        return result;
    }
}

// This production is to determine lookahead only. The LOOKAHEAD specifications
// below are not used, but they are there just to indicate that we know about
// this.
void CastLookahead() :
{}
{ LOOKAHEAD("(" PrimitiveType() ("[" "]")* ")")
  "(" PrimitiveType() ("[" "]")* ")"
  //  LOOKAHEAD(2)
  //  "(" PrimitiveType()
|
  LOOKAHEAD("(" TypedName() "[")
  "(" TypedName() "[" "]"
|
  "(" TypedName() ")" ( "~" | "!" | "(" | ShortName() | "this" | "super" | "new" | Literal() )
}

Expression PostfixExpression() :
{
    Expression result;
}
{
  result = PrimaryExpression()
  [   "++"
    {
        result = factory.createPostIncrement(result);
        setPrefixInfo(result);
    }
    | "--"
    {
        result = factory.createPostDecrement(result);
        setPrefixInfo(result);
    }
  ]
  {
    checkConstruction(result);
    setPostfixInfo(result);
    return result;
  }

}

TypeCast CastExpression() :
{
    TypeCast result = null;
    TypeReference tr;
    Expression expr = null;
}
{
  {
    result = factory.createTypeCast();
  }
( LOOKAHEAD("(" PrimitiveType() )
  "(" { setPrefixInfo(result); } (tr = Type()) ")"
  expr = UnaryExpression()
| "(" { setPrefixInfo(result); } tr = Type() ")"
  expr = UnaryExpressionNotPlusMinus()
)
  {
      result.setTypeReference(tr);
      result.setArguments(new ASTArrayList<Expression>(expr));
      checkConstruction(result);
      setPostfixInfo(result);
      return result;
  }
}


Expression PrimaryExpression() :
{
    Expression result = null;
    ReferencePrefix tmpResult = null;
}
{
    prefix = PrimaryPrefix()
    {
      // create initial AST construct from prefix only
      switch (prefix.type) {
      case PrimaryPrefixReturnValue.LITERAL:
          if (prefix.literal instanceof StringLiteral) {
              tmpResult = (StringLiteral)prefix.literal;
          }
          else
          {
              result = prefix.literal;
              checkConstruction(result);
              setPostfixInfo(result);
              return result;
              //!!!!!!!!!!!!!!!!!!!!!!!!!!!!!!!!!!!!!!!!!!!!!!
          }
          break;
      case PrimaryPrefixReturnValue.THIS:
          tmpResult = factory.createThisReference();
          setPrefixInfo(tmpResult);
          setPostfixInfo(tmpResult);
          break;
      case PrimaryPrefixReturnValue.SUPER_MEMBER:
          tmpResult = prefix.name;
          break;
      case PrimaryPrefixReturnValue.PARENTHESIZED_EXPR:
          tmpResult = (ParenthesizedExpression)prefix.expr;
          break;
      case PrimaryPrefixReturnValue.ALLOCATION_EXPR:
          tmpResult = (ReferencePrefix)prefix.expr;
          break;
      case PrimaryPrefixReturnValue.CLASS_REF:
          tmpResult = factory.createMetaClassReference(prefix.typeref);
          setPrefixInfo(tmpResult);
          setPostfixInfo(tmpResult);
          break;
      case PrimaryPrefixReturnValue.QUALIFIED_NAME:
          tmpResult = prefix.name;
          break;
      case PrimaryPrefixReturnValue.PASSIVE_EXPR:
          tmpResult = (PassiveExpression)prefix.expr;
          break;
      case PrimaryPrefixReturnValue.ADT_CONSTRUCT:
          tmpResult = (ADTPrefixConstruct) prefix.expr;
          break;
      default:
          throw new ParseException("Unknown prefix");
      }
    }
  ( LOOKAHEAD(2) suffix = PrimarySuffix()
    {
      switch (suffix.type) {
      case PrimarySuffixReturnValue.THIS:
          // the prefix MUST be a type expression!!!!!
          // we currently only create UncollatedReferenceQualifiers
          if (tmpResult instanceof TypeReference) {
              tmpResult =
                 factory.createThisReference((TypeReference)tmpResult);
              setPrefixInfo(tmpResult);
              setPostfixInfo(tmpResult);
          } else if (tmpResult instanceof UncollatedReferenceQualifier) {
              tmpResult =
                 factory.createThisReference(((UncollatedReferenceQualifier)tmpResult).toTypeReference());
              setPrefixInfo(tmpResult);
              setPostfixInfo(tmpResult);
          } else {
              throw new ParseException("No type as prefix of `this'");
          }
          break;
      case PrimarySuffixReturnValue.SUPER:
          // the prefix MUST be a type expression!!!!!
          // we currently only create UncollatedReferenceQualifiers
          if (tmpResult instanceof TypeReference) {
              tmpResult =
                 factory.createSuperReference((TypeReference)tmpResult);
              setPrefixInfo(tmpResult);
              setPostfixInfo(tmpResult);
          } else if (tmpResult instanceof UncollatedReferenceQualifier) {
              tmpResult =
                 factory.createSuperReference(((UncollatedReferenceQualifier)tmpResult).toTypeReference());
              setPrefixInfo(tmpResult);
              setPostfixInfo(tmpResult);
          } else if (tmpResult instanceof ThisReference) {
          	  tmpResult =
                 factory.createSuperReference((ThisReference)tmpResult);
              setPrefixInfo(tmpResult);
              setPostfixInfo(tmpResult);
          } else {
              throw new ParseException("No type as prefix of `super', was "  + tmpResult.getClass());
          }
          break;
      case PrimarySuffixReturnValue.ALLOCATION_EXPR:
          if (suffix.expr instanceof New) {
              ((New)suffix.expr).setReferencePrefix(tmpResult);
              tmpResult = (New)suffix.expr;
          } else {
              throw new ParseException("Allocation without new?");
          }
          break;
      case PrimarySuffixReturnValue.INDEX_EXPR:
          // suffix is either array / sequence access or subsequence construction
          if (tmpResult instanceof UncollatedReferenceQualifier ||
                  tmpResult instanceof MethodReference ||
                  tmpResult instanceof ParenthesizedExpression ||
                  //tmpResult instanceof ThisReference || // this[i] in array initialization
                  tmpResult instanceof ADTPrefixConstruct ||
                  tmpResult instanceof VariableReference) {
              if (suffix.expr instanceof RangeExpression) {
                  System.out.println("sucess! "+suffix.expr+" is a range"); // XXX
                  // XXX what if prefix ist Uncollated ???
                  tmpResult = new SeqSub((ADTPrefixConstruct) tmpResult, (RangeExpression) suffix.expr);
              } else {
                  // Now we know that this is an array reference
                  ASTList<Expression> indicees = new ASTArrayList<Expression>(1);
                  indicees.add(suffix.expr);
                  tmpResult =
                      factory.createArrayReference(tmpResult, indicees);
                  setPrefixInfo(tmpResult);
                  setPostfixInfo(tmpResult);
              }
          } else if (tmpResult instanceof ArrayReference) {
              // we need to add another access dimension
              ((ArrayReference)tmpResult).getDimensionExpressions().add(suffix.expr);
          } else {
              throw new ParseException("Bad index context - " +
                                       tmpResult.getClass().getName() + "?!");
              /*
                e.g. StringLiteral, TypeReference, NewArray
                (would have to be in parentheses), SuperReference, ...
              */
          }
          break;
      case PrimarySuffixReturnValue.IDENTIFIER:
          tmpResult = factory.createUncollatedReferenceQualifier(tmpResult, suffix.id);
          ((UncollatedReferenceQualifier)tmpResult).setTypeArguments(suffix.typeArgs);
          suffix.typeArgs = null;
          setPrefixInfo(tmpResult);
          setPostfixInfo(tmpResult);
          break;
      case PrimarySuffixReturnValue.ARGUMENTS:
          // method call -determine the kind of method
          if (tmpResult instanceof UncollatedReferenceQualifier) {
              // this is a normal method call
              tmpResult = factory.createMethodReference
              (((UncollatedReferenceQualifier)tmpResult).getReferencePrefix(),
               ((UncollatedReferenceQualifier)tmpResult).getIdentifier(),
               suffix.args, ((UncollatedReferenceQualifier)tmpResult).getTypeArguments());

              setPrefixInfo(tmpResult);
              setPostfixInfo(tmpResult);
          } else {
              throw new ParseException("Arguments without method name?");
          }
          break;
      default:
          throw new ParseException("Unknown primary suffix type");
      }
    }
  )*
  {
      if (tmpResult instanceof UncollatedReferenceQualifier) {
          result = (UncollatedReferenceQualifier)tmpResult;
          // should be a FieldReference?
      } else {
          result = (Expression)tmpResult;
      }
      checkConstruction(result);
      setPostfixInfo(result);
      return result;
  }
}


PrimaryPrefixReturnValue PrimaryPrefix() :
{
    // reuses global prefix field
    Literal                      lit;
    Expression                   expr;
    TypeReference                tr;
    UncollatedReferenceQualifier qn;
    SuperReference               supRef = null;
    ParenthesizedExpression      parExpr = null;
    Identifier                   id = null;
    int                          dimension = 0;
}
{
(
//  LOOKAHEAD(NonWildcardTypeArguments() "this" Arguments())
//  	NonWildcardTypeArguments() "this" /* Arguments() is a mandatory suffix here!*/
//      {
//        prefix.type = PrimaryPrefixReturnValue.THIS;
//        System.err.println("Ignoring NonWildcardTypeArguments!");
//      }
//|
  lit = Literal()
  {
      prefix.type    = PrimaryPrefixReturnValue.LITERAL;
      prefix.literal = lit;
  }
|
  "this"
  {
      prefix.type = PrimaryPrefixReturnValue.THIS;
  }
|
  //[NonWildcardTypeArguments()]
  "super" {
      supRef = factory.createSuperReference();
      setPrefixInfo(supRef);
      setPostfixInfo(supRef);
  }
  "."
    id = ShortName()
  {
    setPrefixInfo(id);
    setPostfixInfo(id);
    prefix.name =
      factory.createUncollatedReferenceQualifier(supRef, id);
    prefix.type = PrimaryPrefixReturnValue.SUPER_MEMBER;
  }
|
  "("
  {
  parExpr = factory.createParenthesizedExpression();
    setPrefixInfo(parExpr);
  }
  expr = Expression()
  ")"
  {
          setPostfixInfo(parExpr);
      parExpr.setArguments(new ASTArrayList<Expression>(expr));
      prefix.expr = parExpr;
      prefix.type = PrimaryPrefixReturnValue.PARENTHESIZED_EXPR;
  }
|
  "@("
  { parExpr = factory.createPassiveExpression();
    setPrefixInfo(parExpr);
  }
  expr = Expression()
  ")"
  {
       parExpr.setArguments(new ASTArrayList<Expression>(expr));
       prefix.expr = parExpr;
       prefix.type = PrimaryPrefixReturnValue.PASSIVE_EXPR;
  }
|
  expr = AllocationExpression()
  {
      prefix.type = PrimaryPrefixReturnValue.ALLOCATION_EXPR;
      prefix.expr = expr;
  }
|
  LOOKAHEAD( ResultType() "." "class" )
  tr = ResultType() "." "class"
  {
      prefix.type    = PrimaryPrefixReturnValue.CLASS_REF;
      prefix.typeref = tr;
  }
|
  qn = Name()
  {
        prefix.type = PrimaryPrefixReturnValue.QUALIFIED_NAME;
        prefix.name = qn;
  }
|
    expr = ADTConstructor()
    {
        // XXX now primary expression (otherwise could not use expressions like \seq_reverse(x).length
        prefix.type = PrimaryPrefixReturnValue.ADT_CONSTRUCT;
        prefix.expr = expr;
    }
)
  {
      return prefix;
  }
}



Expression ADTConstructor() :
{
    Expression result;
    Expression expr, expr2;
}

{
    (
    "\\singleton" "(" expr = Expression() ")"
    {
        result = new Singleton(expr);
        setPrefixInfo(result);
    }
    |
    "\\set_union" "(" expr = Expression() "," result = Expression() ")"
    {
        result = new SetUnion(expr, result);
        setPrefixInfo(result);
    }
    |
    "\\intersect" "(" expr = Expression() "," result = Expression() ")"
    {
        result = new Intersect(expr, result);
        setPrefixInfo(result);
    }
    |
    "\\set_minus" "(" expr = Expression() "," result = Expression() ")"
    {
        result = new SetMinus(expr, result);
        setPrefixInfo(result);
    }
    |
    "\\all_fields" "(" expr = Expression() ")"
    {
        result = new AllFields(expr);
        setPrefixInfo(result);
    }
    |
    "\\all_objects" "(" expr = Expression() ")"
    {
        result = new AllObjects(expr);
        setPrefixInfo(result);
    }
    |
    "\\seq_singleton" "(" expr = Expression() ")"
    {
        result = new SeqSingleton(expr);
        setPrefixInfo(result);
    }
    |
    "\\seq_concat" "(" expr = Expression() "," result = Expression() ")"
    {
        result = new SeqConcat(expr, result);
        setPrefixInfo(result);
    }
    |
    "\\seq_sub" "(" expr = Expression() "," expr2 = Expression() "," result = Expression() ")"
    {
        result = new SeqSub(expr, expr2, result);
        setPrefixInfo(result);
    }
    |
    "\\seq_reverse" "(" expr = Expression() ")"
    {
        result = new SeqReverse(expr);
        setPrefixInfo(result);
    }
    |
    "\\seq_put" "(" expr = Expression() "," expr2 = Expression() "," result = Expression() ")"
    {
        // desugaring
        final Expression one = factory.createIntLiteral(1);
        final Expression first = new SeqSub(expr, factory.createIntLiteral(0), factory.createMinus(expr2, one));
        final Expression second = new SeqSingleton(result);
        final Expression third = new SeqSub(expr, factory.createPlus(expr2,one), factory.createMinus(new SeqLength(expr),one));
        result = new SeqConcat(first, new SeqConcat(second, third));
        setPrefixInfo(result);
    }
    )
    {
      checkConstruction(result);
      setPostfixInfo(result);
      return result;
  }
}

Expression GeneralEscapeExpression() :
{
   List<Expression> arguments = new ArrayList<Expression>();
   Expression expr;
   Token t;
}
{
    (t=<DL_EMBEDDED_FUNCTION> | t=<MAP_FUNCTION> ) "("
      (
        expr = Expression() { arguments.add(expr); }
        ( "," expr = Expression() { arguments.add(expr); } )*
      )?  ")"

    {
      EscapeExpression result = EscapeExpression.getEscapeExpression(t.image, arguments);
      setPrefixInfo(result);
      return result;
    }
    
}

PrimarySuffixReturnValue PrimarySuffix() :
{
    // reuses global suffix field
    Expression               expr;
    ASTList<Expression>    args;
    Identifier               id;
    Literal                  lit;
    ASTList<TypeArgumentDeclaration> typeArgs;
}
{
(
//        //XXX it causes several warnings about nondeterminism. can those be ignored?
//  LOOKAHEAD(2)
//  ".." expr = Expression()
//  {
//      // subsequence range expression
//      suffix.type = PrimarySuffixReturnValue.RANGE;
//      suffix.expr = expr;
//  }
//|
  LOOKAHEAD(2)
  "." "this"
  {
      suffix.type = PrimarySuffixReturnValue.THIS;
  }
|
  LOOKAHEAD(2, {isSuperAllowed()})
  "." "super"
  {
  	  suffix.type = PrimarySuffixReturnValue.SUPER;
  }
|
  LOOKAHEAD(2)
  "." expr = AllocationExpression()
  {
      suffix.type = PrimarySuffixReturnValue.ALLOCATION_EXPR;
      suffix.expr = expr;
  }
|
//  LOOKAHEAD(3) // explicit Generic method invocation
  LOOKAHEAD(NonWildcardTypeArguments() ShortName()) // due to implicit indentifiers
  "."
  	  suffix.typeArgs = NonWildcardTypeArguments() suffix.id = ShortName()
  {
  	  suffix.type = suffix.IDENTIFIER;
  }
|
  "[" expr = IndexRange() "]"
  {
    // can be simple array access, or subsequence construction
    suffix.type = PrimarySuffixReturnValue.INDEX_EXPR;
    suffix.expr = expr;
  }
|
  "."

  suffix.id = ShortName()
  {
      suffix.type = PrimarySuffixReturnValue.IDENTIFIER;
  }
|
  args = Arguments()
  {
      suffix.type = PrimarySuffixReturnValue.ARGUMENTS;
      suffix.args = args;
  }
)
  {
      return suffix;
  }
}

Expression IndexRange() :
    /*
     * Introduced to handle postfix style sequence ranges as top-level expressions.
     * XXX does not yet work since Expression may contain dots
     */
{
    Expression result, end;
}
{
    result = Expression()
    [ ".." end = Expression()
      {
        result = new RangeExpression(result, end);
      }
    ]
    {
        checkConstruction(result);
        setPostfixInfo(result);
        return result;
    }
}

Literal Literal() :
{
    Literal result;
    Expression e;
}
{
(
  <INTEGER_LITERAL>
  {
      if (token.image.endsWith("L") || token.image.endsWith("l")) {
          result = factory.createLongLiteral(token.image);
      } else {
          result = factory.createIntLiteral(token.image);
      }
      setPrefixInfo(result);
  }
| <FLOATING_POINT_LITERAL>
  {
      if (token.image.endsWith("F") || token.image.endsWith("f")) {
          result = factory.createFloatLiteral(token.image);
      } else {
          result = factory.createDoubleLiteral(token.image);
      }
      setPrefixInfo(result);
  }
| <CHARACTER_LITERAL>
  {
      result = factory.createCharLiteral(token.image);
      setPrefixInfo(result);
  }
| <STRING_LITERAL>
  {
      result = factory.createStringLiteral(token.image);
      setPrefixInfo(result);
  }
| result = BooleanLiteral()
| result = NullLiteral()
| result = EmptySetLiteral()
| result = EmptySeqLiteral()
| result = EmptyMapLiteral()

)
  {
    checkConstruction(result);
    setPostfixInfo(result);
    return result;
  }

}

BooleanLiteral BooleanLiteral() :
{
    BooleanLiteral result;
}
{
(
  "true" { result = factory.createBooleanLiteral(true); }
|
  "false" { result = factory.createBooleanLiteral(false); }
)
  {
    setPrefixInfo(result);
    checkConstruction(result);
    setPostfixInfo(result);
    return result;
  }
}

NullLiteral NullLiteral() :
{
    NullLiteral result;
}
{
  "null"
  {
      result = factory.createNullLiteral();
      setPrefixInfo(result);
      return result;
  }
}

EmptySetLiteral EmptySetLiteral() :
{
    EmptySetLiteral result;
}
{
  "\\empty"
  {
      result = EmptySetLiteral.INSTANCE;
      setPrefixInfo(result);
      return result;
  }
}

EmptySeqLiteral EmptySeqLiteral() :
{
    EmptySeqLiteral result;
}
{
  "\\seq_empty"
  {
      result = EmptySeqLiteral.INSTANCE;
      setPrefixInfo(result);
      return result;
  }
}

EmptyMapLiteral EmptyMapLiteral() :
{
    EmptyMapLiteral result;
}
{
  "\\map_empty"
  {
      result = EmptyMapLiteral.INSTANCE;
      setPrefixInfo(result);
      return result;
  }
}

ASTList<Expression> Arguments() :
{
    ASTList<Expression> result = null;
}
{
  "(" [ result = ArgumentList() ] ")"
  {
      // !!! should set end coordinates to parent, possibly
      if (result != null)
      {
          checkConstruction(result);

          }
      return result;
  }
}

ASTList<Expression> ArgumentList() :
{
    ASTList<Expression> result = new ASTArrayList<Expression>();
    Expression expr;
}
{
        expr = Expression() { result.add(expr); }
  ( LOOKAHEAD("," Expression()) "," expr = Expression() { result.add(expr); } )*
  {
    checkConstruction(result);

    return result;
  }
}

TypeOperator AllocationExpression() :
{
    UncollatedReferenceQualifier qn;
    TypeOperator  result;
    TypeReference tr;
    ASTList<Expression> args;
    ASTList<MemberDeclaration> body = null;
    ClassDeclaration cd = null;
    NewArray na;
    ASTList<TypeArgumentDeclaration> typeArgs;
}
{
(
  LOOKAHEAD(2)
  "new"
    {
        na = factory.createNewArray();
        setPrefixInfo(na);
    }
    tr = PrimitiveType()
    {
        na.setTypeReference(tr);
    }
    result = ArrayDimsAndInits(na)
|
  "new"
  {
      result = factory.createNew();
      setPrefixInfo(result);
  }
  qn = TypedName()
  [typeArgs = NonWildcardTypeArguments() { qn.setTypeArguments(typeArgs); } ]
  (
   args = Arguments()
     [
       {
           cd = factory.createClassDeclaration();
           setPrefixInfo(cd);
       }
       body = ClassBody()
       {
           cd.setMembers(body);
           setPostfixInfo(cd);
       }
     ]
     {
         result.setTypeReference(qn.toTypeReference());
         ((New)result).setArguments(args);
         if (cd != null) {
             ((New)result).setClassDeclaration(cd);
         }
     }
   |
     {
        na = factory.createNewArray();
        copyPrefixInfo(result, na);
        na.setTypeReference(qn.toTypeReference());
     }
     result = ArrayDimsAndInits(na)
  )
)
  {
    checkConstruction(result);
    setPostfixInfo(result);
    return result;
  }
}

/*
 * The third LOOKAHEAD specification below is to parse to PrimarySuffix
 * if there is an expression between the "[...]".
 */
NewArray ArrayDimsAndInits(NewArray result) :
{
    int dimensions = 0;
    Expression expr;
    ASTList<Expression> sizes = null;
    ArrayInitializer init = null;
}
{
(
  LOOKAHEAD(2)
  ( LOOKAHEAD(2)
      "[" expr = Expression() "]"
      {
          sizes = (sizes == null) ? new ASTArrayList<Expression>() : sizes;
          sizes.add(expr);
          dimensions++;
      }
    )+
    ( LOOKAHEAD(2)
      "[" "]"
      { dimensions++; }
    )*
|
  ( "[" "]"
      { dimensions++; }
  )+
  init = ArrayInitializer()
)
  {
      //      setPrefixInfo(result);
      result.setDimensions(dimensions);
      if (sizes != null) {
          result.setArguments(sizes);
      }
      result.setArrayInitializer(init);
      checkConstruction(result);
      setPostfixInfo(result);
      return result;
  }
}

/*
 * Statement syntax follows.
 */
Statement Statement() :
{
  Statement result = null;
  Expression expr;
}
{
(
  LOOKAHEAD(2)
  result = LabeledStatement()
| result = Block()
| result = EmptyStatement()
| LOOKAHEAD(2)
  result = MethodCallStatement()
| LOOKAHEAD(MethodBodyStatement())
  result = MethodBodyStatement()
| LOOKAHEAD(2) expr   = StatementExpression() ";"
  {
      try {
          result = (ExpressionStatement)expr;
      }
      catch (ClassCastException cce) {
          // this is a semantical error!!!
          throw new ParseException("Cannot parse "+current+
              "\nExpressionStatement expected"+
              "\n@" +current.beginLine+"/"+current.beginColumn+" in block");
      }
  }
| result = SwitchStatement()
| result = IfStatement()
| result = WhileStatement()
| result = DoStatement()
| result = ForStatement()
| result = TransactionStatement()
| result = BreakStatement()
| result = ContinueStatement()
| result = ReturnStatement()
| result = ThrowStatement()
| result = SynchronizedStatement()
<<<<<<< HEAD
| result = LoopScope()
=======
| result = MergePointStatement()
>>>>>>> 855cc48b
| result = TryStatement()
| result = AssertStatement()
| result = KeYCatchAllStatement()
)
  {
    checkConstruction(result);
    setPostfixInfo(result);
    return result;
  }
}

Statement KeYCatchAllStatement() :
{
  Statement result;
  UncollatedReferenceQualifier qn;
  StatementBlock block;
}
{
  "#catchAll" "(" qn = Name() ")" block = Block()
  {
      result = factory.createCatchAllStatement(qn.toVariableReference(), block);
      checkConstruction(result);
      setPostfixInfo(result);
      return result;
  }
}

LabeledStatement LabeledStatement() :
{
  LabeledStatement result;
  Identifier id;
  Statement stat;
}
{
  (<IDENTIFIER>
          {
              id = factory.createIdentifier(token.image);
              setPrefixInfo(id);
              setPostfixInfo(id);
        }
  )
  ":"
  {
      result = factory.createLabeledStatement();
      setPrefixInfo(result);
      result.setIdentifier(id);
  }
  stat = Statement()
  {
    result.setBody(stat);
    checkConstruction(result);
    setPostfixInfo(result);
    return result;
  }
}

MethodCallStatement MethodCallStatement() :
{
  MethodCallStatement result;
  VariableReference resVar = null;
  UncollatedReferenceQualifier qn;
  StatementBlock block;
  ExecutionContext ec;
}
{
  <METHODFRAME>
 (
   "("
   [

     "result->" qn = Name() ","
     {
       resVar = qn.toVariableReference();
     }
   ]
     ec = ExecutionContext()
   ")"
  )
  ":"
  block = Block()
  {   result = factory.createMethodCallStatement(resVar, ec, block);
      checkConstruction(result);
      setPostfixInfo(result);
      return result;
  }
}

MethodBodyStatement MethodBodyStatement() :
{
  TypeReference bodySource;
  Expression tmp;
  VariableReference resVar = null;
  UncollatedReferenceQualifier qn;
  MethodReference methRef;
  MethodBodyStatement result;
}
{


        [LOOKAHEAD(Name() "=")
          qn = Name() "="
          {
            resVar = qn.toVariableReference();
          }
        ]

  tmp = Expression()

  "@" bodySource = Type()

  ";"

  {
    if (tmp instanceof MethodReference)
    {
        methRef = (MethodReference)tmp;
    }
    else
    {
        throw new ParseException("Expected a method reference.");
    }
    result = factory.createMethodBodyStatement(bodySource, resVar, methRef);
    checkConstruction(result);
    setPostfixInfo(result);
    return result;
  }

}

ExecutionContext ExecutionContext() :
{
  TypeReference classContext;
  Expression runtimeInstance = null;
  MethodSignature methodSignature;
}
{

  "source="
  methodSignature = MethodSignature() "@" classContext = Type()
  [ ",this=" runtimeInstance = Expression() ]

  { return new ExecutionContext
        (classContext, methodSignature,
        (ReferencePrefix)runtimeInstance);
  }
}


MethodSignature MethodSignature() :
{
     UncollatedReferenceQualifier name;
     TypeReference tr;
     ASTList<TypeReference> paramTypes = new ASTArrayList<TypeReference>();
}
{
     name = Name() "("
        [ tr = Type() { paramTypes.add(tr); }
         ( "," tr = Type() {
                // check if more params are admissible (no more after a vararg) occurs in FormalParameter()
                paramTypes.add(tr);
           }
         )*
       ] ")"
     {
        return factory.createMethodSignature(name.getIdentifier(), paramTypes);
     }
}

StatementBlock Block() :
{
  StatementBlock result;
  ASTList<Statement> sl = new ASTArrayList<Statement>();
  Statement stat;
}
{
  "{"
  {
    result = factory.createStatementBlock();
    setPrefixInfo(result);
  }
  ( stat = BlockStatement()
    {
      sl.add(stat);
    }
  )*
  "}"
  {
    result.setBody(sl);
    checkConstruction(result);
    setPostfixInfo(result);
    return result;
  }
}


StatementBlock StartBlock() :
{
  StatementBlock result;
  ASTList<Statement> sl = new ASTArrayList<Statement>();
  Statement stat;
}
{
  "{" (
  {
    result = factory.createStatementBlock();
    setPrefixInfo(result);
  }
  ( stat = BlockStatement()
    {
      sl.add(stat);
    }
  )*
  "}"
  {
    result.setBody(sl);
    checkConstruction(result);
    setPostfixInfo(result);
    return result;
  }

  )


}





Statement BlockStatement() :
{
  Statement result;
}
{
(
  LOOKAHEAD((AnnotationUse())* [ "final" ] Type() <IDENTIFIER>)
  result = LocalVariableDeclaration() ";"

| result = Statement()
| result = UnmodifiedClassDeclaration()
// | result = UnmodifiedInterfaceDeclaration()   removed: not valid!
)
  {
    checkConstruction(result);
    setPostfixInfo(result);
    return result;
  }
}

LocalVariableDeclaration LocalVariableDeclaration() :
{
  LocalVariableDeclaration result;
  ASTList<VariableSpecification> vl = new ASTArrayList<VariableSpecification>(1);
  TypeReference tr;
  VariableSpecification var;
  ASTArrayList<DeclarationSpecifier> declSpecs = new ASTArrayList<DeclarationSpecifier>();
  AnnotationUseSpecification annot;
}
{
  {
    result = factory.createLocalVariableDeclaration();
    setPrefixInfo(result);
  }
  (annot = AnnotationUse() { declSpecs.add(annot); })*
  [ "final"
    {
      Final fi = factory.createFinal();
      setPrefixInfo(fi);
      setPostfixInfo(fi);
      declSpecs.add(fi);
    }
   (annot = AnnotationUse() { declSpecs.add(annot); })*
  ]
  {
    if (declSpecs.size() != 0)
    	result.setDeclarationSpecifiers(declSpecs);
  }
  tr = Type()
  var = VariableDeclarator(false) { vl.add(var); }
  ( ","
    var = VariableDeclarator(false)  { vl.add(var); }
  )*
  {
      result.setTypeReference(tr);
      result.setVariableSpecifications(vl);
      checkConstruction(result);
      setPostfixInfo(result);
      return result;
  }
}


EmptyStatement EmptyStatement() :
{
    EmptyStatement result;
}
{
  ";"
  {
    result = factory.createEmptyStatement();
    setPrefixInfo(result);
    checkConstruction(result);
    setPostfixInfo(result);
    return result;
  }
}

Expression StatementExpression() :
/*
 * The last expansion of this production accepts more than the legal
 * Java expansions for StatementExpression.  This expansion does not
 * use PostfixExpression for performance reasons.
 */
{
    Expression result;
    Expression expr;
    Assignment op;
    ASTList<Expression> leftRight;
}
{
(
  result = PreIncrementExpression()
| result = PreDecrementExpression()
| (
    result = PrimaryExpression()
    [
      "++" {
          result = factory.createPostIncrement(result);
          setPrefixInfo(result);
      }
    | "--" {
        result = factory.createPostDecrement(result);
        setPrefixInfo(result);
      }
    | ( op = AssignmentOperator()
        expr = Expression()
        {
          leftRight = new ASTArrayList<Expression>(2);
          leftRight.add(result);
          leftRight.add(expr);
          op.setArguments(leftRight);
          result = op;
        }
      )
    ]
  )
)
  {
    checkConstruction(result);
    setPostfixInfo(result);
    return result;
  }
}

Switch SwitchStatement() :
{
  Switch result;
  Expression expr;
  ASTList<Branch> branches = new ASTArrayList<Branch>(2);
  Branch branch;
  ASTList<Statement> stats;
  Statement stat;
}
{
  "switch"
  {
      result = factory.createSwitch();
      setPrefixInfo(result);
   }
   "(" expr = Expression() ")" "{"

    ( branch = SwitchLabel()
      {
        stats = new ASTArrayList<Statement>();
      }
      ( stat = BlockStatement()
        {
          stats.add(stat);
        }
      )*

      {
        if (branch instanceof Case) {
          ((Case)branch).setBody(stats);
        } else {
          ((Default)branch).setBody(stats);
        }
        branches.add(branch);
      }
    )*


  "}"
  {
      result.setExpression(expr);
      result.setBranchList(branches);
      checkConstruction(result);
      setPostfixInfo(result);
      return result;
  }
}

Branch SwitchLabel() :
/*
 * The returned branch is not completely initialized - only the label is set
 */
{
  Branch result;
  Expression expr;
}
{
(
  ( "case"
    {
        result = factory.createCase();
        setPrefixInfo(result);
    }
    expr = Expression()
    ":"
    {
        ((Case)result).setExpression(expr);
    }
  )
  |
  ( "default"
    {
        result = factory.createDefault();
        setPrefixInfo(result);
    }
    ":"
  )
)
  {
    checkConstruction(result);
    setPostfixInfo(result);
    return result;
  }
}

Assert AssertStatement() :

{
  Assert result;
  Expression cond = null;
  Expression msg = null;
}
{
   "assert"
   {
       result = factory.createAssert();
       setPrefixInfo(result);
   }
   cond = Expression()
   [
    ":"
    msg = Expression()
   ]
  ";"
  {

      result.setCondition(cond);
      result.setMessage(msg);
      checkConstruction(result);
      setPostfixInfo(result);
      return result;
  }
}


If IfStatement() :
/*
 * The disambiguating algorithm of JavaCC automatically binds dangling
 * else's to the innermost if statement.  The LOOKAHEAD specification
 * is to tell JavaCC that we know what we are doing.
 */
{
  If result;
  Expression cond, e0, e1;
  Then thenStat;
  Else elseStat = null;
  Statement trueStat;
  Statement falseStat = null;
}
{
  "if"
  {
      result = factory.createIf();
      setPrefixInfo(result);
  }
  "(" cond = Expression() ")"
  {
      thenStat = factory.createThen();
      setPrefixInfo(thenStat);
  }
  trueStat = Statement()
  {
     thenStat.setBody(trueStat);
  }
  [ LOOKAHEAD(1) "else"
    {
        elseStat = factory.createElse();
        setPrefixInfo(elseStat);
    }
    falseStat = Statement()
    {
       elseStat.setBody(falseStat);
    }
  ]
  {
      result.setExpression(cond);
      result.setThen(thenStat);
      if (elseStat != null) {
          result.setElse(elseStat);
      }
      checkConstruction(result);
      setPostfixInfo(result);
      return result;
  }
}


While WhileStatement() :
{
  While result;
  Expression expr;
  Statement stat;
}
{
  "while"
  {
    result = factory.createWhile();
    setPrefixInfo(result);
  }
  "(" expr = Expression() ")" stat = Statement()
  {
    result.setGuard(expr);
    result.setBody(stat);
    checkConstruction(result);
    setPostfixInfo(result);
    return result;
  }
}

Do DoStatement() :
{
  Do result;
  Expression expr;
  Statement stat;
}
{
  "do"
  {
      result = factory.createDo();
      setPrefixInfo(result);
  }
  stat = Statement() "while" "(" expr = Expression() ")" ";"
  {
    result.setGuard(expr);
    result.setBody(stat);
    checkConstruction(result);
    setPostfixInfo(result);
    return result;
  }
}

LoopStatement ForStatement() :
{
    LoopStatement result;
    ASTList<LoopInitializer> init = null;
    Expression guard = null;
    ASTList<Expression> update = null;
    Statement body;
}
{
  "for"
//  {
//      result = factory.createFor();
//      setPrefixInfo(result);
//  }
	   //"("
	   (
  	// old for
  	   LOOKAHEAD( "(" [ForInit()] ";")
  	      {
  	      	result = factory.createFor();
  	      	setPrefixInfo(result);
  	      }
  	      "("
	   	  [ init = ForInit() ] ";"
	      [ guard = Expression() ] ";"
    	  [ update = ForUpdate() ]

    | LOOKAHEAD( "(" ForInit() ":")
    // enhanced for loop / "foreach"
    	{
    		result = factory.createEnhancedFor();
    		setPrefixInfo(result);
    	}
    	"("
    	init = ForInit()
    	":"
    	guard = Expression()
       )
       // this is common again
  	   ")"
	      body = Statement()
	  {
    	  result.setInitializers(init);
	      result.setGuard(guard);
    	  result.setUpdates(update);
	      result.setBody(body);
      checkConstruction(result);
	      setPostfixInfo(result);
	      return result;
	  }
}

ASTList<LoopInitializer> ForInit() :
{
    ASTList<LoopInitializer> result = new ASTArrayList<LoopInitializer>();
    LocalVariableDeclaration varDecl = null;
    ASTList<Expression> exprs = null;
}
{
(
  LOOKAHEAD( [ "final" ] Type() <IDENTIFIER> )
  varDecl = LocalVariableDeclaration()
| exprs   = StatementExpressionList()
)
    {
        if (varDecl != null) {
            result.add(varDecl);
        } else {
            for (int i =  0, s = exprs.size(); i < s; i += 1)
                result.add((LoopInitializer)exprs.get(i));
        }
        checkConstruction(result);

        return result;
    }
}

ASTList<Expression> StatementExpressionList() :
{
    ASTList<Expression> result = new ASTArrayList<Expression>();
    Expression expr;
}
{
        expr = StatementExpression() { result.add(expr); }
  ( "," expr = StatementExpression() { result.add(expr); } )*
  {
      checkConstruction(result);

      return result;
  }
}

ASTList<Expression> ForUpdate() :
{
    ASTList<Expression> result;
}
{
  result = StatementExpressionList()
  {
    checkConstruction(result);

    return result;
  }
}

TransactionStatement TransactionStatement() :
{
  String name;
}
{
  (  ( <TRANSACTIONBEGIN> { name = token.image; } )
   | ( <TRANSACTIONCOMMIT> { name = token.image; } )
   | ( <TRANSACTIONFINISH> { name = token.image; } )
   | ( <TRANSACTIONABORT> { name = token.image; } ) ) ";"
  {
     int type = 0;
     if(name.indexOf("#begin") != -1) {
        type = TransactionStatement.BEGIN;
     } else if(name.indexOf("#commit") != -1) {
        type = TransactionStatement.COMMIT;
     } else if(name.indexOf("#finish") != -1) {
        type = TransactionStatement.FINISH;
     } else if(name.indexOf("#abort") != -1) {
        type = TransactionStatement.ABORT;
     }
     return new TransactionStatement(type);
  }
}



Break BreakStatement() :
{
    Identifier id = null;
    Break result;
}
{
  "break"
  {
      result = factory.createBreak();
      setPrefixInfo(result);
   }
  [ (<IDENTIFIER> {
      id = factory.createIdentifier(token.image);
      setPrefixInfo(id);
      setPostfixInfo(id);
      result.setIdentifier(id);
  } )

  ] ";"
  {
    checkConstruction(result);
    setPostfixInfo(result);
    return result;
  }
}

Continue ContinueStatement() :
{
    Identifier id = null;
    Continue result;
}
{
  "continue"
  {
      result = factory.createContinue();
      setPrefixInfo(result);
  }
  [ <IDENTIFIER>
     {
         id = factory.createIdentifier(token.image);
         setPrefixInfo(id);
         setPostfixInfo(id);
         result.setIdentifier(id);
       }
  ] ";"
  {
    checkConstruction(result);
    setPostfixInfo(result);
    return result;
  }
}

Return ReturnStatement() :
{
    Expression expr = null;
    Return result;
}
{
  "return"
  {
      result = factory.createReturn();
      setPrefixInfo(result);
  }
  [ expr = Expression()
    {
        result.setExpression(expr);
    }
  ]
  ";"
  {
    checkConstruction(result);
    setPostfixInfo(result);
    return result;
  }

}

Throw ThrowStatement() :
{
    Throw result;
    Expression expr;
}
{
  "throw"
  {
      result = factory.createThrow();
      setPrefixInfo(result);
  }
      expr = Expression() ";"
  {
      result.setExpression(expr);
      checkConstruction(result);
      setPostfixInfo(result);
      return result;
  }
}

SynchronizedBlock SynchronizedStatement() :
{
    SynchronizedBlock result;
    Expression expr;
    StatementBlock block;
}
{
  "synchronized"
  {
      result = factory.createSynchronizedBlock();
      setPrefixInfo(result);
  }
  "(" expr = Expression() ")"
  block = Block()
  {
      result.setExpression(expr);
      result.setBody(block);
      checkConstruction(result);
      setPostfixInfo(result);
      return result;
  }
}

<<<<<<< HEAD
LoopScopeBlock LoopScope() :
{
    LoopScopeBlock result;
    Expression indexPV;
    StatementBlock block;
}
{
  "loop-scope"
  {
      result = factory.createLoopScopeBlock();
      setPrefixInfo(result);
  }
  "(" indexPV = Expression() ")"
  block = Block()
  {
      result.setIndexPV(indexPV);
      result.setBody(block);
      checkConstruction(result);
      setPostfixInfo(result);
      return result;
=======
MergePointStatement MergePointStatement() :
{
    Expression expr = null;
    MergePointStatement result;
}
{
  "merge_point"
  {
      result = factory.createMergePointStatement();
      setPrefixInfo(result);
  }
  "(" expr = Expression()
    {
        result.setIndexPV(expr);
    }
  ")"
  ";"
  {
    checkConstruction(result);
    setPostfixInfo(result);
    return result;
>>>>>>> 855cc48b
  }
}

Try TryStatement() :
/*
 * Semantic check required here to make sure that at least one
 * finally/catch is present.
 */
{
    Try result;
    StatementBlock block;
    ParameterDeclaration param;
    ASTList<Branch> branches = new ASTArrayList<Branch>(1);
    Catch cat;
    Finally fin;
}
{
  "try"
      {
        result = factory.createTry();
        setPrefixInfo(result);
      }
  block = Block()
      {
          result.setBody(block);
      }

  (
  ( "catch"
    {
      cat = factory.createCatch();
      setPrefixInfo(cat);
    }
    "("  param = FormalParameter() ")"
    block = Block()
    {
        cat.setParameterDeclaration(param);
        cat.setBody(block);
        branches.add(cat);
    }
  )*
  [ "finally"
     {
         fin = factory.createFinally();
         setPrefixInfo(fin);
     }
    block = Block()
      {
          fin.setBody(block);
          branches.add(fin);
      }
  ])
  {
    result.setBranchList(branches);
    checkConstruction(result);
    setPostfixInfo(result);
    return result;
  }

}


/**
   For partial parsing ONLY. Allows this()/super() calls, as in
   constructor bodies.
 */
ASTList<Statement> GeneralizedStatements() :
{
    ASTList<Statement>            result = new ASTArrayList<Statement>();
    SpecialConstructorReference     scr = null;
    Statement                       stat = null;
}
{
    [ LOOKAHEAD(ExplicitConstructorInvocation())
      scr = ExplicitConstructorInvocation()
      { result.add(scr); }
    ]
    ( stat = BlockStatement()
      { result.add(stat); }
    )*
  {
      checkConstruction(result);

      return result;
  }
}

// Java 5 specific
AnnotationUseSpecification AnnotationUse() :
{
	TypeReference tr;
	AnnotationUseSpecification result = factory.createAnnotationUseSpecification();
	Expression ev = null;
	ASTList<AnnotationElementValuePair> list = null;
	AnnotationPropertyReference id;
	AnnotationElementValuePair evp;
}
{
	"@"
	 { setPrefixInfo(result); }
	tr = Type()
	[ "(" { list = new ASTArrayList<AnnotationElementValuePair>(); }
	    [
			   LOOKAHEAD(<IDENTIFIER> "=")
				<IDENTIFIER> {
					id = factory.createAnnotationPropertyReference(token.image);
					setPrefixInfo(id);
					setPostfixInfo(id);
				} "=" ev = ElementValue()
				{
					 	evp = new AnnotationElementValuePair(id, ev);
					 	setPrefixInfo(evp);
					 	setPostfixInfo(evp);
						list.add(evp); 				}
				(
					"," <IDENTIFIER> {
						id = factory.createAnnotationPropertyReference(token.image);
						setPrefixInfo(id);
						setPostfixInfo(id);
					 } "=" ev = ElementValue()
					 {
					 	evp = new AnnotationElementValuePair(id, ev);
					 	setPrefixInfo(evp);
					 	setPostfixInfo(evp);
						list.add(evp);
					}
				)*
			|
			   LOOKAHEAD(ElementValue())
			  	ev = ElementValue() {
			  			evp = new AnnotationElementValuePair(null, ev);
					 	setPrefixInfo(evp);
					 	setPostfixInfo(evp);
						list.add(evp);
			  	} // Single Element Annotation
		]
	 ")"
	]
	{
		result.setTypeReference(tr);
		if (list != null) {
			result.setElementValuePairs(list);
		}
		setPostfixInfo(result);
		return result;
	}
}

Expression ElementValue() :
{
	Expression res = null;
	Expression tmp;
	ASTList<Expression> elist;
}
{
	(   res = Expression()
	  | res = AnnotationUse()
	  | "{" tmp = ElementValue()
	  		{
	  			res = new ElementValueArrayInitializer();
	  			setPrefixInfo(res);
	  			elist = new ASTArrayList<Expression>();
	  			elist.add(tmp);
	  		}
	  		(LOOKAHEAD(2) "," tmp = ElementValue()
	  			{ elist.add(tmp); }
	  		)* [","] "}"

		{
			((ElementValueArrayInitializer)res).setElementValues(elist);
		}

	)
	{
		setPostfixInfo(res);
		return res;
	}
}

ASTList<TypeArgumentDeclaration> NonWildcardTypeArguments() :
{
	ASTList<UncollatedReferenceQualifier> nl;
	ASTList<TypeArgumentDeclaration> res = new ASTArrayList<TypeArgumentDeclaration>();
	TypeArgumentDeclaration ta;
}
{
	"<" nl = TypedNameList() ">"
	{
		for (int i = 0; i < nl.size(); i++) {
			ta = new TypeArgumentDeclaration(nl.get(i).toTypeReference());
			res.add(ta);
		}
		return res;
	}
}

// HACK for handling position of methodDeclarations correctly
ASTList<TypeParameterDeclaration> TypeParametersNoLE() :
{
	ASTList<TypeParameterDeclaration> res = new ASTArrayList<TypeParameterDeclaration>();
	TypeParameterDeclaration tp;
}
{
  tp = TypeParameter() { res.add(tp); } ("," tp = TypeParameter() { res.add(tp);})* ">"
  {
  	return res;
  }
}

ASTList<TypeParameterDeclaration> TypeParameters() :
{
	ASTList<TypeParameterDeclaration> res = new ASTArrayList<TypeParameterDeclaration>();
}
{
  "<" res = TypeParametersNoLE()
  { return res; }
}

TypeParameterDeclaration TypeParameter() :
{
	TypeParameterDeclaration res = new TypeParameterDeclaration();
	Identifier id;
	ASTList<TypeReference> bound = null;
}
{
	<IDENTIFIER> {
		id = factory.createIdentifier(token.image);
		setPrefixInfo(id);
		setPostfixInfo(id);
	} ["extends" bound = Bound()]
	{
		res.setIdentifier(id);
		res.setBound(bound);
		return res;
	}
}

ASTList<TypeReference> Bound() :
{
	TypeReference tr;
	ASTList<TypeReference> res = new ASTArrayList<TypeReference>();
}
{
	tr = Type() {res.add(tr);} ("&" tr = Type() {res.add(tr);})*
	{
		return res;
	}
}

/* We use productions to match >>>, >> and > so that we can keep the
 * type declaration syntax with generics clean
 */

void RUNSIGNEDSHIFT():
{}
{
  ( LOOKAHEAD({ getToken(1).kind == GT &&
                ((Token.RealKindToken)getToken(1)).realKind == RUNSIGNEDSHIFT} )
   ">" ">" ">"
  )
}

void RSIGNEDSHIFT():
{}
{
  ( LOOKAHEAD({ getToken(1).kind == GT &&
                ((Token.RealKindToken)getToken(1)).realKind == RSIGNEDSHIFT} )
  ">" ">"
  )
}<|MERGE_RESOLUTION|>--- conflicted
+++ resolved
@@ -3676,11 +3676,8 @@
 | result = ReturnStatement()
 | result = ThrowStatement()
 | result = SynchronizedStatement()
-<<<<<<< HEAD
+| result = MergePointStatement()
 | result = LoopScope()
-=======
-| result = MergePointStatement()
->>>>>>> 855cc48b
 | result = TryStatement()
 | result = AssertStatement()
 | result = KeYCatchAllStatement()
@@ -4497,7 +4494,6 @@
   }
 }
 
-<<<<<<< HEAD
 LoopScopeBlock LoopScope() :
 {
     LoopScopeBlock result;
@@ -4518,7 +4514,9 @@
       checkConstruction(result);
       setPostfixInfo(result);
       return result;
-=======
+  }
+}
+
 MergePointStatement MergePointStatement() :
 {
     Expression expr = null;
@@ -4540,7 +4538,6 @@
     checkConstruction(result);
     setPostfixInfo(result);
     return result;
->>>>>>> 855cc48b
   }
 }
 
