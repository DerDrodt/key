--- conflicted
+++ resolved
@@ -132,16 +132,6 @@
          prooflabel2tag.put("userinteraction", ProofElementID.USER_INTERACTION);
          prooflabel2tag.put("newnames", ProofElementID.NEW_NAMES);
          prooflabel2tag.put("autoModeTime", ProofElementID.AUTOMODE_TIME);  
-<<<<<<< HEAD
-         prooflabel2tag.put("joinProc", ProofElementID.JOIN_PROCEDURE);
-         prooflabel2tag.put("abstractionPredicates", ProofElementID.JOIN_ABSTRACTION_PREDICATES);
-         prooflabel2tag.put("latticeType", ProofElementID.JOIN_PREDICATE_ABSTRACTION_LATTICE_TYPE);
-         prooflabel2tag.put("nrJoinPartners", ProofElementID.NUMBER_JOIN_PARTNERS);
-         prooflabel2tag.put("distFormula", ProofElementID.JOIN_DIST_FORMULA);
-         prooflabel2tag.put("joinNode", ProofElementID.JOIN_NODE);
-         prooflabel2tag.put("joinId", ProofElementID.JOIN_ID);
-         prooflabel2tag.put("userChoices", ProofElementID.JOIN_USER_CHOICES);
-=======
          prooflabel2tag.put("mergeProc", ProofElementID.MERGE_PROCEDURE);
          prooflabel2tag.put("abstractionPredicates", ProofElementID.MERGE_ABSTRACTION_PREDICATES);
          prooflabel2tag.put("latticeType", ProofElementID.MERGE_PREDICATE_ABSTRACTION_LATTICE_TYPE);
@@ -150,7 +140,6 @@
          prooflabel2tag.put("mergeNode", ProofElementID.MERGE_NODE);
          prooflabel2tag.put("mergeId", ProofElementID.MERGE_ID);
          prooflabel2tag.put("userChoices", ProofElementID.MERGE_USER_CHOICES);
->>>>>>> 855cc48b
          prooflabel2tag.put("opengoal", ProofElementID.OPEN_GOAL);
    }
 
