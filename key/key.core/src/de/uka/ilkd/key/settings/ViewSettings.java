// This file is part of KeY - Integrated Deductive Software Design
//
// Copyright (C) 2001-2011 Universitaet Karlsruhe (TH), Germany
//                         Universitaet Koblenz-Landau, Germany
//                         Chalmers University of Technology, Sweden
// Copyright (C) 2011-2014 Karlsruhe Institute of Technology, Germany
//                         Technical University Darmstadt, Germany
//                         Chalmers University of Technology, Sweden
//
// The KeY system is protected by the GNU General
// Public License. See LICENSE.TXT for details.
//

package de.uka.ilkd.key.settings;

import java.util.EventObject;
import java.util.LinkedList;
import java.util.Properties;


/**
 * This class encapsulates information about:
 * 1) relative font size in the prover view
 * 2) the maximal number of lines a tooltip with instantiated SchemaVariables
 *    is allowed to have. If this number is exceeded no SchemaVariables get
 *    instantiated in the displayed tooltip.
 * 3) whether intermediate proofsteps should be hidden in the proof tree view
 */
public class ViewSettings implements Settings, Cloneable {
    private static final String MAX_TOOLTIP_LINES_KEY = "[View]MaxTooltipLines";
    private static final String SHOW_WHOLE_TACLET = "[View]ShowWholeTaclet";
    private static final String FONT_INDEX = "[View]FontIndex";
    private static final String HIDE_INTERMEDIATE_PROOFSTEPS =
        "[View]HideIntermediateProofsteps";
    private static final String HIDE_AUTOMODE_PROOFSTEPS = "[View]HideAutomodeProofsteps";
    private static final String HIDE_CLOSED_SUBTREES =
        "[View]HideClosedSubtrees";
    private static final String USE_SYSTEM_LAF = "[View]UseSystemLookAndFeel";
    private static final String SHOW_JAVA_WARNING = "[View]ShowJavaWarning";
    private static final String PRETTY_SYNTAX = "[View]PrettySyntax";
    private static final String USE_UNICODE = "[View]UseUnicodeSymbols";
    private static final String SYNTAX_HIGHLIGHTING = "[View]SyntaxHighlighting";
    private static final String HIDE_PACKAGE_PREFIX = "[View]HidePackagePrefix";
    private static final String CONFIRM_EXIT = "[View]ConfirmExit";
    /** Heatmap options property */
    private static final String HEATMAP_OPTIONS = "[View]HeatmapOptions";

    /** default max number of displayed tooltip lines is 40 */
    private int maxTooltipLines = 40;
    /** do not print the find, varcond and heuristics part of taclets in
     * the TacletMenu by default */
    private boolean showWholeTaclet = false;
    /** default font size */
    private int sizeIndex = 2;
    /** do not hide intermediate proofsteps by default */
    private boolean hideIntermediateProofsteps = false;
    /** do not hide intermediate proofsteps by default */
    private boolean hideAutomodeProofsteps = false;
    /** do not hide closed subtrees by default */
    private boolean hideClosedSubtrees = false;
    /** do not hide subtrees whose goals are interactive by default */
    private boolean hideInteractiveGoals = false;
    /** whether to use system look and feel */
    private boolean useSystemLaF = false;
    private boolean notifyLoadBehaviour = true;
    /** Pretty Syntax is true by default, use Unicode symbols not */
    private boolean usePretty = true;
    private boolean useUnicode = false;
    private boolean useSyntaxHighlighting = true;
    private boolean hidePackagePrefix = false;
    /** confirm exiting by default */
    private boolean confirmExit = true;
    /**Show Taclet uninstantiated in tooltip -- for learning  */
    private boolean showUninstantiatedTaclet = false;
    /** Show heatmap of most recently used sequent formulae*/
    private boolean showHeatmap = false;
    /** Show heatmap for sequent formulas (true) or terms (false) */
    private boolean heatmapSF = true;
    /** Highlight newest formulas/terms (true) or all formulas/terms below specified age (false) */
    private boolean heatmapNewest = true;
    /** Maximum age/number of newest terms/formulas for heatmap highlighting */
    private int maxAgeForHeatmap = 5;
    /** List of listeners that are notified if the settings change */
    private LinkedList<SettingsListener> listenerList = new LinkedList<SettingsListener>();

    /**
     * @return the current maxTooltipLines
     */
    public int getMaxTooltipLines() {
    	return maxTooltipLines;
    }

    /**
     * Sets maxTooltipLines
     * @param b The new value for maxTooltipLines
     */
    public void setMaxTooltipLines(int b) {
          if(b != maxTooltipLines) {
		maxTooltipLines = b;
		fireSettingsChanged();
	  }
    }

    /**
     * returns whether the Find and VarCond part of Taclets should be
     * pretty-printed with instantiations of schema-variables or not
     *
     * @return true iff the find part should be pretty-printed instantiated
     */
    public boolean getShowWholeTaclet() {
        return showWholeTaclet;
    }

    /**
     * Sets whether the Find and VarCond part of Taclets should be
     * pretty-printed with instantiations of schema-variables or not
     *
     * @param b
     *           indicates whether the Find and VarCond part of Taclets should
     *           be pretty-printed with instantiations of schema-variables or
     *           not
     */
    public void setShowWholeTaclet(boolean b) {
        if(b != showWholeTaclet) {
            showWholeTaclet = b;
            fireSettingsChanged();
        }
    }

    /**
     * @return the current sizeIndex
     */
    public int sizeIndex() {
    	return sizeIndex;
    }

     /**
     * Sets FontIndex
     * @param b The new value for SizeIndex
     */
    public void setFontIndex(int b) {
        if(b != sizeIndex) {
            sizeIndex = b;
            fireSettingsChanged();
        }
    }

    /**
     * Are system look and feel activated?
     */
    public boolean useSystemLaF(){
        return useSystemLaF;
    }

    /**
     * Sets the system look and feel option.
     */
    public void setUseSystemLaF(boolean b){
        if (b != useSystemLaF){
            useSystemLaF = b;
            fireSettingsChanged();
        }
    }

    /**
     * When loading a Java file, all other java files in the parent
     * directory are loaded as well.
     * Should there be a notification about this when opening a file?
     */
    public boolean getNotifyLoadBehaviour() {
    	return notifyLoadBehaviour;
    }

    /**
     * @param Whether a notification when opening a file should be shown
     */
    public void setNotifyLoadBehaviour(boolean show) {
    	notifyLoadBehaviour = show;
    }

    /**
     * @return {@code true} iff intermediate proof steps should be hidden
     */
    public boolean getHideIntermediateProofsteps() {
        return hideIntermediateProofsteps;
    }

    /**
     * @param hide Whether intermediate proof steps should be hidden
     */
    public void setHideIntermediateProofsteps(boolean hide) {
        if (hide != hideIntermediateProofsteps) {
            hideIntermediateProofsteps = hide;
            fireSettingsChanged();
        }
    }

    /**
     * @return {@code true} iff non-interactive proof steps should be hidden
     */
    public boolean getHideAutomodeProofsteps() {
        return hideAutomodeProofsteps;
    }

    /**
     * @param hide Whether non-interactive proof steps should be hidden
     */
    public void setHideAutomodeProofsteps(boolean hide) {
        if (hide != hideAutomodeProofsteps) {
            hideAutomodeProofsteps = hide;
            fireSettingsChanged();
        }
    }

    /**
     * @return {@code true} iff closed subtrees should be hidden
     */
    public boolean getHideClosedSubtrees() {
        return hideClosedSubtrees;
    }

    /**
<<<<<<< HEAD
     * @param hide whether closed subtrees should be hidden
=======
     * @param hide Whether closed subtrees should be hidden
>>>>>>> 1266ed86
     */
    public void setHideClosedSubtrees(boolean hide) {
        if (hide != hideClosedSubtrees) {
            hideClosedSubtrees = hide;
            fireSettingsChanged();
        }
    }

    /**
     * @return {@code true} iff subtrees whose goals are interactive should be hidden.
     */
    public boolean getHideInteractiveGoals() {
        return hideInteractiveGoals;
    }

    /**
     * @param hide whether subtrees whose goals are interactive should be hidden.
     */
    public void setHideInteractiveGoals(boolean hide) {
        if (hide != hideInteractiveGoals) {
            hideInteractiveGoals = hide;
            fireSettingsChanged();
        }
    }

    /** gets a Properties object and has to perform the necessary
     * steps in order to change this object in a way that it
     * represents the stored settings
     * @param props the collection of properties
     */
    @Override
    public void readSettings(Object sender, Properties props) {
		String val1 = props.getProperty(MAX_TOOLTIP_LINES_KEY);
		String val2 = props.getProperty(FONT_INDEX);
		String val3 = props.getProperty(SHOW_WHOLE_TACLET);
		String val4 = props.getProperty(HIDE_INTERMEDIATE_PROOFSTEPS);
        String hideAuto = props.getProperty(HIDE_AUTOMODE_PROOFSTEPS);
		String val5 = props.getProperty(HIDE_CLOSED_SUBTREES);
		String val6 = props.getProperty(USE_SYSTEM_LAF);
		String val7 = props.getProperty(SHOW_JAVA_WARNING);
		String val8 = props.getProperty(PRETTY_SYNTAX);
		String val9 = props.getProperty(USE_UNICODE);
        String val10 = props.getProperty(SYNTAX_HIGHLIGHTING);
		String hidePackage = props.getProperty(HIDE_PACKAGE_PREFIX);
		String confirmExit = props.getProperty(CONFIRM_EXIT);
        String hm = props.getProperty(HEATMAP_OPTIONS);
		if (val1 != null) {
		        maxTooltipLines = Integer.valueOf(val1).intValue();
		}
		if (val2 != null) {
			sizeIndex = Integer.valueOf(val2).intValue();
		}
		if (val3 != null) {
			showWholeTaclet = Boolean.valueOf(val3).booleanValue();
		}
		if (val4 != null) {
			hideIntermediateProofsteps = Boolean.valueOf(val4)
				.booleanValue();
		}
		if (hideAuto != null) {
		    hideAutomodeProofsteps = Boolean.valueOf(hideAuto);
		}
		if (val5 != null) {
			hideClosedSubtrees = Boolean.valueOf(val5)
				.booleanValue();
		}
		if (val6 != null) {
		    useSystemLaF = Boolean.valueOf(val6).booleanValue();
		}
		if (val7 != null) {
		    notifyLoadBehaviour = Boolean.valueOf(val7).booleanValue();
		}
		if (val8 != null) {
		    usePretty = Boolean.valueOf(val8).booleanValue();
		}
		if (val9 != null) {
		    useUnicode = Boolean.valueOf(val9).booleanValue();
		}
        if (val10 != null) {
            useSyntaxHighlighting = Boolean.valueOf(val10).booleanValue();
        }
		if (hidePackage != null) {
		    hidePackagePrefix = Boolean.valueOf(hidePackage);
		}
		if (confirmExit != null) {
		    this.confirmExit = Boolean.valueOf(confirmExit);
		}
        if (hm != null) {
            String[] s = hm.split(" ");
            this.setHeatmapOptions(Boolean.valueOf(s[0]), Boolean.valueOf(s[1]),
                    Boolean.valueOf(s[2]), Integer.valueOf(s[3]));
        }
	}


    /**
	 * implements the method required by the Settings interface. The settings
	 * are written to the given Properties object. Only entries of the form
	 * <key>=<value>(, <value>)* are allowed.
	 *
	 * @param props
	 *           the Properties object where to write the settings as (key,
	 *           value) pair
	 */
    @Override
    public void writeSettings(Object sender,Properties props) {
    	props.setProperty(MAX_TOOLTIP_LINES_KEY, "" + maxTooltipLines);
    	props.setProperty(SHOW_WHOLE_TACLET, "" + showWholeTaclet);
    	props.setProperty(FONT_INDEX, "" + sizeIndex);
    	props.setProperty(HIDE_INTERMEDIATE_PROOFSTEPS, "" +
            hideIntermediateProofsteps);
        props.setProperty(HIDE_AUTOMODE_PROOFSTEPS, "" +
                hideAutomodeProofsteps);
    	props.setProperty(HIDE_CLOSED_SUBTREES, "" +
            hideClosedSubtrees);
    	props.setProperty(USE_SYSTEM_LAF, ""+useSystemLaF);
    	props.setProperty(SHOW_JAVA_WARNING, "" + notifyLoadBehaviour);
    	props.setProperty(PRETTY_SYNTAX, ""+ usePretty);
    	props.setProperty(USE_UNICODE, "" + useUnicode);
        props.setProperty(SYNTAX_HIGHLIGHTING, "" + useSyntaxHighlighting);
        props.setProperty(HIDE_PACKAGE_PREFIX, "" + hidePackagePrefix);
    	props.setProperty(CONFIRM_EXIT, ""+confirmExit);
        props.setProperty(HEATMAP_OPTIONS, "" + isShowHeatmap() + " " +
                    isHeatmapSF() + " " + isHeatmapNewest() + " " + getMaxAgeForHeatmap());
    }

    /** sends the message that the state of this setting has been
     * changed to its registered listeners (not thread-safe)
     */
    protected void fireSettingsChanged() {
        for (SettingsListener aListenerList : listenerList) {
            aListenerList.settingsChanged(new EventObject(this));
        }
    }

    /**
     * adds a listener to the settings object
     * @param l the listener
     */
    @Override
    public void addSettingsListener(SettingsListener l) {
	listenerList.add(l);
    }

    /**
     * removes the listener from the settings object
     * @param l the listener to remove
     */
    public void removeSettingsListener(SettingsListener l) {
   listenerList.remove(l);
    }

public boolean isUsePretty() {
	return usePretty;
}

public void setUsePretty(boolean usePretty) {
   final boolean originalUsePretty = this.usePretty;
	this.usePretty = usePretty;
	if(!usePretty){
	    setUseUnicode(false);
	}
	if (originalUsePretty != this.usePretty) {
	   fireSettingsChanged();
	}
}
/**
 * Use Unicode Symbols is only allowed if pretty syntax is used
 * @return setting of use unicode symbols (if use pretty syntax is on, return the value which is set, if use retty is false, return false)
 */
public boolean isUseUnicode() {
	if(isUsePretty()){
	return useUnicode;
	} else {
	setUseUnicode(false);
	return false;
	}

}

public void setUseUnicode(boolean useUnicode) {
   final boolean originalUseUnicode = this.useUnicode;
	if(isUsePretty()){
	 this.useUnicode = useUnicode;
	} else {
	 this.useUnicode = false;
	}
	if (originalUseUnicode != this.useUnicode) {
	   fireSettingsChanged();
	}
}

    public boolean isUseSyntaxHighlighting() {
        return useSyntaxHighlighting;
    }

    public void setUseSyntaxHighlighting(boolean useSyntaxHighlighting) {
        this.useSyntaxHighlighting = useSyntaxHighlighting;
        fireSettingsChanged();
    }

    public boolean isHidePackagePrefix() {
        return hidePackagePrefix;
    }

    public void setHidePackagePrefix(boolean hide) {
        final boolean originalHide = hidePackagePrefix;
        hidePackagePrefix = hide;
        if (originalHide != hide) {
           fireSettingsChanged();
        }
    }

    /** Whether to display the confirmation dialog upon exiting the main window. */
    public boolean confirmExit() {
        return confirmExit;
    }

    /** Set whether to display the confirmation dialog upon exiting the main window. */
    public void setConfirmExit(boolean confirmExit) {
        this.confirmExit = confirmExit;
        fireSettingsChanged();
    }

    public boolean getShowUninstantiatedTaclet(){
	    return showUninstantiatedTaclet;
    }
    public void setShowUninstantiatedTaclet(boolean b){
	this.showUninstantiatedTaclet = b;
		    fireSettingsChanged();
    }

    /** @return whether heatmaps should be displayed */
    public boolean isShowHeatmap() {
        return showHeatmap;
    }

    /**
     * Updates heatmap settings (all of the at the same time, so that
     * fireSettingsChanged is called only once.
     *
     * @param showHeatmap
     *            true if heatmap on
     * @param heatmapSF
     *            true for sequent formulas, false for terms
     * @param heatmapNewest
     *            true if newest, false for "up to age"
     * @param maxAgeForHeatmap
     *            the maximum age for term or sequent formulas, concerning
     *            heatmap highlighting
     */
    public void setHeatmapOptions(boolean showHeatmap, boolean heatmapSF, boolean heatmapNewest,
            int maxAgeForHeatmap) {
        this.showHeatmap = showHeatmap;
        this.heatmapSF = heatmapSF;
        this.heatmapNewest = heatmapNewest;
        this.maxAgeForHeatmap = maxAgeForHeatmap;
        fireSettingsChanged();
    }

    /** @return whether sequent formulas or terms should be highlighted */
    public boolean isHeatmapSF() {
        return heatmapSF;
    }

    /** @return whether to highlight "newest" or "up to age" */
    public boolean isHeatmapNewest() {
        return heatmapNewest;
    }

    /**
     * @return the maximum age for term or sequent formulas, concerning heatmap
     *         highlighting
     */
    public int getMaxAgeForHeatmap() {
        return maxAgeForHeatmap;
    }
}<|MERGE_RESOLUTION|>--- conflicted
+++ resolved
@@ -220,11 +220,7 @@
     }
 
     /**
-<<<<<<< HEAD
      * @param hide whether closed subtrees should be hidden
-=======
-     * @param hide Whether closed subtrees should be hidden
->>>>>>> 1266ed86
      */
     public void setHideClosedSubtrees(boolean hide) {
         if (hide != hideClosedSubtrees) {
