// This file is part of KeY - Integrated Deductive Software Design
//
// Copyright (C) 2001-2011 Universitaet Karlsruhe (TH), Germany
//                         Universitaet Koblenz-Landau, Germany
//                         Chalmers University of Technology, Sweden
// Copyright (C) 2011-2014 Karlsruhe Institute of Technology, Germany
//                         Technical University Darmstadt, Germany
//                         Chalmers University of Technology, Sweden
//
// The KeY system is protected by the GNU General
// Public License. See LICENSE.TXT for details.
//

package de.uka.ilkd.key.rule.join;

import static de.uka.ilkd.key.util.joinrule.JoinRuleUtils.clearSemisequent;
import static de.uka.ilkd.key.util.joinrule.JoinRuleUtils.getLocationVariables;
import static de.uka.ilkd.key.util.joinrule.JoinRuleUtils.getUpdateLeftSideLocations;
import static de.uka.ilkd.key.util.joinrule.JoinRuleUtils.substConstantsByFreshVars;

import java.util.HashMap;
import java.util.HashSet;
import java.util.Iterator;
import java.util.LinkedList;
import java.util.concurrent.ForkJoinPool;

import org.key_project.util.collection.DefaultImmutableSet;
import org.key_project.util.collection.ImmutableArray;
import org.key_project.util.collection.ImmutableList;
import org.key_project.util.collection.ImmutableSet;

import de.uka.ilkd.key.java.Services;
import de.uka.ilkd.key.logic.Name;
import de.uka.ilkd.key.logic.PosInOccurrence;
import de.uka.ilkd.key.logic.SequentFormula;
import de.uka.ilkd.key.logic.Term;
import de.uka.ilkd.key.logic.TermBuilder;
import de.uka.ilkd.key.logic.TermServices;
import de.uka.ilkd.key.logic.op.Function;
import de.uka.ilkd.key.logic.op.LocationVariable;
import de.uka.ilkd.key.logic.op.LogicVariable;
import de.uka.ilkd.key.logic.sort.Sort;
import de.uka.ilkd.key.proof.Goal;
import de.uka.ilkd.key.proof.Node;
import de.uka.ilkd.key.proof.ProofTreeAdapter;
import de.uka.ilkd.key.proof.ProofTreeEvent;
import de.uka.ilkd.key.rule.BuiltInRule;
import de.uka.ilkd.key.rule.IBuiltInRuleApp;
import de.uka.ilkd.key.rule.RuleAbortException;
import de.uka.ilkd.key.rule.RuleApp;
import de.uka.ilkd.key.util.joinrule.JoinRuleUtils;
import de.uka.ilkd.key.util.joinrule.SymbolicExecutionState;

/**
 * Rule for closing a partner goal after a join operation. It does so by adding
 * a formula corresponding to the new join node as an implicative premise to the
 * goal to close; if the join rule is sound, the such manipulated goal should be
 * closable by KeY. This particular way for closing partner goals should ensure
 * that proofs can only be closed for sound join rules, i.e. rules producing
 * join states that are weakenings of the parent states.<p>
 * 
 * TODO: If a user attempts to prune away a "closed" partner node, he/she should
 * also be asked whether the corresponding join node should also be pruned. Otherwise,
 * the user might accidentally make it harder to close the whole proof (Add this
 * to the bug tracker after merging the join branch into master).
 * 
 * @author Dominic Scheurer
 */
public class CloseAfterJoin implements BuiltInRule {

    private static final String JOINED_NODE_IS_WEAKENING_TITLE = "Joined node is weakening";
    private static final String DISPLAY_NAME = "CloseAfterJoin";
    private static final Name RULE_NAME = new Name(DISPLAY_NAME);
    
    private static final ForkJoinPool FORK_JOIN_POOL = new ForkJoinPool(2);

    public static final CloseAfterJoin INSTANCE = new CloseAfterJoin();
    
    private static final ForkJoinPool FORK_JOIN_POOL = new ForkJoinPool(2);

    private CloseAfterJoin() {
        /* Singleton class */
    }

    @Override
    public Name name() {
        return RULE_NAME;
    }

    @Override
    public String displayName() {
        return DISPLAY_NAME;
    }

    @Override
    public ImmutableList<Goal> apply(final Goal goal, final Services services,
            final RuleApp ruleApp) throws RuleAbortException {

        assert ruleApp instanceof CloseAfterJoinRuleBuiltInRuleApp : "Rule app for CloseAfterJoin has to be an instance of CloseAfterJoinRuleBuiltInRuleApp";

        CloseAfterJoinRuleBuiltInRuleApp closeApp = (CloseAfterJoinRuleBuiltInRuleApp) ruleApp;

        ImmutableList<Goal> jpNewGoals = goal.split(2);

        final Goal linkedGoal = jpNewGoals.head();
        linkedGoal.setBranchLabel("Joined with node "
                + closeApp.getCorrespondingJoinNode().parent().serialNr());
        linkedGoal.setLinkedGoal(goal);

        // Add a listener to close this node if the associated join
        // node has also been closed, and to remove the mark as linked
        // node if the join node has been pruned.
        final Node joinNodeF = closeApp.getCorrespondingJoinNode();
        services.getProof().addProofTreeListener(new ProofTreeAdapter() {
            
            //TODO: It could (possibly) be sensible to add this functionality
            //      to ProofPruner, such that everything is in one place.
            
            private Node prunedNode = null;
            
            @Override
            public void proofGoalsAdded(ProofTreeEvent e) {
                // Note: The method proofGoalsChanged(...) is only called when
                //       a proof is pruned or when the GUI is updated. Therefore,
                //       we have to exploit an already existing hack which calls
                //       proofGoalsAdded with an empty list of arguments if a
                //       goal is closed. Otherwise, we would not be notified about
                //       a closed goal when loading a proof without the GUI (e.g.
                //       in a JUnit test).
                
                if (e.getGoals().isEmpty() && joinNodeF.isClosed()) {
                    // The joined node was closed; now also close this node.
                    
                    e.getSource().closeGoal(linkedGoal);
                    linkedGoal.clearAndDetachRuleAppIndex();
                }
                
            }

            @Override
            public void proofIsBeingPruned(ProofTreeEvent e) {
                super.proofIsBeingPruned(e);
                prunedNode = e.getNode();
            }

            @Override
            public void proofPruned(final ProofTreeEvent e) {
                if (!findJoinNode()) {
                    if (linkedGoal.node().isClosed()) {
                        // The partner node has already been closed; we have to
                        // add the goal again.
                        e.getSource().add(linkedGoal);
                        e.getSource().reOpenGoal(linkedGoal);
                    }
                    
                    // The joined node has been pruned; now mark this node
                    // as not linked and set it to automatic again.
                    linkedGoal.setLinkedGoal(null);
<<<<<<< HEAD

                    // Removing the listener in an own thread prevents
                    // ConcurrentModificationExceptions being thrown.
=======
                    
>>>>>>> b1c62728
                    final ProofTreeAdapter thisCaptured = this;
                    FORK_JOIN_POOL.submit(new Runnable() {
                        public void run() {
                            e.getSource().removeProofTreeListener(thisCaptured);
                        }
                    });
                }
                // clean up and avoid memory leak
                prunedNode = null;
            }
            
            /**
             * Returns true iff the join node is still contained in the proof.
             * The method is optimized for the optimistic case that the join node
             * is either a parent of the prune node or a child in the near neighborhood.
             * This could be better than proof.root().find(joinNodeF) in many cases, and
             * should not be worse in average.
             *
             * @return True iff the join node is still contained in the proof.
             */
            private boolean findJoinNode() {
                LinkedList<Node> queue = new LinkedList<Node>();
                queue.add(prunedNode);
                
                Node currNode = prunedNode;
                while (currNode != null) {
                    if (currNode.equals(joinNodeF)) {
                        return true;
                    }
                    
                    if (currNode.parent() != null && currNode.parent().childrenCount() > 1) {
                        Iterator<Node> childrenIterator = currNode.parent().childrenIterator();
                        while (childrenIterator.hasNext()) {
                            Node child = childrenIterator.next();
                            if (!child.equals(currNode)) {
                                queue.add(child);
                            }
                        }
                    }
                    
                    currNode = currNode.parent();
                }
                
                for (Node toCheck : queue) {
                    if (toCheck.find(joinNodeF)) {
                        return true;
                    }
                }
                
                return false;
            }

        });

        final Goal ruleIsWeakeningGoal = jpNewGoals.tail().head();
        ruleIsWeakeningGoal.setBranchLabel(JOINED_NODE_IS_WEAKENING_TITLE);

        final Term isWeakeningForm = getSyntacticWeakeningFormula(services, closeApp);
        // Delete previous sequents
        clearSemisequent(ruleIsWeakeningGoal, true);
        clearSemisequent(ruleIsWeakeningGoal, false);
        ruleIsWeakeningGoal.addFormula(new SequentFormula(isWeakeningForm),
                false, true);

        return jpNewGoals;
    }

    /**
     * Constructs the actual syntactic weakening formula \phi(s1, s2) expressing
     * that s2 is a weakening of s1.
     * 
     * @param services
     *            The services object.
     * @param closeApp
     *            The rule application containing the required data.
     * @return The syntactic weakening formula for this.joinState and
     *         this.thisSEState.
     */
    private Term getSyntacticWeakeningFormula(Services services,
            CloseAfterJoinRuleBuiltInRuleApp closeApp) {
        TermBuilder tb = services.getTermBuilder();

        ImmutableSet<LocationVariable> allLocs = DefaultImmutableSet.nil();
        allLocs = allLocs.union(getUpdateLeftSideLocations(closeApp
                .getPartnerSEState().getSymbolicState()));
        allLocs = allLocs.union(getUpdateLeftSideLocations(closeApp
                .getJoinState().getSymbolicState()));
        allLocs = allLocs.union(getLocationVariables(closeApp
                .getPartnerSEState().getPathCondition(), services));
        allLocs = allLocs.union(getLocationVariables(closeApp.getJoinState()
                .getPathCondition(), services));

        final LinkedList<Term> origQfdVarTerms = new LinkedList<Term>();

        // Collect sorts and create logical variables for
        // closing over program variables.
        final LinkedList<Sort> argSorts = new LinkedList<Sort>();
        for (LocationVariable var : allLocs) {
            argSorts.add(var.sort());
            origQfdVarTerms.add(tb.var(var));
        }

        // Create and register the new predicate symbol
        final Name predicateSymbName = new Name(tb.newName("P"));

        final Function predicateSymb = new Function(predicateSymbName,
                Sort.FORMULA, new ImmutableArray<Sort>(argSorts));

        services.getNamespaces().functions().add(predicateSymb);

        // Create the predicate term
        final Term predTerm = tb.func(predicateSymb,
                origQfdVarTerms.toArray(new Term[] {}));

        // Obtain set of new Skolem constants in join state
        HashSet<Function> constantsOrigState = JoinRuleUtils
                .getSkolemConstants(closeApp.getPartnerSEState()
                        .getSymbolicState());
        HashSet<Function> newConstants = JoinRuleUtils
                .getSkolemConstants(closeApp.getJoinState().getSymbolicState());
        newConstants.removeAll(constantsOrigState);

        // Create the formula \forall v1,...,vn. (C2 -> {U2} P(...)) -> (C1 ->
        // {U1} P(...))
        Term result = tb.imp(
                allClosure(tb.imp(closeApp.getJoinState().getPathCondition(),
                        tb.apply(closeApp.getJoinState().getSymbolicState(),
                                predTerm)), newConstants, services), tb.imp(
                        closeApp.getPartnerSEState().getPathCondition(), tb
                                .apply(closeApp.getPartnerSEState()
                                        .getSymbolicState(), predTerm)));

        return result;
    }

    /**
     * Universally closes all logical variables in the given term. Before, all
     * Skolem constants in the term are replaced by fresh logical variables,
     * where multiple occurrences of the same constant are replaced by the same
     * variable.
     * 
     * @param term
     *            Term to universally close.
     * @param constsToReplace
     *            Skolem constants to replace before the universal closure.
     * @param services
     *            The services object.
     * @return A new term which is equivalent to the universal closure of the
     *         argument term, with Skolem constants in constsToReplace having
     *         been replaced by fresh variables before.
     */
    private Term allClosure(final Term term,
            final HashSet<Function> constsToReplace, Services services) {
        TermBuilder tb = services.getTermBuilder();

        Term termWithReplConstants = substConstantsByFreshVars(term,
                constsToReplace, new HashMap<Function, LogicVariable>(),
                services);

        return tb.all(termWithReplConstants.freeVars(), termWithReplConstants);
    }

    @Override
    public boolean isApplicable(Goal goal, PosInOccurrence pio) {
        return true;
    }

    @Override
    public boolean isApplicableOnSubTerms() {
        return false;
    }

    @Override
    public IBuiltInRuleApp createApp(PosInOccurrence pos, TermServices services) {
        return new CloseAfterJoinRuleBuiltInRuleApp(this, pos);
    }

    /**
     * Creates a complete CloseAfterJoinBuiltInRuleApp.
     *
     * @param pio
     *            Position of the Update-ProgramCounter formula.
     * @param thePartnerNode
     *            The partner node to close.
     * @param correspondingJoinNode
     *            The corresponding join node that is not closed. This is needed
     *            to add a reference to its parent in the partner goal at the
     *            place of this rule application.
     * @param joinNodeState
     *            The SE state for the join node; needed for adding an
     *            implicative premise ensuring the soundness of join rules.
     * @param partnerState
     *            The SE state for the partner node.
     * @param pc
     *            The program counter common to the two states -- a formula of
     *            the form U\<{...}\> PHI, where U is an update in normal form
     *            and PHI is a DL formula).
     * @return A complete {@link CloseAfterJoinRuleBuiltInRuleApp}.
     */
    public CloseAfterJoinRuleBuiltInRuleApp createApp(PosInOccurrence pio,
            Node thePartnerNode, Node correspondingJoinNode,
            SymbolicExecutionState joinNodeState,
            SymbolicExecutionState partnerState, Term pc) {
        return new CloseAfterJoinRuleBuiltInRuleApp(this, pio, thePartnerNode,
                correspondingJoinNode, joinNodeState, partnerState, pc);
    }

}<|MERGE_RESOLUTION|>--- conflicted
+++ resolved
@@ -71,8 +71,6 @@
     private static final String JOINED_NODE_IS_WEAKENING_TITLE = "Joined node is weakening";
     private static final String DISPLAY_NAME = "CloseAfterJoin";
     private static final Name RULE_NAME = new Name(DISPLAY_NAME);
-    
-    private static final ForkJoinPool FORK_JOIN_POOL = new ForkJoinPool(2);
 
     public static final CloseAfterJoin INSTANCE = new CloseAfterJoin();
     
@@ -128,7 +126,7 @@
                 //       a closed goal when loading a proof without the GUI (e.g.
                 //       in a JUnit test).
                 
-                if (e.getGoals().isEmpty() && joinNodeF.isClosed()) {
+                if (e.getGoals().size() == 0 && joinNodeF.isClosed()) {
                     // The joined node was closed; now also close this node.
                     
                     e.getSource().closeGoal(linkedGoal);
@@ -156,13 +154,7 @@
                     // The joined node has been pruned; now mark this node
                     // as not linked and set it to automatic again.
                     linkedGoal.setLinkedGoal(null);
-<<<<<<< HEAD
-
-                    // Removing the listener in an own thread prevents
-                    // ConcurrentModificationExceptions being thrown.
-=======
-                    
->>>>>>> b1c62728
+                    
                     final ProofTreeAdapter thisCaptured = this;
                     FORK_JOIN_POOL.submit(new Runnable() {
                         public void run() {
@@ -170,8 +162,6 @@
                         }
                     });
                 }
-                // clean up and avoid memory leak
-                prunedNode = null;
             }
             
             /**
