// This file is part of KeY - Integrated Deductive Software Design
//
// Copyright (C) 2001-2011 Universitaet Karlsruhe (TH), Germany
//                         Universitaet Koblenz-Landau, Germany
//                         Chalmers University of Technology, Sweden
// Copyright (C) 2011-2014 Karlsruhe Institute of Technology, Germany
//                         Technical University Darmstadt, Germany
//                         Chalmers University of Technology, Sweden
//
// The KeY system is protected by the GNU General
// Public License. See LICENSE.TXT for details.
//

package de.uka.ilkd.key.rule;

import java.util.Iterator;
import java.util.List;

import org.key_project.util.collection.ImmutableArray;
import org.key_project.util.collection.ImmutableList;
import org.key_project.util.collection.ImmutableSLList;
import org.key_project.util.collection.ImmutableSet;

import de.uka.ilkd.key.informationflow.po.IFProofObligationVars;
import de.uka.ilkd.key.informationflow.po.snippet.InfFlowPOSnippetFactory;
import de.uka.ilkd.key.informationflow.po.snippet.POSnippetFactory;
import de.uka.ilkd.key.informationflow.proof.InfFlowCheckInfo;
import de.uka.ilkd.key.informationflow.proof.InfFlowProof;
import de.uka.ilkd.key.informationflow.proof.init.StateVars;
import de.uka.ilkd.key.informationflow.rule.tacletbuilder.InfFlowLoopInvariantTacletBuilder;
import de.uka.ilkd.key.java.JavaTools;
import de.uka.ilkd.key.java.Services;
import de.uka.ilkd.key.java.Statement;
import de.uka.ilkd.key.java.StatementBlock;
import de.uka.ilkd.key.java.abstraction.KeYJavaType;
import de.uka.ilkd.key.java.declaration.LocalVariableDeclaration;
import de.uka.ilkd.key.java.declaration.VariableSpecification;
import de.uka.ilkd.key.java.reference.TypeRef;
import de.uka.ilkd.key.java.statement.MethodFrame;
import de.uka.ilkd.key.ldt.HeapLDT;
import de.uka.ilkd.key.logic.JavaBlock;
import de.uka.ilkd.key.logic.Name;
import de.uka.ilkd.key.logic.Namespace;
import de.uka.ilkd.key.logic.PosInOccurrence;
import de.uka.ilkd.key.logic.ProgramElementName;
import de.uka.ilkd.key.logic.Sequent;
import de.uka.ilkd.key.logic.SequentFormula;
import de.uka.ilkd.key.logic.Term;
import de.uka.ilkd.key.logic.TermBuilder;
import de.uka.ilkd.key.logic.TermServices;
import de.uka.ilkd.key.logic.label.ParameterlessTermLabel;
import de.uka.ilkd.key.logic.label.TermLabel;
import de.uka.ilkd.key.logic.label.TermLabelManager;
import de.uka.ilkd.key.logic.label.TermLabelState;
import de.uka.ilkd.key.logic.op.Function;
import de.uka.ilkd.key.logic.op.IProgramVariable;
import de.uka.ilkd.key.logic.op.LocationVariable;
import de.uka.ilkd.key.logic.op.Modality;
import de.uka.ilkd.key.logic.op.ProgramSV;
import de.uka.ilkd.key.logic.op.ProgramVariable;
import de.uka.ilkd.key.logic.op.SchemaVariable;
import de.uka.ilkd.key.logic.op.UpdateApplication;
import de.uka.ilkd.key.macros.WellDefinednessMacro;
import de.uka.ilkd.key.proof.Goal;
import de.uka.ilkd.key.proof.init.ProofObligationVars;
import de.uka.ilkd.key.rule.inst.SVInstantiations;
import de.uka.ilkd.key.rule.metaconstruct.WhileInvariantTransformer;
import de.uka.ilkd.key.speclang.LoopSpecification;
import de.uka.ilkd.key.speclang.LoopWellDefinedness;
import de.uka.ilkd.key.speclang.WellDefinednessCheck;
import de.uka.ilkd.key.util.MiscTools;
import de.uka.ilkd.key.util.Pair;
import de.uka.ilkd.key.util.Triple;

/**
 * The "classic" loop invariant rule with three goals "Invariant Initially
 * Valid", "Body Preserves Invariant" and "Use Case".
 * 
 * @deprecated
 *             <p>
 *             This rule is deprecated; consider using
 *             {@link LoopScopeInvariantRule} instead. The sequents created by
 *             the {@link WhileInvariantRule} are badly readable; furthermore,
 *             there were several soundness issues in the past that induced some
 *             quickly hacked-in fixes. The {@link LoopScopeInvariantRule}
 *             offers a better treatment of complex loop behavior including
 *             exceptions etc.
 *             </p>
 *             <p>
 *             However, this is the only rule that currently supports
 *             information flow proof obligations, Java Card transactions and
 *             the "wellformed"-check. The new rule should be extended by this
 *             in the near future.
 *             </p>
 */
public final class WhileInvariantRule extends AbstractLoopInvariantRule {
    /**
     * The hint used to refactor the initial invariant.
     */
    public static final String INITIAL_INVARIANT_ONLY_HINT = "onlyInitialInvariant";

    /**
     * The unit used to refactor the full invariant.
     */
    public static final String FULL_INVARIANT_TERM_HINT = "fullInvariant";

    public static final WhileInvariantRule INSTANCE = new WhileInvariantRule();

    private static final Name NAME = new Name("Loop Invariant");

    public static final String BODY_PRESERVES_INVARIANT_LABEL = "Body Preserves Invariant";

    @Override
    public int getNrOfGoals() {
        return WellDefinednessCheck.isOn() ? 4 : 3;
    }

    @Override
    public ImmutableList<Goal> apply(Goal goal, Services services,
            RuleApp ruleApp) throws RuleAbortException {
        // Initial assertions
        assert ruleApp instanceof LoopInvariantBuiltInRuleApp;

        LoopInvariantInformation loopInvInfo = doPreparations(goal, services,
                ruleApp);

        final ImmutableList<Goal> goals = loopInvInfo.goals;

        Goal wdGoal;
        if (WellDefinednessCheck.isOn()) {
            wdGoal = goals.tail().tail().tail().head();
            wdGoal.setBranchLabel(WellDefinednessMacro.WD_BRANCH);
        } else {
            wdGoal = null;
        }

        Goal initGoal = goals.tail().tail().head();
        Goal bodyGoal = goals.tail().head();
        Goal useGoal = goals.head();

        final KeYJavaType booleanKJT = loopInvInfo.services.getTypeConverter()
                .getBooleanType();

        List<LocationVariable> heapContext = ((IBuiltInRuleApp) loopInvInfo.ruleApp)
                .getHeapContext();

        // "Invariant Initially Valid":
        // \replacewith (==> inv );
        prepareInvInitiallyValidBranch(loopInvInfo.termLabelState,
                loopInvInfo.services, loopInvInfo.ruleApp, loopInvInfo.inst,
                loopInvInfo.invTerm, loopInvInfo.reachableState, initGoal);
        // TODO Jonas: Ist die Doppelanwendung noetig?

        final ImmutableSet<ProgramVariable> localIns = MiscTools
                .getLocalIns(loopInvInfo.inst.loop, loopInvInfo.services);
        final ImmutableSet<ProgramVariable> localOuts = MiscTools
                .getLocalOuts(loopInvInfo.inst.loop, loopInvInfo.services);

        setupWdGoal(wdGoal, loopInvInfo.inst.inv, loopInvInfo.inst.u,
                loopInvInfo.inst.selfTerm, heapContext.get(0),
                loopInvInfo.anonUpdateData.head().anonHeap, localIns,
                loopInvInfo.ruleApp.posInOccurrence(), loopInvInfo.services);

        // prepare guard
        final Triple<JavaBlock, Term, Term> guardStuff = prepareGuard(
                loopInvInfo.inst, booleanKJT, loopInvInfo.ruleApp,
                loopInvInfo.services);
        final JavaBlock guardJb = guardStuff.first;
        final Term guardTrueTerm = guardStuff.second;
        final Term guardFalseTerm = guardStuff.third;

        // "Body Preserves Invariant":
        // \replacewith (==> #atPreEqs(anon1)
        // -> #introNewAnonUpdate(#modifies, #locDepFunc(anon1, \[{.. while (#e)
        // #s ...}\]post) & inv ->
        // (\[{ method-frame(#ex):{#typeof(#e) #v1 = #e;} }\]#v1=TRUE ->
        // #whileInvRule(\[{.. while (#e) #s ...}\]post,
        // #locDepFunc(anon1, \[{.. while (#e) #s ...}\]post)
        // & inv)),
        // anon1));
        prepareBodyPreservesBranch(loopInvInfo.termLabelState,
                loopInvInfo.services, loopInvInfo.ruleApp,
                loopInvInfo.goal.sequent(), loopInvInfo.inst,
                loopInvInfo.invTerm, loopInvInfo.wellFormedAnon,
                loopInvInfo.frameCondition, loopInvInfo.variantPO, bodyGoal,
                guardJb, guardTrueTerm, loopInvInfo.uBeforeLoopDefAnonVariant,
                loopInvInfo.uAnonInv);

        if (InfFlowCheckInfo.isInfFlow(loopInvInfo.goal)
                && loopInvInfo.inst.inv.hasInfFlowSpec(loopInvInfo.services)) {
            // set up information flow validity goal
            InfFlowData infFlowData;
            try {
                infFlowData = setUpInfFlowValidityGoal(bodyGoal,
                        loopInvInfo.ruleApp, loopInvInfo.inst, guardJb,
                        localIns, localOuts, loopInvInfo.anonUpdateData,
                        loopInvInfo.anonUpdate, loopInvInfo.services);

                // set up information flow part of useGoal:
                // add infFlowAssumptions, add term and taclet to post goal
                setUpInfFlowPartOfUseGoal(infFlowData,
                        loopInvInfo.anonUpdateData.head().loopHeapAtPre,
                        useGoal, loopInvInfo.services);
            } catch (RuleAbortException e) {
                throw new RuntimeException(e);
            }
        }

        // "Invariant Initially Valid":
        // \replacewith (==> inv );
        prepareInvInitiallyValidBranch(loopInvInfo.termLabelState,
                loopInvInfo.services, loopInvInfo.ruleApp, loopInvInfo.inst,
                loopInvInfo.invTerm, loopInvInfo.reachableState, initGoal);

        setupWdGoal(wdGoal, loopInvInfo.inst.inv, loopInvInfo.inst.u,
                loopInvInfo.inst.selfTerm, heapContext.get(0),
                loopInvInfo.anonUpdateData.head().anonHeap, localIns,
                loopInvInfo.ruleApp.posInOccurrence(), loopInvInfo.services);

        // "Use Case":
        // \replacewith (==> #introNewAnonUpdate(#modifies, inv ->
        // (\[{ method-frame(#ex):{#typeof(#e) #v1 = #e;} }\]
        // (#v1=FALSE -> \[{.. ...}\]post)),anon2))
        final Term[] uAnon = new Term[] { loopInvInfo.inst.u,
                loopInvInfo.anonUpdate };
        prepareUseCaseBranch(loopInvInfo.termLabelState, loopInvInfo.services,
                loopInvInfo.ruleApp, loopInvInfo.inst,
                loopInvInfo.wellFormedAnon, useGoal, guardJb, guardFalseTerm,
                uAnon, loopInvInfo.uAnonInv);

        return goals;
    }

    private static InfFlowData prepareSetUpOfInfFlowValidityGoal(
            final AnonUpdateData anonUpdateData, final Term guardTerm,
            final Instantiation inst, LoopSpecification spec, Services services,
            LoopInvariantBuiltInRuleApp ruleApp,
            final ImmutableSet<ProgramVariable> localIns,
            final ImmutableSet<ProgramVariable> localOuts,
            final Term anonUpdate, final JavaBlock guardJb)
            throws RuleAbortException {
        final TermBuilder tb = services.getTermBuilder();
        final Term baseHeap = anonUpdateData.loopHeapAtPre;
        final Term selfTerm = inst.selfTerm;

        services.getSpecificationRepository().addLoopInvariant(spec);
        ruleApp.setLoopInvariant(spec);
        instantiate(ruleApp, services);

        // create heap_Before_LOOP
        HeapLDT heapLDT = services.getTypeConverter().getHeapLDT();
        Name heapAtPreName = new Name(tb.newName(baseHeap + "_Before_LOOP"));
        final Function heapAtPreFunc = new Function(heapAtPreName,
                heapLDT.targetSort(), true);
        services.getNamespaces().functions().addSafely(heapAtPreFunc);
        final Term heapAtPre = tb.func(heapAtPreFunc);

        final Term heapAtPost = anonUpdateData.loopHeap;
        final Term guardAtPre = buildBeforeVar(guardTerm, services);
        final Term guardAtPost = buildAfterVar(guardTerm, services);
        final Term selfAtPost = buildAtPostVar(selfTerm, "LOOP", services);
        // The set of local variables which are read in the loop body.
        final ImmutableList<Term> localInTerms = MiscTools.toTermList(localIns,
                tb);
        // The set of local variables which are written in the loop body.
        final ImmutableList<Term> localOutTerms = MiscTools
                .toTermList(localOuts, tb);
        // For every local variable which is written we need a pre and a post
        // variable.
        final ImmutableList<Term> localOutsAtPre = buildLocalOutsAtPre(
                localOutTerms, services);
        final ImmutableList<Term> localOutsAtPost = buildLocalOutsAtPost(
                localOutTerms, services);
        // For every local variable which is read only, we need only a pre
        // variable (because the value of those variables does not change).
        // localIns contains the local variables which might be read in the
        // loop body, localOuts contains the local variables which might be
        // assigned. Both sets might overlap. Because we already generated
        // pre and post variables for all variables which might be assigned to,
        // additional pre variables need to be generated only for those
        // variables
        // which are contained in localInTerms but not in localOutTerms.
        // Hence we have to filter out those local variables from localIns which
        // also appear in localOuts.
        final ImmutableList<Term> localInsWithoutOutDuplicates = MiscTools
                .filterOutDuplicates(localInTerms, localOutTerms);
        // The set of local pre variables is the union of the pre variables
        // generated for the variables which are assigned to and the pre
        // variables for the variables which are read only.
        final ImmutableList<Term> localVarsAtPre = localInsWithoutOutDuplicates
                .append(localOutsAtPre);
        // The set of local post variables is the union of the post variables
        // generated for the variables which are assigned to and the pre
        // variables for the variables which are read only.
        final ImmutableList<Term> localVarsAtPost = localInsWithoutOutDuplicates
                .append(localOutsAtPost);

        // generate proof obligation variables
        final StateVars instantiationPreVars = new StateVars(selfTerm,
                guardAtPre, localVarsAtPre, heapAtPre);
        final StateVars instantiationPostVars = new StateVars(selfAtPost,
                guardAtPost, localVarsAtPost, heapAtPost);
        final ProofObligationVars instantiationVars = new ProofObligationVars(
                instantiationPreVars, instantiationPostVars, services);

        // generate information flow invariant application predicate
        // and associated taclet
        final Pair<Term, Term> updates = new Pair<Term, Term>(inst.u,
                anonUpdate);
        final InfFlowLoopInvariantTacletBuilder ifInvariantBuilder = new InfFlowLoopInvariantTacletBuilder(
                services);
        ifInvariantBuilder.setInvariant(spec);
        ifInvariantBuilder.setExecutionContext(inst.innermostExecutionContext);
        ifInvariantBuilder.setContextUpdate(/* inst.u */);
        ifInvariantBuilder.setProofObligationVars(instantiationVars);
        ifInvariantBuilder.setGuard(guardTerm);

        final Term loopInvApplPredTerm = ifInvariantBuilder
                .buildContractApplPredTerm();
        final Taclet informationFlowInvariantApp = ifInvariantBuilder
                .buildTaclet();

        // return information flow data
        InfFlowData infFlowData = new InfFlowData(instantiationVars, guardAtPre,
                guardAtPost, guardJb, guardTerm, localOutTerms, localOutsAtPre,
                localOutsAtPost, updates, loopInvApplPredTerm,
                informationFlowInvariantApp);
        return infFlowData;
    }

    // -------------------------------------------------------------------------
    // constructors
    // -------------------------------------------------------------------------

    private WhileInvariantRule() {
    }

    private static Term buildAtPostVar(Term varTerm, String suffix,
            Services services) {
        if (varTerm == null) {
            return null;
        }
        assert varTerm.op() instanceof LocationVariable;

        final TermBuilder tb = services.getTermBuilder();
        final KeYJavaType resultType = ((LocationVariable) varTerm.op())
                .getKeYJavaType();
        if (!suffix.equalsIgnoreCase("")) {
            suffix = new String("_" + suffix);
        }
        final String name = tb.newName(varTerm.toString() + "_After" + suffix);
        final LocationVariable varAtPostVar = new LocationVariable(
                new ProgramElementName(name), resultType);
        register(varAtPostVar, services);
        final Term varAtPost = tb.var(varAtPostVar);
        return varAtPost;
    }

    private static Term buildBeforeVar(Term varTerm, Services services) {
        if (varTerm == null) {
            return null;
        }
        assert varTerm.op() instanceof LocationVariable;

        final TermBuilder tb = services.getTermBuilder();
        final KeYJavaType resultType = ((LocationVariable) varTerm.op())
                .getKeYJavaType();
        final String name = tb.newName(varTerm.toString() + "_Before");
        final LocationVariable varAtPreVar = new LocationVariable(
                new ProgramElementName(name), resultType);
        register(varAtPreVar, services);
        final Term varAtPre = tb.var(varAtPreVar);
        return varAtPre;
    }

    private static Term buildAfterVar(Term varTerm, Services services) {
        if (varTerm == null) {
            return null;
        }
        assert varTerm.op() instanceof LocationVariable;

        final TermBuilder tb = services.getTermBuilder();
        final KeYJavaType resultType = ((LocationVariable) varTerm.op())
                .getKeYJavaType();
        final String name = tb.newName(varTerm.toString() + "_After");
        final LocationVariable varAtPostVar = new LocationVariable(
                new ProgramElementName(name), resultType);
        register(varAtPostVar, services);
        final Term varAtPost = tb.var(varAtPostVar);
        return varAtPost;
    }

    private static ImmutableList<Term> buildLocalOutsAtPre(
            ImmutableList<Term> varTerms, Services services) {
        if (varTerms == null || varTerms.isEmpty()) {
            return varTerms;
        }
        final TermBuilder tb = services.getTermBuilder();
        ImmutableList<Term> localOuts = ImmutableSLList.<Term> nil();
        for (final Term varTerm : varTerms) {
            assert varTerm.op() instanceof LocationVariable;

            final KeYJavaType resultType = ((LocationVariable) varTerm.op())
                    .getKeYJavaType();

            final String name = tb.newName(varTerm.toString() + "_Before");
            final LocationVariable varAtPostVar = new LocationVariable(
                    new ProgramElementName(name), resultType);
            register(varAtPostVar, services);
            final Term varAtPost = tb.var(varAtPostVar);
            localOuts = localOuts.append(varAtPost);
        }
        return localOuts;
    }

    private static ImmutableList<Term> buildLocalOutsAtPost(
            ImmutableList<Term> varTerms, Services services) {
        if (varTerms == null || varTerms.isEmpty()) {
            return varTerms;
        }
        final TermBuilder tb = services.getTermBuilder();
        ImmutableList<Term> localOuts = ImmutableSLList.<Term> nil();
        for (final Term varTerm : varTerms) {
            assert varTerm.op() instanceof LocationVariable;

            final KeYJavaType resultType = ((LocationVariable) varTerm.op())
                    .getKeYJavaType();

            final String name = tb.newName(varTerm.toString() + "_After");
            final LocationVariable varAtPostVar = new LocationVariable(
                    new ProgramElementName(name), resultType);
            register(varAtPostVar, services);
            final Term varAtPost = tb.var(varAtPostVar);
            localOuts = localOuts.append(varAtPost);
        }
        return localOuts;
    }

<<<<<<< HEAD
    static void register(ProgramVariable pv, Services services) {
        final Namespace progVarNames = services.getNamespaces()
                .programVariables();
=======
    static void register(ProgramVariable pv,
                         Services services) {
        final Namespace<IProgramVariable> progVarNames = services.getNamespaces().programVariables();
>>>>>>> 855cc48b
        if (pv != null && progVarNames.lookup(pv.name()) == null) {
            progVarNames.addSafely(pv);
        }
    }

    private static void setUpInfFlowPartOfUseGoal(final InfFlowData infData,
            final Term baseHeap, Goal goal, Services services) {
        assert infData != null;
        final TermBuilder tb = services.getTermBuilder();
        final ProofObligationVars symbExecVars = infData.symbExecVars;
        final Term heapAtPreEq = tb.equals(symbExecVars.pre.heap, baseHeap);
        final Term heapAtPostEq = tb.equals(symbExecVars.post.heap, baseHeap);
        Term beforeAssumptions = tb.and(heapAtPreEq, tb.box(infData.guardJb,
                tb.equals(infData.guardAtPre, infData.guardTerm)));
        Iterator<Term> outsAtPre = infData.localOutsAtPre.iterator();
        for (Term locOut : infData.localOuts) {
            beforeAssumptions = tb.and(beforeAssumptions,
                    tb.equals(outsAtPre.next(), locOut));
        }

        Term selfAtPostAssumption =
                // if the method is not static and if it is no constructor
                (symbExecVars.pre.self != null
                        && symbExecVars.post.self != null) ?
                // then the self-variable does not change
                                tb.equals(symbExecVars.post.self,
                                        symbExecVars.pre.self)
                                :
                                // else there is nothing to say about self
                                tb.tt();
        Term afterAssumptions = tb.and(heapAtPostEq,
                tb.box(infData.guardJb,
                        tb.equals(infData.guardAtPost, infData.guardTerm)),
                selfAtPostAssumption);
        final Iterator<Term> outsAtPost = infData.localOutsAtPost.iterator();
        for (final Term locOut : infData.localOuts) {
            afterAssumptions = tb.and(afterAssumptions,
                    tb.equals(outsAtPost.next(), locOut));
        }

        final Term infFlowAssumptions = tb.apply(infData.updates.first,
                tb.and(beforeAssumptions, tb.apply(infData.updates.second,
                        tb.and(afterAssumptions, infData.applPredTerm))));

        goal.addFormula(new SequentFormula(infFlowAssumptions), true, false);
        goal.addTaclet(infData.infFlowApp,
                SVInstantiations.EMPTY_SVINSTANTIATIONS, true);
        final InfFlowProof proof = (InfFlowProof) goal.proof();
        proof.addIFSymbol(infData.applPredTerm);
        proof.addIFSymbol(infData.infFlowApp);
        proof.addGoalTemplates(infData.infFlowApp);
    }

    private static InfFlowData setUpInfFlowValidityGoal(Goal infFlowGoal,
            LoopInvariantBuiltInRuleApp ruleApp, final Instantiation inst,
            final JavaBlock guardJb,
            final ImmutableSet<ProgramVariable> localIns,
            final ImmutableSet<ProgramVariable> localOuts,
            final ImmutableList<AnonUpdateData> anonUpdateDatas,
            final Term anonUpdate, Services services)
            throws RuleAbortException {
        assert anonUpdateDatas.size() == 1 : "information flow "
                + "extension is at the " + "moment not compatible "
                + "with the non-base-heap " + "setting";
        final AnonUpdateData anonUpdateData = anonUpdateDatas.head();
        final TermBuilder tb = services.getTermBuilder();

        // reset validiy branch
        infFlowGoal.setBranchLabel("Information Flow Validity");

        // clear goal
        infFlowGoal.node().setSequent(Sequent.EMPTY_SEQUENT);
        infFlowGoal.clearAndDetachRuleAppIndex();

        // prepare data
        LoopSpecification inv = inst.inv;
        final Term guard = ruleApp.getGuard();
        InfFlowData infFlowData = prepareSetUpOfInfFlowValidityGoal(
                anonUpdateData, guard, inst, inv, services, ruleApp, localIns,
                localOuts, anonUpdate, guardJb);

        // generate information flow proof obligation variables
        final IFProofObligationVars ifVars = new IFProofObligationVars(
                infFlowData.symbExecVars, services);
        ruleApp.setInformationFlowProofObligationVars(ifVars);

        // set execution context
        ruleApp.setExecutionContext(inst.innermostExecutionContext);

        // create proof obligation
        InfFlowPOSnippetFactory f = POSnippetFactory.getInfFlowFactory(inv,
                ifVars.c1, ifVars.c2, inst.innermostExecutionContext, guard,
                services);
        final Term selfComposedExec = f.create(
                InfFlowPOSnippetFactory.Snippet.SELFCOMPOSED_LOOP_WITH_INV_RELATION);
        final Term post = f.create(
                InfFlowPOSnippetFactory.Snippet.INF_FLOW_INPUT_OUTPUT_RELATION);

        final Term finalTerm = tb.imp(tb.label(selfComposedExec,
                ParameterlessTermLabel.SELF_COMPOSITION_LABEL), post);
        ((InfFlowProof) infFlowGoal.proof())
                .addLabeledIFSymbol(selfComposedExec);
        infFlowGoal.addFormula(new SequentFormula(finalTerm), false, true);

        return infFlowData;
    }

    // -------------------------------------------------------------------------
    // helper methods for apply()
    // -------------------------------------------------------------------------

    private Term bodyTerm(TermLabelState termLabelState, Services services,
            RuleApp ruleApp, final Sequent applicationSequent,
            Instantiation inst, final Term invTerm, Term frameCondition,
            final Term variantPO, Goal bodyGoal, final JavaBlock guardJb,
            final Term guardTrueTerm) {
        final WhileInvariantTransformer wir = new WhileInvariantTransformer();
        final TermBuilder tb = services.getTermBuilder();
        SVInstantiations svInst = SVInstantiations.EMPTY_SVINSTANTIATIONS
                .replace(null, null, inst.innermostExecutionContext, null,
                        services);
        for (SchemaVariable sv : wir.neededInstantiations(inst.loop, svInst)) {
            assert sv instanceof ProgramSV;
            svInst = svInst.addInteresting(sv,
                    (Name) new ProgramElementName(sv.name().toString()),
                    services);
        }
        Term fullInvariant = tb.and(invTerm, frameCondition, variantPO);
        fullInvariant = TermLabelManager.refactorTerm(termLabelState, services,
                null, fullInvariant, this, bodyGoal, FULL_INVARIANT_TERM_HINT,
                null);
        Term bodyTerm = wir.transform(termLabelState, this, ruleApp, bodyGoal,
                applicationSequent, ruleApp.posInOccurrence(), inst.progPost,
                fullInvariant, svInst, services);
        final Term guardTrueBody = tb.imp(tb.box(guardJb, guardTrueTerm),
                bodyTerm);
        return guardTrueBody;
    }

    private SequentFormula initFormula(TermLabelState termLabelState,
            Instantiation inst, final Term invTerm, Term reachableState,
            Services services, Goal initGoal) {
        final TermBuilder tb = services.getTermBuilder();
        Term sfTerm = tb.apply(inst.u, tb.and(invTerm, reachableState), null);
        sfTerm = TermLabelManager.refactorTerm(termLabelState, services, null,
                sfTerm, this, initGoal, INITIAL_INVARIANT_ONLY_HINT, null);
        return new SequentFormula(sfTerm);
    }

    private Term useCaseFormula(TermLabelState termLabelState,
            Services services, RuleApp ruleApp, Instantiation inst,
            Goal useGoal, final JavaBlock guardJb, final Term guardFalseTerm) {
        final TermBuilder tb = services.getTermBuilder();
        JavaBlock useJavaBlock = JavaTools
                .removeActiveStatement(inst.progPost.javaBlock(), services);
        final ImmutableArray<TermLabel> instantiateLabels = TermLabelManager
                .instantiateLabels(termLabelState, services,
                        ruleApp.posInOccurrence(), this, ruleApp, useGoal,
                        "UseModality", null, inst.progPost.op(),
                        new ImmutableArray<Term>(inst.progPost.sub(0)), null,
                        useJavaBlock, inst.progPost.getLabels());
        Term restPsi = tb.prog((Modality) inst.progPost.op(), useJavaBlock,
                inst.progPost.sub(0), instantiateLabels);
        Term guardFalseRestPsi = tb.box(guardJb,
                tb.imp(guardFalseTerm, restPsi));
        return guardFalseRestPsi;
    }

    private Triple<JavaBlock, Term, Term> prepareGuard(final Instantiation inst,
            final KeYJavaType booleanKJT,
            LoopInvariantBuiltInRuleApp loopRuleApp,
            final TermServices services) {
        final TermBuilder tb = services.getTermBuilder();
        final ProgramElementName guardVarName = new ProgramElementName(
                tb.newName("b"));
        final LocationVariable guardVar = new LocationVariable(guardVarName,
                booleanKJT);
        services.getNamespaces().programVariables().addSafely(guardVar);
        loopRuleApp.setGuard(tb.var(guardVar));
        final VariableSpecification guardVarSpec = new VariableSpecification(
                guardVar, inst.loop.getGuardExpression(), booleanKJT);
        final LocalVariableDeclaration guardVarDecl = new LocalVariableDeclaration(
                new TypeRef(booleanKJT), guardVarSpec);
        final Statement guardVarMethodFrame = inst.innermostExecutionContext == null
                ? guardVarDecl
                : new MethodFrame(null, inst.innermostExecutionContext,
                        new StatementBlock(guardVarDecl));
        final JavaBlock guardJb = JavaBlock
                .createJavaBlock(new StatementBlock(guardVarMethodFrame));
        final Term guardTrueTerm = tb.equals(tb.var(guardVar), tb.TRUE());
        final Term guardFalseTerm = tb.equals(tb.var(guardVar), tb.FALSE());
        return new Triple<JavaBlock, Term, Term>(guardJb, guardTrueTerm,
                guardFalseTerm);
    }

    private void prepareInvInitiallyValidBranch(TermLabelState termLabelState,
            Services services, RuleApp ruleApp, Instantiation inst,
            final Term invTerm, Term reachableState, Goal initGoal) {
        initGoal.setBranchLabel("Invariant Initially Valid");
        initGoal.changeFormula(initFormula(termLabelState, inst, invTerm,
                reachableState, services, initGoal), ruleApp.posInOccurrence());
        TermLabelManager.refactorGoal(termLabelState, services,
                ruleApp.posInOccurrence(), this, initGoal, null, null);
    }

    private void prepareBodyPreservesBranch(TermLabelState termLabelState,
            Services services, RuleApp ruleApp,
            final Sequent applicationSequent, Instantiation inst,
            final Term invTerm, Term wellFormedAnon, Term frameCondition,
            final Term variantPO, Goal bodyGoal, final JavaBlock guardJb,
            final Term guardTrueTerm, final Term[] uBeforeLoopDefAnonVariant,
            final Term uAnonInv) {
        final TermBuilder tb = services.getTermBuilder();
        bodyGoal.setBranchLabel(BODY_PRESERVES_INVARIANT_LABEL);
        bodyGoal.addFormula(new SequentFormula(wellFormedAnon), true, false);

        bodyGoal.addFormula(new SequentFormula(uAnonInv), true, false);

        Term guardTrueBody = bodyTerm(termLabelState, services, ruleApp,
                applicationSequent, inst, invTerm, frameCondition, variantPO,
                bodyGoal, guardJb, guardTrueTerm);

        bodyGoal.changeFormula(new SequentFormula(
                tb.applySequential(uBeforeLoopDefAnonVariant, guardTrueBody)),
                ruleApp.posInOccurrence());
    }

    private void prepareUseCaseBranch(TermLabelState termLabelState,
            Services services, RuleApp ruleApp, Instantiation inst,
            Term wellFormedAnon, Goal useGoal, final JavaBlock guardJb,
            final Term guardFalseTerm, final Term[] uAnon,
            final Term uAnonInv) {
        useGoal.setBranchLabel("Use Case");
        useGoal.addFormula(new SequentFormula(wellFormedAnon), true, false);
        useGoal.addFormula(new SequentFormula(uAnonInv), true, false);
        final TermBuilder tb = services.getTermBuilder();

        Term guardFalseRestPsi = useCaseFormula(termLabelState, services,
                ruleApp, inst, useGoal, guardJb, guardFalseTerm);
        useGoal.changeFormula(
                new SequentFormula(
                        tb.applySequential(uAnon, guardFalseRestPsi)),
                ruleApp.posInOccurrence());
    }

    // -------------------------------------------------------------------------
    // public interface
    // -------------------------------------------------------------------------

    static Pair<Term, Term> applyUpdates(Term focusTerm,
            TermServices services) {
        if (focusTerm.op() instanceof UpdateApplication) {
            return new Pair<Term, Term>(UpdateApplication.getUpdate(focusTerm),
                    UpdateApplication.getTarget(focusTerm));
        } else {
            return new Pair<Term, Term>(services.getTermBuilder().skip(),
                    focusTerm);
        }
    }

    private void setupWdGoal(final Goal goal, final LoopSpecification inv,
            final Term update, final Term selfTerm, final LocationVariable heap,
            final Term anonHeap, final ImmutableSet<ProgramVariable> localIns,
            PosInOccurrence pio, Services services) {
        if (goal == null) {
            return;
        }
        goal.setBranchLabel(WellDefinednessMacro.WD_BRANCH);
        final LoopWellDefinedness lwd = new LoopWellDefinedness(inv, localIns,
                services);
        final ProgramVariable self;
        if (selfTerm != null && selfTerm.op() instanceof ProgramVariable) {
            self = (ProgramVariable) selfTerm.op();
        } else {
            self = null;
        }
        services.getSpecificationRepository().addWdStatement(lwd);
        final SequentFormula wdInv = lwd.generateSequent(self, heap, anonHeap,
                localIns, update, services);
        goal.changeFormula(wdInv, pio);
    }

    @Override
<<<<<<< HEAD
=======
    public ImmutableList<Goal> apply(Goal goal, Services services, final RuleApp ruleApp)
            throws RuleAbortException {
        final TermLabelState termLabelState = new TermLabelState();
        assert ruleApp instanceof LoopInvariantBuiltInRuleApp;
        LoopInvariantBuiltInRuleApp loopRuleApp = (LoopInvariantBuiltInRuleApp) ruleApp;
        final Sequent applicationSequent = goal.sequent();
        final KeYJavaType booleanKJT = services.getTypeConverter().getBooleanType();
        final TermBuilder tb = services.getTermBuilder();

        //get instantiation
        final Instantiation inst = instantiate(loopRuleApp, services);

        final Map<LocationVariable,Term> atPres = inst.inv.getInternalAtPres();
        final List<LocationVariable> heapContext = ((IBuiltInRuleApp)ruleApp).getHeapContext();        

        final Term invTerm = conjunctInv(services, inst, atPres, heapContext);
        final Term invFreeTerm = conjunctFreeInv(services, inst, atPres, heapContext);

        final Map<LocationVariable,Term> mods = new LinkedHashMap<LocationVariable,Term>();
        for(LocationVariable heap : heapContext) {
            final Term m = inst.inv.getModifies(heap, inst.selfTerm, atPres, services);
            mods.put(heap, m);
        }

        final Term variant = inst.inv.getVariant(inst.selfTerm, atPres, services);

        //collect input and output local variables, 
        //prepare reachableIn and reachableOut
        final ImmutableSet<ProgramVariable> localIns =
                MiscTools.getLocalIns(inst.loop, services);
        final ImmutableSet<ProgramVariable> localOuts =
                MiscTools.getLocalOuts(inst.loop, services);
        Term reachableIn = tb.tt();
        for(ProgramVariable pv : localIns) {
            reachableIn = tb.and(reachableIn, 
                                 tb.reachableValue(pv));
        }
        Term reachableOut = tb.tt();

        for(ProgramVariable pv : localOuts) {
            reachableOut = tb.and(reachableOut, 
                    tb.reachableValue(pv));
        }

        //prepare variant
        final Pair<Term,Term> variantPair = prepareVariant(inst, variant, services);
        final Term variantUpdate = variantPair.first;
        final Term variantPO = variantPair.second;
        
        //prepare guard
        final Triple<JavaBlock,Term,Term> guardStuff =
                prepareGuard(inst, booleanKJT, loopRuleApp, services);
        final JavaBlock guardJb = guardStuff.first;
        final Term guardTrueTerm = guardStuff.second;
        final Term guardFalseTerm = guardStuff.third;

        Term beforeLoopUpdate = null;

        final Map<LocationVariable,Map<Term,Term>> heapToBeforeLoop =
                new LinkedHashMap<LocationVariable,Map<Term,Term>>();

        for(LocationVariable heap : heapContext) {
            heapToBeforeLoop.put(heap, new LinkedHashMap<Term,Term>());
            final LocationVariable lv =
                    tb.heapAtPreVar(heap+"Before_LOOP", heap.sort(), true);
            services.getNamespaces().programVariables().addSafely(lv);
            final Term u = tb.elementary(lv, tb.var(heap));
            if (beforeLoopUpdate == null) {
                beforeLoopUpdate = u;
            } else {
                beforeLoopUpdate = tb.parallel(beforeLoopUpdate, u);
            }
            heapToBeforeLoop.get(heap).put(tb.var(heap), tb.var(lv));
        }

        // This is needed because of the shallow access of \permission,
        // heap references that are deeper than top-level have to be replaced to, but with heapBefore_....
        final LocationVariable permissionHeap = services.getTypeConverter().getHeapLDT().getPermissionHeap();
        if(permissionHeap != null && heapContext.contains(permissionHeap)) {
            final LocationVariable baseHeap = services.getTypeConverter().getHeapLDT().getHeap();
            final Term baseHeapVar = services.getTermBuilder().var(baseHeap);
            heapToBeforeLoop.get(permissionHeap).put(baseHeapVar, heapToBeforeLoop.get(baseHeap).get(baseHeapVar));
        }

        for (ProgramVariable pv : localOuts) {
            final String pvBeforeLoopName
            = tb.newName(pv.name().toString() + "Before_LOOP");
            final LocationVariable pvBeforeLoop
            = new LocationVariable(new ProgramElementName(pvBeforeLoopName), pv.getKeYJavaType());
            services.getNamespaces().programVariables().addSafely(pvBeforeLoop);
            beforeLoopUpdate = tb.parallel(beforeLoopUpdate,
                                           tb.elementary(pvBeforeLoop, 
                                                         tb.var(pv)));
            heapToBeforeLoop.get(services.getTypeConverter().getHeapLDT().getHeap())
                    .put(tb.var(pv), tb.var(pvBeforeLoop));
        }

        //prepare anon update, frame condition, etc.
        Term anonUpdate = createLocalAnonUpdate(localOuts, services); // can still be null
        //Term anonAssumption = null;
        Term wellFormedAnon = null;
        Term frameCondition = null;
        Term reachableState = null;
        Term anonHeap = null;
        ImmutableList<AnonUpdateData> anonUpdateDatas =
                ImmutableSLList.<AnonUpdateData>nil();
        for (LocationVariable heap : heapContext) {
            final AnonUpdateData tAnon
            = createAnonUpdate(heap, mods.get(heap), inst.inv, services);
            anonUpdateDatas = anonUpdateDatas.append(tAnon);
            if(anonUpdate == null) {
                anonUpdate = tAnon.anonUpdate;
            } else{
                anonUpdate = tb.parallel(anonUpdate, tAnon.anonUpdate);
            }
            if(wellFormedAnon == null) {
                wellFormedAnon = tb.wellFormed(tAnon.anonHeap);
            } else{
                wellFormedAnon = tb.and(wellFormedAnon, tb.wellFormed(tAnon.anonHeap));
            }
            if (anonHeap == null) {
                anonHeap = tAnon.anonHeap;
            }
            final Term m = mods.get(heap);
            final Term fc;
          if (tb.strictlyNothing().equals(m)) {
                fc = tb.frameStrictlyEmpty(tb.var(heap), heapToBeforeLoop.get(heap)); 
            } else{
                fc = tb.frame(tb.var(heap), heapToBeforeLoop.get(heap), m);
            }
            if(frameCondition == null){
                frameCondition = fc;
            } else{
                frameCondition = tb.and(frameCondition, fc);
            }
            if (reachableState == null) {
                reachableState = tb.wellFormed(heap);
              } else {
                reachableState = tb.and(reachableState, tb.wellFormed(heap));
              }
        }

        //prepare common assumption
        final Term[] uAnon 
        = new Term[]{inst.u, anonUpdate};
        final Term[] uBeforeLoopDefAnonVariant =
                new Term[]{inst.u,
                           beforeLoopUpdate,
                           anonUpdate,
                           variantUpdate};
        final Term uAnonInv = tb.applySequential(uAnon, tb.and(tb.and(invTerm, reachableOut), invFreeTerm));

        final ImmutableList<Goal> result;
        Goal wdGoal;
        if (WellDefinednessCheck.isOn()) {
            //split goal into four branches
            result = goal.split(4);
            wdGoal = result.tail().tail().tail().head();
            wdGoal.setBranchLabel(WellDefinednessMacro.WD_BRANCH);
        } else {
            //split goal into three branches
            result = goal.split(3);
            wdGoal = null;
        }
        Goal initGoal = result.tail().tail().head();
        Goal bodyGoal = result.tail().head();
        Goal useGoal = result.head();

        //"Invariant Initially Valid":
        // \replacewith (==> inv );
        prepareInvInitiallyValidBranch(termLabelState, services, ruleApp, inst, invTerm, reachableState, initGoal); //TODO Jonas: Is the double application necessary
        

        setupWdGoal(wdGoal, inst.inv, inst.u, inst.selfTerm, heapContext.get(0),
                    anonHeap, localIns, ruleApp.posInOccurrence(), services);

        //"Body Preserves Invariant":
        // \replacewith (==>  #atPreEqs(anon1) 
        //                       -> #introNewAnonUpdate(#modifies, #locDepFunc(anon1, \[{.. while (#e) #s ...}\]post) & inv -> 
        //                         (\[{ method-frame(#ex):{#typeof(#e) #v1 = #e;} }\]#v1=TRUE ->
        //                          #whileInvRule(\[{.. while (#e) #s ...}\]post,
        //                               #locDepFunc(anon1, \[{.. while (#e) #s ...}\]post)
        //                                  & inv)),
        //                          anon1));
        prepareBodyPreservesBranch(termLabelState, services, ruleApp, applicationSequent, inst,
                                   invTerm, wellFormedAnon, frameCondition,
                                   variantPO, bodyGoal, guardJb, guardTrueTerm,
                                   uBeforeLoopDefAnonVariant, uAnonInv);

        if (InfFlowCheckInfo.isInfFlow(goal) && inst.inv.hasInfFlowSpec(services)) {
            // set up information flow validity goal
            InfFlowData infFlowData =
                    setUpInfFlowValidityGoal(bodyGoal, loopRuleApp, inst,
                                             guardJb, localIns, localOuts,
                                             anonUpdateDatas, anonUpdate,
                                             services);

            // set up information flow part of useGoal:
            // add infFlowAssumptions, add term and taclet to post goal
            setUpInfFlowPartOfUseGoal(infFlowData,
                                      anonUpdateDatas.head().loopHeapAtPre,
                                      useGoal, services);
        }

        //"Invariant Initially Valid":
        // \replacewith (==> inv );
        prepareInvInitiallyValidBranch(termLabelState, services, ruleApp, inst, invTerm, reachableState, initGoal);

        setupWdGoal(wdGoal, inst.inv, inst.u, inst.selfTerm, heapContext.get(0),
                    anonHeap, localIns, ruleApp.posInOccurrence(), services);

        // "Use Case":
        // \replacewith (==> #introNewAnonUpdate(#modifies, inv ->
        // (\[{ method-frame(#ex):{#typeof(#e) #v1 = #e;} }\]
        // (#v1=FALSE -> \[{.. ...}\]post)),anon2))
        prepareUseCaseBranch(termLabelState, services, ruleApp, inst, wellFormedAnon, useGoal,
                             guardJb, guardFalseTerm, uAnon, uAnonInv);
        return result;
    }


    @Override
>>>>>>> 855cc48b
    public Name name() {
        return NAME;
    }

    // -------------------------------------------------------------------------
    // inner classes
    // -------------------------------------------------------------------------

    private static final class InfFlowData {
        public final ProofObligationVars symbExecVars;
        public final Term guardAtPre;
        public final Term guardAtPost;
        public final JavaBlock guardJb;
        public final Term guardTerm;
        public final ImmutableList<Term> localOuts;
        public final ImmutableList<Term> localOutsAtPre;
        public final ImmutableList<Term> localOutsAtPost;
        public final Pair<Term, Term> updates;
        public final Term applPredTerm;
        public final Taclet infFlowApp;

        private InfFlowData(ProofObligationVars symbExecVars, Term guardAtPre,
                Term guardAtPost, JavaBlock guardJb, Term guardTerm,
                ImmutableList<Term> localOuts,
                ImmutableList<Term> localOutsAtPre,
                ImmutableList<Term> localOutsAtPost, Pair<Term, Term> updates,
                Term applPredTerm, Taclet infFlowApp) {
            this.symbExecVars = symbExecVars;
            this.guardAtPre = guardAtPre;
            this.guardAtPost = guardAtPost;
            this.guardJb = guardJb;
            this.guardTerm = guardTerm;
            this.localOuts = localOuts;
            this.localOutsAtPre = localOutsAtPre;
            this.localOutsAtPost = localOutsAtPost;
            this.updates = updates;
            this.infFlowApp = infFlowApp;
            this.applPredTerm = applPredTerm;

            assert symbExecVars != null;
            assert guardAtPre != null;
            assert guardAtPost != null;
            assert guardJb != null;
            assert guardTerm != null;
            assert localOuts != null;
            assert localOutsAtPre != null;
            assert localOutsAtPost != null;
            assert updates != null;
            assert applPredTerm != null;
            assert infFlowApp != null;
        }
    }
}<|MERGE_RESOLUTION|>--- conflicted
+++ resolved
@@ -436,15 +436,9 @@
         return localOuts;
     }
 
-<<<<<<< HEAD
-    static void register(ProgramVariable pv, Services services) {
-        final Namespace progVarNames = services.getNamespaces()
-                .programVariables();
-=======
     static void register(ProgramVariable pv,
                          Services services) {
         final Namespace<IProgramVariable> progVarNames = services.getNamespaces().programVariables();
->>>>>>> 855cc48b
         if (pv != null && progVarNames.lookup(pv.name()) == null) {
             progVarNames.addSafely(pv);
         }
@@ -728,231 +722,6 @@
     }
 
     @Override
-<<<<<<< HEAD
-=======
-    public ImmutableList<Goal> apply(Goal goal, Services services, final RuleApp ruleApp)
-            throws RuleAbortException {
-        final TermLabelState termLabelState = new TermLabelState();
-        assert ruleApp instanceof LoopInvariantBuiltInRuleApp;
-        LoopInvariantBuiltInRuleApp loopRuleApp = (LoopInvariantBuiltInRuleApp) ruleApp;
-        final Sequent applicationSequent = goal.sequent();
-        final KeYJavaType booleanKJT = services.getTypeConverter().getBooleanType();
-        final TermBuilder tb = services.getTermBuilder();
-
-        //get instantiation
-        final Instantiation inst = instantiate(loopRuleApp, services);
-
-        final Map<LocationVariable,Term> atPres = inst.inv.getInternalAtPres();
-        final List<LocationVariable> heapContext = ((IBuiltInRuleApp)ruleApp).getHeapContext();        
-
-        final Term invTerm = conjunctInv(services, inst, atPres, heapContext);
-        final Term invFreeTerm = conjunctFreeInv(services, inst, atPres, heapContext);
-
-        final Map<LocationVariable,Term> mods = new LinkedHashMap<LocationVariable,Term>();
-        for(LocationVariable heap : heapContext) {
-            final Term m = inst.inv.getModifies(heap, inst.selfTerm, atPres, services);
-            mods.put(heap, m);
-        }
-
-        final Term variant = inst.inv.getVariant(inst.selfTerm, atPres, services);
-
-        //collect input and output local variables, 
-        //prepare reachableIn and reachableOut
-        final ImmutableSet<ProgramVariable> localIns =
-                MiscTools.getLocalIns(inst.loop, services);
-        final ImmutableSet<ProgramVariable> localOuts =
-                MiscTools.getLocalOuts(inst.loop, services);
-        Term reachableIn = tb.tt();
-        for(ProgramVariable pv : localIns) {
-            reachableIn = tb.and(reachableIn, 
-                                 tb.reachableValue(pv));
-        }
-        Term reachableOut = tb.tt();
-
-        for(ProgramVariable pv : localOuts) {
-            reachableOut = tb.and(reachableOut, 
-                    tb.reachableValue(pv));
-        }
-
-        //prepare variant
-        final Pair<Term,Term> variantPair = prepareVariant(inst, variant, services);
-        final Term variantUpdate = variantPair.first;
-        final Term variantPO = variantPair.second;
-        
-        //prepare guard
-        final Triple<JavaBlock,Term,Term> guardStuff =
-                prepareGuard(inst, booleanKJT, loopRuleApp, services);
-        final JavaBlock guardJb = guardStuff.first;
-        final Term guardTrueTerm = guardStuff.second;
-        final Term guardFalseTerm = guardStuff.third;
-
-        Term beforeLoopUpdate = null;
-
-        final Map<LocationVariable,Map<Term,Term>> heapToBeforeLoop =
-                new LinkedHashMap<LocationVariable,Map<Term,Term>>();
-
-        for(LocationVariable heap : heapContext) {
-            heapToBeforeLoop.put(heap, new LinkedHashMap<Term,Term>());
-            final LocationVariable lv =
-                    tb.heapAtPreVar(heap+"Before_LOOP", heap.sort(), true);
-            services.getNamespaces().programVariables().addSafely(lv);
-            final Term u = tb.elementary(lv, tb.var(heap));
-            if (beforeLoopUpdate == null) {
-                beforeLoopUpdate = u;
-            } else {
-                beforeLoopUpdate = tb.parallel(beforeLoopUpdate, u);
-            }
-            heapToBeforeLoop.get(heap).put(tb.var(heap), tb.var(lv));
-        }
-
-        // This is needed because of the shallow access of \permission,
-        // heap references that are deeper than top-level have to be replaced to, but with heapBefore_....
-        final LocationVariable permissionHeap = services.getTypeConverter().getHeapLDT().getPermissionHeap();
-        if(permissionHeap != null && heapContext.contains(permissionHeap)) {
-            final LocationVariable baseHeap = services.getTypeConverter().getHeapLDT().getHeap();
-            final Term baseHeapVar = services.getTermBuilder().var(baseHeap);
-            heapToBeforeLoop.get(permissionHeap).put(baseHeapVar, heapToBeforeLoop.get(baseHeap).get(baseHeapVar));
-        }
-
-        for (ProgramVariable pv : localOuts) {
-            final String pvBeforeLoopName
-            = tb.newName(pv.name().toString() + "Before_LOOP");
-            final LocationVariable pvBeforeLoop
-            = new LocationVariable(new ProgramElementName(pvBeforeLoopName), pv.getKeYJavaType());
-            services.getNamespaces().programVariables().addSafely(pvBeforeLoop);
-            beforeLoopUpdate = tb.parallel(beforeLoopUpdate,
-                                           tb.elementary(pvBeforeLoop, 
-                                                         tb.var(pv)));
-            heapToBeforeLoop.get(services.getTypeConverter().getHeapLDT().getHeap())
-                    .put(tb.var(pv), tb.var(pvBeforeLoop));
-        }
-
-        //prepare anon update, frame condition, etc.
-        Term anonUpdate = createLocalAnonUpdate(localOuts, services); // can still be null
-        //Term anonAssumption = null;
-        Term wellFormedAnon = null;
-        Term frameCondition = null;
-        Term reachableState = null;
-        Term anonHeap = null;
-        ImmutableList<AnonUpdateData> anonUpdateDatas =
-                ImmutableSLList.<AnonUpdateData>nil();
-        for (LocationVariable heap : heapContext) {
-            final AnonUpdateData tAnon
-            = createAnonUpdate(heap, mods.get(heap), inst.inv, services);
-            anonUpdateDatas = anonUpdateDatas.append(tAnon);
-            if(anonUpdate == null) {
-                anonUpdate = tAnon.anonUpdate;
-            } else{
-                anonUpdate = tb.parallel(anonUpdate, tAnon.anonUpdate);
-            }
-            if(wellFormedAnon == null) {
-                wellFormedAnon = tb.wellFormed(tAnon.anonHeap);
-            } else{
-                wellFormedAnon = tb.and(wellFormedAnon, tb.wellFormed(tAnon.anonHeap));
-            }
-            if (anonHeap == null) {
-                anonHeap = tAnon.anonHeap;
-            }
-            final Term m = mods.get(heap);
-            final Term fc;
-          if (tb.strictlyNothing().equals(m)) {
-                fc = tb.frameStrictlyEmpty(tb.var(heap), heapToBeforeLoop.get(heap)); 
-            } else{
-                fc = tb.frame(tb.var(heap), heapToBeforeLoop.get(heap), m);
-            }
-            if(frameCondition == null){
-                frameCondition = fc;
-            } else{
-                frameCondition = tb.and(frameCondition, fc);
-            }
-            if (reachableState == null) {
-                reachableState = tb.wellFormed(heap);
-              } else {
-                reachableState = tb.and(reachableState, tb.wellFormed(heap));
-              }
-        }
-
-        //prepare common assumption
-        final Term[] uAnon 
-        = new Term[]{inst.u, anonUpdate};
-        final Term[] uBeforeLoopDefAnonVariant =
-                new Term[]{inst.u,
-                           beforeLoopUpdate,
-                           anonUpdate,
-                           variantUpdate};
-        final Term uAnonInv = tb.applySequential(uAnon, tb.and(tb.and(invTerm, reachableOut), invFreeTerm));
-
-        final ImmutableList<Goal> result;
-        Goal wdGoal;
-        if (WellDefinednessCheck.isOn()) {
-            //split goal into four branches
-            result = goal.split(4);
-            wdGoal = result.tail().tail().tail().head();
-            wdGoal.setBranchLabel(WellDefinednessMacro.WD_BRANCH);
-        } else {
-            //split goal into three branches
-            result = goal.split(3);
-            wdGoal = null;
-        }
-        Goal initGoal = result.tail().tail().head();
-        Goal bodyGoal = result.tail().head();
-        Goal useGoal = result.head();
-
-        //"Invariant Initially Valid":
-        // \replacewith (==> inv );
-        prepareInvInitiallyValidBranch(termLabelState, services, ruleApp, inst, invTerm, reachableState, initGoal); //TODO Jonas: Is the double application necessary
-        
-
-        setupWdGoal(wdGoal, inst.inv, inst.u, inst.selfTerm, heapContext.get(0),
-                    anonHeap, localIns, ruleApp.posInOccurrence(), services);
-
-        //"Body Preserves Invariant":
-        // \replacewith (==>  #atPreEqs(anon1) 
-        //                       -> #introNewAnonUpdate(#modifies, #locDepFunc(anon1, \[{.. while (#e) #s ...}\]post) & inv -> 
-        //                         (\[{ method-frame(#ex):{#typeof(#e) #v1 = #e;} }\]#v1=TRUE ->
-        //                          #whileInvRule(\[{.. while (#e) #s ...}\]post,
-        //                               #locDepFunc(anon1, \[{.. while (#e) #s ...}\]post)
-        //                                  & inv)),
-        //                          anon1));
-        prepareBodyPreservesBranch(termLabelState, services, ruleApp, applicationSequent, inst,
-                                   invTerm, wellFormedAnon, frameCondition,
-                                   variantPO, bodyGoal, guardJb, guardTrueTerm,
-                                   uBeforeLoopDefAnonVariant, uAnonInv);
-
-        if (InfFlowCheckInfo.isInfFlow(goal) && inst.inv.hasInfFlowSpec(services)) {
-            // set up information flow validity goal
-            InfFlowData infFlowData =
-                    setUpInfFlowValidityGoal(bodyGoal, loopRuleApp, inst,
-                                             guardJb, localIns, localOuts,
-                                             anonUpdateDatas, anonUpdate,
-                                             services);
-
-            // set up information flow part of useGoal:
-            // add infFlowAssumptions, add term and taclet to post goal
-            setUpInfFlowPartOfUseGoal(infFlowData,
-                                      anonUpdateDatas.head().loopHeapAtPre,
-                                      useGoal, services);
-        }
-
-        //"Invariant Initially Valid":
-        // \replacewith (==> inv );
-        prepareInvInitiallyValidBranch(termLabelState, services, ruleApp, inst, invTerm, reachableState, initGoal);
-
-        setupWdGoal(wdGoal, inst.inv, inst.u, inst.selfTerm, heapContext.get(0),
-                    anonHeap, localIns, ruleApp.posInOccurrence(), services);
-
-        // "Use Case":
-        // \replacewith (==> #introNewAnonUpdate(#modifies, inv ->
-        // (\[{ method-frame(#ex):{#typeof(#e) #v1 = #e;} }\]
-        // (#v1=FALSE -> \[{.. ...}\]post)),anon2))
-        prepareUseCaseBranch(termLabelState, services, ruleApp, inst, wellFormedAnon, useGoal,
-                             guardJb, guardFalseTerm, uAnon, uAnonInv);
-        return result;
-    }
-
-
-    @Override
->>>>>>> 855cc48b
     public Name name() {
         return NAME;
     }
