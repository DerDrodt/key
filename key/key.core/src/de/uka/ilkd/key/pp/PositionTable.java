// This file is part of KeY - Integrated Deductive Software Design
//
// Copyright (C) 2001-2011 Universitaet Karlsruhe (TH), Germany
//                         Universitaet Koblenz-Landau, Germany
//                         Chalmers University of Technology, Sweden
// Copyright (C) 2011-2014 Karlsruhe Institute of Technology, Germany
//                         Technical University Darmstadt, Germany
//                         Chalmers University of Technology, Sweden
//
// The KeY system is protected by the GNU General
// Public License. See LICENSE.TXT for details.
//

package de.uka.ilkd.key.pp;

import org.key_project.util.collection.ImmutableList;
import org.key_project.util.collection.ImmutableSLList;

import de.uka.ilkd.key.logic.PosInOccurrence;
import de.uka.ilkd.key.logic.PosInTerm;
import de.uka.ilkd.key.logic.SequentFormula;

/**
 * A PositionTable describes the start and end positions of substrings of a
 * String in order to get a PosInSequent from an int describing a position in a
 * string representing a Term or a Sequent, etc. A PositionTable therefore
 * represents a table consisting of two columns of type int (start and end
 * position) and a reference to another PositionTable representing the position
 * information for that substring. A PositionTable is valid (in order to support
 * efficient putting of new entries to the table and an efficient search for a
 * Position), if the last entry that has been set is (s, e, x) and the next
 * entry is (s', e', x') with s'>e.
 * 
 * <p>
 * Positions are reckoned with start positions inclusive and end positions
 * exclusive. Start and end positions are relative to each subterm.
 */
public class PositionTable {

    // the start positions of the direct subterms (or parts of sequent, etc.)
    protected int[] startPos;

    //the end positions of the direct subterms (or parts of sequent, etc.)   
    protected int[] endPos;

    // the PositionTables for the direct subterms (or parts of sequent, etc.)
    protected PositionTable[] children;    

    // the current active entry number.
    // When a new "in-order" element is started, the counter is increased.
    // A new "out-of-order" element resets the counter to a fresh value.
    private int currentEntry = -1;

    // the number of rows in the above arrays. Equals the number of direct 
    // subterms (or parts of sequent, etc.)
    private final int rows;

    /**
     * creates a new PositionTable with the number of subterms (or number of
     * SequentFormula in a Semisequent, or the number of Semisequents in a
     * Sequent, etc.)
     *
     * @param rows
     *            the number of direct sub-elements in the term whose position
     *            information is represented by the constructed object.
     */
    public PositionTable(int rows) {
	this.rows=rows;
	startPos=new int[rows];
	endPos=new int[rows];
	children=new PositionTable[rows];
	for (int i=0; i<rows; i++) {
	    startPos[i]=-1;
	    endPos[i]=-1;
	    children[i]=null;
	}
    }

    /**
     * returns the m with startPos[m]<=index<=endPos[m]. -1 if no such m exists.
     */
    private int searchEntry(int index) {

	//linear search:
	for (int m=0; m<rows; m++) {
	    if ((startPos[m]<=index) && (index < endPos[m])) {
		return m;
	    }
	}

	//binary search (ordered arrays are precondition!), NOT CHECKED SO FAR:
        /*
         * int l=0; int r=rows-1; int m; while (r<l) { m=(l+r)/2; if
         * ((startPos[m]<=index) && (endPos[m]>index)) { return m; } if
         * (index<startPos[m]) { r=m; } else { l=m; } }
         */
	return -1;
    }

    /**
     * Returns the path to the `lowest' position table that includes
     * <code>index</code> in its range.
     */
    protected ImmutableList<Integer> pathForIndex(int index) {
	int sub=searchEntry(index);
	if (sub == -1) {
	    return ImmutableSLList.<Integer>nil();
	} else {
	    return children[sub].pathForIndex(index-startPos[sub])
		.prepend(Integer.valueOf(sub));
	}
    }

    /**
     * Returns the character range of the `lowest' subtable that includes
     * <code>index</code> in its range.
     *
     * @param index
     *            the character index to search for.
     * @param length
     *            the length of the whole string corresponding to this position
     *            table. Needed in case it turns out the index belongs to the
     *            top level.
     */
    public Range rangeForIndex(int index,int length) {
	int sub=searchEntry(index);
	if (sub==-1) {
	    return new Range(0,length);
	} else {
	    Range r = children[sub].rangeForIndex(index-startPos[sub],
					       endPos[sub]-startPos[sub]);
	    r.start += startPos[sub];
	    r.end   += startPos[sub];
	    return r;
	}
    }

    /**
     * Returns the character range of the first java statement in a program
     * modality for the `lowest' subtable that includes <code>index</code> in
     * its range. If the lowest subtable does not correspond to a program
     * modality, it returns null.
     */
    public Range firstStatementRangeForIndex(int index) {
	int sub=searchEntry(index);
	if (sub==-1) {
	    return getFirstStatementRange();
	} else {
	    Range r = children[sub].
		firstStatementRangeForIndex(index-startPos[sub]);
	    if (r!=null) {
		r.start += startPos[sub];
		r.end   += startPos[sub];
	    }
	    return r;
	}
    }
    
    /**
     * Returns the character range of the first java statement in a program
     * modality for <i>this</i>position table. If this is not a program
     * modality, returns null. Note that this will be overridden in the subclass
     * {@link ModalityPositionTable}.
     */
    public Range getFirstStatementRange(){
	return null;
    }

    /**
     * Returns the character range for the subtable indicated by the given
     * integer list.
     */
    public Range rangeForPath(ImmutableList<Integer> path,int length) {
	if (path.isEmpty()) {
	    return new Range(0,length);
	} else {
	    int sub = path.head().intValue();
	    Range r = children[sub].rangeForPath(path.tail(),
					      endPos[sub]-startPos[sub]);
	    r.start += startPos[sub];
	    r.end   += startPos[sub];
	    return r;	    
	}
    }

    /**
     * sets end in the position table to the next free end entry in the position
     * table and sets the given PositionTable as child of the sub-element
     * finished by putting this end position
     *
     * @param end
     *            char position that ends the sub-element started by the
     * corresponding start entry in the position table
     * @param child
     *            PositionTable for the sub-element from start to end
     */
    public void setEnd(int end, PositionTable child) {
        endPos[currentEntry] = end;
        this.children[currentEntry] = child;
    }

    /**
     * Sets start in the position table for the next subterm to start.
     *
     * The number is determined by increment the counter of subterms by one.
     *
     * @param start
     *            char position that starts a sub-element
     */
    public void setStart(int start) {
        setStart(currentEntry + 1, start);
    }

    /**
     * Sets start in the position table for the subterm with the given number to
     * start.
     *
     * @param subTermNo
     *            the 0-based number of the subterm to evaluate
     * @param start
     *            char position that starts a sub-element
     */
    public void setStart(int subTermNo, int start) {
        currentEntry = subTermNo;
        startPos[subTermNo] = start;
    }

    /**
     * Return of the children of this PositionTable
     */
    public PositionTable getChild(int i) {
	
	return children[i];
    }
    
    /**
     * 
     * @return the number of children of this PT
     */
    public int getChildCount() {
        return children.length;
    }

    /**
     * returns a String representation of the position table
     */
    public String toString() {
	String result="[";
	for (int i=0; i<rows; i++) {
	    result=result+"<"+startPos[i]+","+endPos[i]+","+children[i]+">";
            if (rows - 1 != i)
                result = result + ",";
	}
	return result+"]";
    }

    /**
     * Returns a PosInSequent for a given position list, but without filling in
     * the bounds. It is assumed that this is a position table which has one
     * child table for every formula in the printed sequent, and that
     * <code>posList</code> begins which the number of the formula. The returned
     * PosInSequent will refer to (a subterm of) one of the constrained formulae
     * in the sequent.
     *
     * @param posList
     *            the position list that navigates through the position tables.
     * @param filter
     *            the sequent print filter from that was used to print the
     *            sequent
     * @return the positionInSequent for the given position list
     */

<<<<<<< HEAD
	PosInOccurrence currentPos = 
	    new PosInOccurrence ( cfma, PosInTerm.getTopLevel(),
				  filter.getOriginalSequent ().antecedent().contains(cfma) );
	
	return children[cfmaNo].getTermPIS(filterEntry,tail,
					currentPos);
=======
    protected PosInSequent getSequentPIS(ImmutableList<Integer> posList,
                                         SequentPrintFilter filter) {
        int cfmaNo = posList.head().intValue();
        ImmutableList<Integer> tail = posList.tail();
        SequentPrintFilterEntry filterEntry = getFilterEntry(cfmaNo, filter);
        SequentFormula cfma = filterEntry.getOriginalFormula();
        PosInOccurrence currentPos = new PosInOccurrence(cfma, PosInTerm.getTopLevel(), filter.getOriginalSequent().antecedent().contains(cfma));
        return child[cfmaNo].getTermPIS(filterEntry, tail, currentPos);
>>>>>>> 4c8dab25
    }
    
    /**
     * Returns a PosInSequent for a given position list, but without filling in
     * the bounds. It is assumed that this is a position table corresponding to
     * the Term <code>term</code>, which has one child table for each subterm.
     *
     * @param filterEntry
     *            the print filter entry that contains information about which
     *            constrained formula we are in and how the constraint and
     *            metavariables were printed.
     * @param posList
     *            the position list that navigates through the position tables.
     * @param pio
     *            the PosInOccurrence leading to the current term
     */
    private PosInSequent getTermPIS(SequentPrintFilterEntry filterEntry,
				    ImmutableList<Integer> posList,
				    PosInOccurrence pio) {
	if(posList.isEmpty()) {
	    return PosInSequent.createCfmaPos(pio);
	} else {
	    int subNo  =  posList.head().intValue();
	    PosInOccurrence subpio = pio.down ( subNo );	   

	    return children[subNo].getTermPIS(filterEntry,
					   posList.tail(),
					   subpio);
	}
    }

    private static SequentPrintFilterEntry
        getFilterEntry(int cfmaNo, SequentPrintFilter filter) {
        int i = cfmaNo;
        ImmutableList<SequentPrintFilterEntry> list =
                filter.getFilteredAntec().append(filter.getFilteredSucc());
        while (i-- != 0)
            list = list.tail();
        return list.head();
    }
}<|MERGE_RESOLUTION|>--- conflicted
+++ resolved
@@ -44,7 +44,7 @@
     protected int[] endPos;
 
     // the PositionTables for the direct subterms (or parts of sequent, etc.)
-    protected PositionTable[] children;    
+    protected PositionTable[] child;    
 
     // the current active entry number.
     // When a new "in-order" element is started, the counter is increased.
@@ -68,11 +68,11 @@
 	this.rows=rows;
 	startPos=new int[rows];
 	endPos=new int[rows];
-	children=new PositionTable[rows];
+	child=new PositionTable[rows];
 	for (int i=0; i<rows; i++) {
 	    startPos[i]=-1;
 	    endPos[i]=-1;
-	    children[i]=null;
+	    child[i]=null;
 	}
     }
 
@@ -106,7 +106,7 @@
 	if (sub == -1) {
 	    return ImmutableSLList.<Integer>nil();
 	} else {
-	    return children[sub].pathForIndex(index-startPos[sub])
+	    return child[sub].pathForIndex(index-startPos[sub])
 		.prepend(Integer.valueOf(sub));
 	}
     }
@@ -127,7 +127,7 @@
 	if (sub==-1) {
 	    return new Range(0,length);
 	} else {
-	    Range r = children[sub].rangeForIndex(index-startPos[sub],
+	    Range r = child[sub].rangeForIndex(index-startPos[sub],
 					       endPos[sub]-startPos[sub]);
 	    r.start += startPos[sub];
 	    r.end   += startPos[sub];
@@ -146,7 +146,7 @@
 	if (sub==-1) {
 	    return getFirstStatementRange();
 	} else {
-	    Range r = children[sub].
+	    Range r = child[sub].
 		firstStatementRangeForIndex(index-startPos[sub]);
 	    if (r!=null) {
 		r.start += startPos[sub];
@@ -175,7 +175,7 @@
 	    return new Range(0,length);
 	} else {
 	    int sub = path.head().intValue();
-	    Range r = children[sub].rangeForPath(path.tail(),
+	    Range r = child[sub].rangeForPath(path.tail(),
 					      endPos[sub]-startPos[sub]);
 	    r.start += startPos[sub];
 	    r.end   += startPos[sub];
@@ -196,7 +196,7 @@
      */
     public void setEnd(int end, PositionTable child) {
         endPos[currentEntry] = end;
-        this.children[currentEntry] = child;
+        this.child[currentEntry] = child;
     }
 
     /**
@@ -230,15 +230,7 @@
      */
     public PositionTable getChild(int i) {
 	
-	return children[i];
-    }
-    
-    /**
-     * 
-     * @return the number of children of this PT
-     */
-    public int getChildCount() {
-        return children.length;
+	return child[i];
     }
 
     /**
@@ -247,7 +239,7 @@
     public String toString() {
 	String result="[";
 	for (int i=0; i<rows; i++) {
-	    result=result+"<"+startPos[i]+","+endPos[i]+","+children[i]+">";
+	    result=result+"<"+startPos[i]+","+endPos[i]+","+child[i]+">";
             if (rows - 1 != i)
                 result = result + ",";
 	}
@@ -267,26 +259,24 @@
      * @param filter
      *            the sequent print filter from that was used to print the
      *            sequent
-     * @return the positionInSequent for the given position list
-     */
-
-<<<<<<< HEAD
+     */    
+    
+    protected PosInSequent getSequentPIS(ImmutableList<Integer> posList,
+				       SequentPrintFilter filter) {
+	int cfmaNo = posList.head().intValue();
+	ImmutableList<Integer> tail = posList.tail();
+
+	SequentPrintFilterEntry filterEntry = 
+	    getFilterEntry(cfmaNo, filter);
+
+	SequentFormula cfma = filterEntry.getOriginalFormula();
+
 	PosInOccurrence currentPos = 
 	    new PosInOccurrence ( cfma, PosInTerm.getTopLevel(),
 				  filter.getOriginalSequent ().antecedent().contains(cfma) );
 	
 	return children[cfmaNo].getTermPIS(filterEntry,tail,
 					currentPos);
-=======
-    protected PosInSequent getSequentPIS(ImmutableList<Integer> posList,
-                                         SequentPrintFilter filter) {
-        int cfmaNo = posList.head().intValue();
-        ImmutableList<Integer> tail = posList.tail();
-        SequentPrintFilterEntry filterEntry = getFilterEntry(cfmaNo, filter);
-        SequentFormula cfma = filterEntry.getOriginalFormula();
-        PosInOccurrence currentPos = new PosInOccurrence(cfma, PosInTerm.getTopLevel(), filter.getOriginalSequent().antecedent().contains(cfma));
-        return child[cfmaNo].getTermPIS(filterEntry, tail, currentPos);
->>>>>>> 4c8dab25
     }
     
     /**
@@ -312,19 +302,20 @@
 	    int subNo  =  posList.head().intValue();
 	    PosInOccurrence subpio = pio.down ( subNo );	   
 
-	    return children[subNo].getTermPIS(filterEntry,
+	    return child[subNo].getTermPIS(filterEntry,
 					   posList.tail(),
 					   subpio);
 	}
     }
-
-    private static SequentPrintFilterEntry
-        getFilterEntry(int cfmaNo, SequentPrintFilter filter) {
-        int i = cfmaNo;
-        ImmutableList<SequentPrintFilterEntry> list =
-                filter.getFilteredAntec().append(filter.getFilteredSucc());
+    
+    private static SequentPrintFilterEntry 
+	getFilterEntry(int cfmaNo, 
+		       SequentPrintFilter filter) {
+	int i = cfmaNo;
+	ImmutableList<SequentPrintFilterEntry> list =
+	    filter.getFilteredAntec().append(filter.getFilteredSucc());
         while (i-- != 0)
             list = list.tail();
-        return list.head();
+	return list.head ();
     }
 }