// This file is part of KeY - Integrated Deductive Software Design
//
// Copyright (C) 2001-2011 Universitaet Karlsruhe (TH), Germany
//                         Universitaet Koblenz-Landau, Germany
//                         Chalmers University of Technology, Sweden
// Copyright (C) 2011-2014 Karlsruhe Institute of Technology, Germany
//                         Technical University Darmstadt, Germany
//                         Chalmers University of Technology, Sweden
//
// The KeY system is protected by the GNU General
// Public License. See LICENSE.TXT for details.
//

package de.uka.ilkd.key.pp;

import java.io.IOException;
import java.io.StringWriter;
import java.util.Iterator;
import java.util.Set;
import java.util.Stack;
import java.util.StringTokenizer;

import org.key_project.util.collection.ImmutableArray;
import org.key_project.util.collection.ImmutableList;
import org.key_project.util.collection.ImmutableSet;

import de.uka.ilkd.key.control.TermLabelVisibilityManager;
import de.uka.ilkd.key.java.JavaInfo;
import de.uka.ilkd.key.java.PrettyPrinter;
import de.uka.ilkd.key.java.ProgramElement;
import de.uka.ilkd.key.java.Services;
import de.uka.ilkd.key.java.abstraction.ArrayType;
import de.uka.ilkd.key.java.abstraction.KeYJavaType;
import de.uka.ilkd.key.ldt.BooleanLDT;
import de.uka.ilkd.key.ldt.HeapLDT;
import de.uka.ilkd.key.ldt.IntegerLDT;
import de.uka.ilkd.key.ldt.LocSetLDT;
import de.uka.ilkd.key.logic.JavaBlock;
import de.uka.ilkd.key.logic.Semisequent;
import de.uka.ilkd.key.logic.Sequent;
import de.uka.ilkd.key.logic.SequentFormula;
import de.uka.ilkd.key.logic.Term;
import de.uka.ilkd.key.logic.label.TermLabel;
import de.uka.ilkd.key.logic.op.ElementaryUpdate;
import de.uka.ilkd.key.logic.op.Equality;
import de.uka.ilkd.key.logic.op.Function;
import de.uka.ilkd.key.logic.op.IObserverFunction;
import de.uka.ilkd.key.logic.op.IProgramMethod;
import de.uka.ilkd.key.logic.op.Junctor;
import de.uka.ilkd.key.logic.op.LogicVariable;
import de.uka.ilkd.key.logic.op.ModalOperatorSV;
import de.uka.ilkd.key.logic.op.Modality;
import de.uka.ilkd.key.logic.op.ProgramSV;
import de.uka.ilkd.key.logic.op.ProgramVariable;
import de.uka.ilkd.key.logic.op.QuantifiableVariable;
import de.uka.ilkd.key.logic.op.SchemaVariable;
import de.uka.ilkd.key.logic.op.SortDependingFunction;
import de.uka.ilkd.key.logic.op.UpdateApplication;
import de.uka.ilkd.key.logic.op.UpdateJunctor;
import de.uka.ilkd.key.logic.sort.AbstractSort;
import de.uka.ilkd.key.logic.sort.Sort;
import de.uka.ilkd.key.pp.Notation.HeapConstructorNotation;
import de.uka.ilkd.key.pp.Notation.ObserverNotation;
import de.uka.ilkd.key.rule.AntecTaclet;
import de.uka.ilkd.key.rule.FindTaclet;
import de.uka.ilkd.key.rule.NewDependingOn;
import de.uka.ilkd.key.rule.NewVarcond;
import de.uka.ilkd.key.rule.NotFreeIn;
import de.uka.ilkd.key.rule.RewriteTaclet;
import de.uka.ilkd.key.rule.RuleSet;
import de.uka.ilkd.key.rule.SuccTaclet;
import de.uka.ilkd.key.rule.Taclet;
import de.uka.ilkd.key.rule.VariableCondition;
import de.uka.ilkd.key.rule.inst.SVInstantiations;
import de.uka.ilkd.key.rule.tacletbuilder.AntecSuccTacletGoalTemplate;
import de.uka.ilkd.key.rule.tacletbuilder.RewriteTacletGoalTemplate;
import de.uka.ilkd.key.rule.tacletbuilder.TacletGoalTemplate;
import de.uka.ilkd.key.util.Debug;
import de.uka.ilkd.key.util.Pair;
import de.uka.ilkd.key.util.pp.Backend;
import de.uka.ilkd.key.util.pp.Layouter;
import de.uka.ilkd.key.util.pp.StringBackend;
import de.uka.ilkd.key.util.pp.UnbalancedBlocksException;

/**
 * The front end for the Sequent pretty-printer.  It prints a sequent
 * and its parts and computes the PositionTable, which is needed for
 * highlighting.
 *
 * <P>The actual layouting/formatting is done using the {@link
 * de.uka.ilkd.key.util.pp.Layouter} class.  The concrete syntax for
 * operators is given by an instance of {@link NotationInfo}.  The
 * LogicPrinter is responsible for the concrete <em>layout</em>,
 * e.g. how terms with infix operators are indented, and it binds the
 * various needed components together.
 *
 * @see NotationInfo
 * @see Notation
 * @see de.uka.ilkd.key.util.pp.Layouter
 *
 *
 */
public class LogicPrinter {

    /**
     * The default and minimal value of the
     * max. number of characters to put in one line
     */
    public static final int DEFAULT_LINE_WIDTH = 55;

    /** The max. number of characters to put in one line */
    private int lineWidth = DEFAULT_LINE_WIDTH;

    /**
     * The ProgramPrinter used to pretty-print Java blocks in
     * formulae.
     */
    private final ProgramPrinter prgPrinter;

    /** Contains information on the concrete syntax of operators. */
    protected final NotationInfo notationInfo;

    /** the services object */
    protected final Services services;

    /** This chooses the layout. */
    protected Layouter layouter;

    /** The backend <code>layouter</code> will write to. */
    private Backend backend;

    /**If pure is true the PositionTable will not be calculated */
    private boolean pure = false;

    private SVInstantiations instantiations
    	= SVInstantiations.EMPTY_SVINSTANTIATIONS;

    private final SelectPrinter selectPrinter = new SelectPrinter(this);
    private final StorePrinter storePrinter = new StorePrinter(this);

    protected HeapLDT getHeapLDT() {
        return services == null ? null : services.getTypeConverter().getHeapLDT();
    }

    private enum QuantifiableVariablePrintMode {NORMAL, WITH_OUT_DECLARATION}
    private QuantifiableVariablePrintMode quantifiableVariablePrintMode =
            QuantifiableVariablePrintMode.NORMAL;

    public static String quickPrintTerm(Term t, Services services) {
        return quickPrintTerm(t, services, NotationInfo.DEFAULT_PRETTY_SYNTAX, NotationInfo.DEFAULT_UNICODE_ENABLED);
    }

    public static String quickPrintTerm(Term t, Services services, boolean usePrettyPrinting, boolean useUnicodeSymbols) {
        final NotationInfo ni = new NotationInfo();
<<<<<<< HEAD
        if (services != null) {
            ni.refresh(services, usePrettyPrinting, useUnicodeSymbols);
        }

        // Use a SequentViewLogicPrinter instead of a plain LogicPrinter,
        // because the SequentViewLogicPrinter respects default TermLabel visibility settings.
        LogicPrinter p = new SequentViewLogicPrinter(
                new ProgramPrinter(),
                ni, services,
                new TermLabelVisibilityManager());

=======

        LogicPrinter p = new LogicPrinter(new ProgramPrinter(),
                                          ni,
                                          services);
        if (services != null) {
            ni.refresh(services, usePrettyPrinting, useUnicodeSymbols);
        }
>>>>>>> a0b43c84
        try {
            p.printTerm(t);
        } catch (IOException ioe) {
            return t.toString();
        }
        return p.result().toString();
    }

    public static String quickPrintSemisequent(Semisequent s, Services services) {
        final NotationInfo ni = new NotationInfo();
        if (services != null) {
            ni.refresh(services);
        }

        // Use a SequentViewLogicPrinter instead of a plain LogicPrinter,
        // because the SequentViewLogicPrinter respects default TermLabel visibility settings.
        LogicPrinter p = new SequentViewLogicPrinter(
                new ProgramPrinter(),
                ni, services,
                new TermLabelVisibilityManager());

        try {
			p.printSemisequent(s);
		} catch (IOException e) {
			return s.toString();
		}
        return p.result().toString();
    }


    public static String quickPrintSequent(Sequent s, Services services) {
        final NotationInfo ni = new NotationInfo();
        if (services != null) {
            ni.refresh(services);
        }

        // Use a SequentViewLogicPrinter instead of a plain LogicPrinter,
        // because the SequentViewLogicPrinter respects default TermLabel visibility settings.
        LogicPrinter p = new SequentViewLogicPrinter(
                new ProgramPrinter(),
                ni, services,
                new TermLabelVisibilityManager());

        p.printSequent(s);
        return p.result().toString();
    }


    /**
     * Creates a LogicPrinter.  Sets the sequent to be printed, as
     * well as a ProgramPrinter to print Java programs and a
     * NotationInfo which determines the concrete syntax.
     *
     * @param prgPrinter   the ProgramPrinter that pretty-prints Java programs
     * @param notationInfo the NotationInfo for the concrete syntax
     * @param backend      the Backend for the output
     * @param purePrint    if true the PositionTable will not be calculated
                    (simulates the behaviour of the former PureSequentPrinter)
     */
    public LogicPrinter(ProgramPrinter prgPrinter,
            NotationInfo notationInfo,
            Backend backend,
            Services services,
            boolean purePrint) {
        this.backend = backend;
        this.layouter = new Layouter(backend, 2);
        this.prgPrinter = prgPrinter;
        this.notationInfo = notationInfo;
        this.services = services;
        this.pure = purePrint;
        if (services != null) {
            notationInfo.refresh(services);
        }
    }

    /**
     * Creates a LogicPrinter.  Sets the sequent to be printed, as
     * well as a ProgramPrinter to print Java programs and a
     * NotationInfo which determines the concrete syntax.
     *
     * @param prgPrinter   the ProgramPrinter that pretty-prints Java programs
     * @param notationInfo the NotationInfo for the concrete syntax
     * @param services     The Services object
     */
    public LogicPrinter(ProgramPrinter prgPrinter,
                        NotationInfo notationInfo,
                        Services services) {
	this(prgPrinter,
             notationInfo,
             new PosTableStringBackend(DEFAULT_LINE_WIDTH),
             services,
             false);
    }

    /**
     * Creates a LogicPrinter.  Sets the sequent to be printed, as
     * well as a ProgramPrinter to print Java programs and a
     * NotationInfo which determines the concrete syntax.
     *
     * @param prgPrinter   the ProgramPrinter that pretty-prints Java programs
     * @param notationInfo the NotationInfo for the concrete syntax
     * @param purePrint    if true the PositionTable will not be calculated
     *               (simulates the behaviour of the former PureSequentPrinter)
     * @param services     the Services object
     */
    public LogicPrinter(ProgramPrinter prgPrinter,
            NotationInfo notationInfo,
            Services services,
            boolean purePrint) {
        this(prgPrinter,
                notationInfo,
                new PosTableStringBackend(DEFAULT_LINE_WIDTH),
                services,
                purePrint);
    }

    /**
     * @return the notationInfo associated with this LogicPrinter
     */
    public NotationInfo getNotationInfo(){
        return notationInfo;
    }
    /**
     * Resets the Backend, the Layouter and (if applicable) the ProgramPrinter
     * of this Object.
     */
    public void reset() {
        backend = new PosTableStringBackend(lineWidth);
        layouter = new Layouter(backend,2);
        if (prgPrinter != null) {
            prgPrinter.reset();
        }
    }

    /**
     * sets the line width to the new value but does <em>not</em>
     *  reprint the sequent.
     * The actual set line width is the maximum of
     *   {@link LogicPrinter#DEFAULT_LINE_WIDTH} and the given value
     * @param lineWidth the max. number of character to put on one line
     * @return the actual set line width
     */
    public int setLineWidth(int lineWidth) {
        this.lineWidth = lineWidth<DEFAULT_LINE_WIDTH ?
                DEFAULT_LINE_WIDTH : lineWidth;
        return this.lineWidth;
    }


    /** Reprints the sequent.  This can be useful if settings like
     * PresentationFeatures or abbreviations have changed.
     * @param filter The SequentPrintFilter for seq
     * @param lineWidth the max. number of character to put on one line
     *   (the actual taken linewidth is the max of
     *   {@link LogicPrinter#DEFAULT_LINE_WIDTH} and the given value
     */
    public void update(SequentPrintFilter filter, int lineWidth) {
        setLineWidth(lineWidth);
        reset();
        printSequent(filter);
    }


    /**
     * sets instantiations of schema variables
     */
    public void setInstantiation(SVInstantiations instantiations) {
        this.instantiations = instantiations;
    }


    /**
     * Pretty-print a taclet. Line-breaks are taken care of.
     *
     * @param taclet
     *           The Taclet to be pretty-printed.
     * @param sv
     *           The instantiations of the SchemaVariables
     * @param showWholeTaclet
     *           Should the find, varcond and heuristic part be pretty-printed?
     * @param declareSchemaVars
     *           Should declarations for the schema variables used in the taclet be pretty-printed?
     */
    public void printTaclet(Taclet taclet,
	    		    SVInstantiations sv,
                            boolean showWholeTaclet,
                            boolean declareSchemaVars) {
        instantiations = sv;
        quantifiableVariablePrintMode = QuantifiableVariablePrintMode.WITH_OUT_DECLARATION;
        try {
            Debug.log4jDebug(taclet.name().toString(),
                             LogicPrinter.class.getName());
            if (showWholeTaclet) {
                layouter.beginC(2).print(taclet.name().toString()).print(" {");
            } else {
                layouter.beginC();
            }
            if (declareSchemaVars) {
                Set<SchemaVariable> schemaVars = taclet.collectSchemaVars();
                layouter.brk();
                for(SchemaVariable schemaVar : schemaVars) {
                    layouter.print(schemaVar.proofToString() + "  ");
                }
            }
            if (!(taclet.ifSequent().isEmpty())) {
                printTextSequent(taclet.ifSequent(), "\\assumes", true);
            }
            if (showWholeTaclet) {
                printFind(taclet);
                if (taclet instanceof RewriteTaclet) {
                    printRewriteAttributes((RewriteTaclet)taclet);
                }
                printVarCond(taclet);
            }
            printGoalTemplates(taclet);
            if (showWholeTaclet) {
                printHeuristics(taclet);
            }
            printAttribs(taclet);
            if (showWholeTaclet) {
                printDisplayName(taclet);
            }
            if (showWholeTaclet) {
                layouter.brk(1, -2).print("}");
            }
            layouter.end();
        } catch (java.io.IOException e) {
            Debug.log4jWarn("xxx exception occurred during printTaclet",
                            LogicPrinter.class.getName());
        }
        instantiations = SVInstantiations.EMPTY_SVINSTANTIATIONS;
        quantifiableVariablePrintMode = QuantifiableVariablePrintMode.NORMAL;
    }

    /**
     * Pretty-print a taclet. Line-breaks are taken care of. No instantiation is
     * applied.
     *
     * @param taclet
     *           The Taclet to be pretty-printed.
     */
    public void printTaclet(Taclet taclet) {
        // the last argument used to be false. Changed that - M.Ulbrich
        printTaclet(taclet, SVInstantiations.EMPTY_SVINSTANTIATIONS, true, true);
    }

    protected void printAttribs(Taclet taclet) throws IOException{
        // no attributes exist for non-rewrite taclets at the moment
    }

    protected void printDisplayName(Taclet taclet) throws IOException {
        final String displayName = taclet.displayName();
        if (displayName.equals(taclet.name().toString())) {
            // this means there is no special display name
            return;
        }
        layouter.brk().beginC(2).print("\\displayname " + '\"');
        layouter.print(displayName);
        layouter.print("" + '\"').end();
    }

    protected void printRewriteAttributes(RewriteTaclet taclet) throws IOException{
        final int applicationRestriction = taclet.getApplicationRestriction();
        if ((applicationRestriction & RewriteTaclet.SAME_UPDATE_LEVEL) != 0) {
            layouter.brk().print("\\sameUpdateLevel");
        }
        if ((applicationRestriction & RewriteTaclet.IN_SEQUENT_STATE) != 0) {
            layouter.brk().print("\\inSequentState");
        }
        if ((applicationRestriction & RewriteTaclet.ANTECEDENT_POLARITY) != 0) {
            layouter.brk().print("\\antecedentPolarity");
        }
        if ((applicationRestriction & RewriteTaclet.SUCCEDENT_POLARITY) != 0) {
            layouter.brk().print("\\succedentPolarity");
        }
    }

    protected void printVarCond(Taclet taclet) throws IOException{
        final ImmutableList<NewVarcond> varsNew      = taclet.varsNew();
        final ImmutableList<NewDependingOn> varsNewDependingOn = taclet.varsNewDependingOn();
        final ImmutableList<NotFreeIn> varsNotFreeIn = taclet.varsNotFreeIn();
        final ImmutableList<VariableCondition> variableConditions = taclet.getVariableConditions();

        if (!varsNew.isEmpty() || !varsNotFreeIn.isEmpty() || !variableConditions.isEmpty() || !varsNewDependingOn.isEmpty()) {
            layouter.brk().beginC(2).print("\\varcond (").brk();

            int countNewDependingOn = varsNewDependingOn.size() - 1;
            for (NewDependingOn ndo: varsNewDependingOn) {
                printNewVarDepOnCond(ndo);
                if (countNewDependingOn > 0 ||
                        !varsNotFreeIn.isEmpty() ||
                        !varsNotFreeIn.isEmpty() ||
                        !variableConditions.isEmpty()) {
                    layouter.print(",").brk();
                }
                --countNewDependingOn;
            }

            int countVarsNew = varsNew.size() - 1;
            for (final NewVarcond nvc: varsNew) {
                printNewVarcond(nvc);
                if (countVarsNew > 0 || !varsNotFreeIn.isEmpty() || !variableConditions.isEmpty()) {
                    layouter.print(",").brk();
                }
            }

            int countNotFreeIn = varsNotFreeIn.size() - 1;
            for (final NotFreeIn pair: varsNotFreeIn) {
                printNotFreeIn(pair);
                if (countNotFreeIn > 0 || !variableConditions.isEmpty()) {
                    layouter.print(",").brk();
                }
                --countNotFreeIn;
            }

            final int countVC = variableConditions.size() - 1;
            for (final VariableCondition vc : variableConditions) {
                printVariableCondition(vc);
                if (countVC > 0) {
                    layouter.print(",").brk();
                }
            }
            layouter.brk(1,-2).print(")").end();
        }
    }

    private void printNewVarDepOnCond(NewDependingOn on) throws IOException {
        layouter.beginC(0);
        layouter.brk().print("\\new( ");
        printSchemaVariable(on.first());
        layouter.print(",").brk();
        layouter.print("\\dependingOn(");
        printSchemaVariable(on.second());
        layouter.brk(0,-2).print(")").brk();
        layouter.brk(0,-2).print(")").end();
    }

    protected void printNewVarcond(NewVarcond sv) throws IOException {
        layouter.beginC(0);
        layouter.brk().print("\\new(");
        printSchemaVariable(sv.getSchemaVariable());
        layouter.print(",").brk();
        if (sv.isDefinedByType()) {
            if(sv.getType() instanceof ArrayType) {
        	layouter.print(((ArrayType)sv.getType())
        		            .getAlternativeNameRepresentation());
            } else {
        	layouter.print(sv.getType().getFullName());
            }
        } else {
            layouter.print("\\typeof (").brk();
            printSchemaVariable(sv.getPeerSchemaVariable());
            layouter.brk(0,-2).print(")").brk();
        }
        layouter.brk(0,-2).print(")").end();
    }

    protected void printNotFreeIn(NotFreeIn sv) throws IOException {
    	layouter.beginI(0);
    	layouter.brk().print("\\notFreeIn(").brk();
    	printSchemaVariable(sv.first());
    	layouter.print(",").brk();
    	printSchemaVariable(sv.second());
    	layouter.brk(0,-2).print(")").end();
    }

    protected void printVariableCondition(VariableCondition sv) throws IOException {
        layouter.print(sv.toString());
    }

    protected void printHeuristics(Taclet taclet) throws IOException{
        if (taclet.getRuleSets().isEmpty()) {
                return;
        }
                layouter.brk().beginC(2).print("\\heuristics (");
                for (Iterator<RuleSet> it = taclet.getRuleSets().iterator(); it.hasNext();) {
                        layouter.brk();
                        RuleSet tgt = it.next();
                        printHeuristic(tgt);
                        if (it.hasNext()) {
                                layouter.print(",");
                        }
                }
                layouter.brk(1,-2).print(")").end();
    }

    protected void printHeuristic(RuleSet sv) throws IOException {
	layouter.print(sv.name().toString());
    }


    protected void printFind(Taclet taclet) throws IOException{
                if (!(taclet instanceof FindTaclet)) {
                    return;
                }
                layouter.brk().beginC(2).print("\\find (").brk();
                if (taclet instanceof SuccTaclet) {
                    layouter.print("==>").brk();
                }
                printTerm(((FindTaclet)taclet).find());
                if (taclet instanceof AntecTaclet) {
                    layouter.brk().print("==>");
                }
                layouter.brk(1,-2).print(")").end();
    }

    protected void printTextSequent(Sequent seq, String text,
            boolean frontbreak) throws IOException {

        if (frontbreak) {
            layouter.brk();
        }

        layouter.beginC(2).print(text).print(" (");
        if (seq != null) {
            printSequent(seq, false);
        }
        layouter.brk(1, -2).print(")").end();
    }

    protected void printGoalTemplates(Taclet taclet) throws IOException{
        //layouter.beginC(0);
        if (taclet.closeGoal()) {
            layouter.brk().print("\\closegoal").brk();
        }

        for (final Iterator<TacletGoalTemplate> it =
                 taclet.goalTemplates().reverse().iterator(); it.hasNext();) {
            printGoalTemplate(it.next());
            if (it.hasNext()) {
                layouter.print(";");
            }
        }
        //layouter.end();
    }

    protected void printGoalTemplate(TacletGoalTemplate tgt) throws IOException{
	//layouter.beginC(0);
	if (tgt.name() != null) {
	    if (tgt.name().length() > 0) {
		layouter.brk().beginC(2).print("\"" + tgt.name() + "\"").print(":");
	    }

	}
	if (tgt instanceof AntecSuccTacletGoalTemplate) {
	    printTextSequent
		(((AntecSuccTacletGoalTemplate)tgt).replaceWith(),
		 "\\replacewith", true);
	}
	if (tgt instanceof RewriteTacletGoalTemplate) {
	    layouter.brk();
	    printRewrite(((RewriteTacletGoalTemplate)tgt).replaceWith());
	}

	if (!(tgt.sequent().isEmpty())) {
	    printTextSequent(tgt.sequent(), "\\add", true);
	}
	if (!tgt.rules().isEmpty()) {
	    printRules(tgt.rules());
	}
	if (tgt.addedProgVars().size()>0) {
	    layouter.brk();
	    printAddProgVars(tgt.addedProgVars());
	}

	if (tgt.name() != null) {
	    if (tgt.name().length() > 0) {
		layouter.brk(1,-2).end();
	    }
	}
	//layouter.end();
    }

    protected void printRules (ImmutableList<Taclet> rules) throws IOException{
        layouter.brk().beginC(2).print("\\addrules (");
        SVInstantiations svi = instantiations;
        for (Iterator<Taclet> it = rules.iterator(); it.hasNext();) {
            layouter.brk();
            Taclet t = it.next();
            printTaclet(t, instantiations, true, false);
            instantiations = svi;
        }
        layouter.brk(1,-2).print(")").end();
    }

    protected void printAddProgVars(ImmutableSet<SchemaVariable> apv) throws IOException {
        layouter.beginC(2).print("\\addprogvars (");
        for (Iterator<SchemaVariable> it = apv.iterator(); it.hasNext();) {
            layouter.brk();
            SchemaVariable tgt = it.next();
            printSchemaVariable(tgt);
            if (it.hasNext()) {
                layouter.print(",");
            }
        }
        layouter.brk(1,-2).print(")").end();
    }

    protected void printSchemaVariable(SchemaVariable sv) throws IOException {
	Object o = getInstantiations().getInstantiation(sv);
	if (o == null) {
	    if (sv instanceof ProgramSV) {
		printProgramSV((ProgramSV)sv);
	    } else {
		printConstant(sv.name().toString());
	    }
	} else {
	    if (o instanceof Term) {
		printTerm((Term)o);
	    } else if (o instanceof ProgramElement) {
		printProgramElement((ProgramElement)o);
	    } else {
                Debug.log4jWarn("Unknown instantiation type of " + o +
			        "; class is " + o.getClass().getName(),
			        LogicPrinter.class.getName());
		printConstant(sv.name().toString());
	    }
	}
    }

    /**
     * Pretty-prints a ProgramElement.
     *
     * @param pe
     *           You've guessed it, the ProgramElement to be pretty-printed
     * @throws IOException
     */
    public void printProgramElement(ProgramElement pe) throws IOException {
        if (pe instanceof ProgramVariable) {
            printProgramVariable((ProgramVariable) pe);
        } else {
            StringWriter w = new StringWriter();
            PrettyPrinter pp = new PrettyPrinter(w, true, instantiations);
            pe.prettyPrint(pp);
            layouter.pre(w.toString());
        }
    }

    /**
     * Pretty-Prints a ProgramVariable in the logic, not in Java blocks. Prints
     * out the full (logic) name, so if A.b is private, it becomes a.A::b .
     *
     * @param pv
     *           The ProgramVariable in the logic
     * @throws IOException
     */
    public void printProgramVariable(ProgramVariable pv) throws IOException {
	Debug.log4jDebug("PP PV " + pv.name(), LogicPrinter.class.getName());
        layouter.beginC().print(pv.name().toString()).end();
    }

    /**
     * Pretty-prints a ProgramSV.
     *
     * @param pe
     *           You've guessed it, the ProgramSV to be pretty-printed
     * @throws IOException
     */
    public void printProgramSV(ProgramSV pe)
        throws IOException {
        StringWriter w = new StringWriter();
        PrettyPrinter pp = new PrettyPrinter(w, true, instantiations);
        pe.prettyPrint(pp);
        layouter.pre(w.toString());
    }

    protected void printRewrite(Term t) throws IOException {
        layouter.beginC(2).print("\\replacewith (").brk();
        printTerm(t);
        layouter.brk(1,-2).print(")").end();
    }

    public void printSequent(SequentPrintFilter filter,
                             boolean finalbreak) {
        try {
            ImmutableList<SequentPrintFilterEntry> antec = filter.getFilteredAntec();
            ImmutableList<SequentPrintFilterEntry> succ  = filter.getFilteredSucc();
            markStartSub();
            startTerm(antec.size()+succ.size());
            layouter.beginC(1).ind();
            printSemisequent(antec);
            layouter.brk(1,-1).print("==>").brk(1);
            printSemisequent(succ);
            if (finalbreak) {
                layouter.brk(0);
            }
            markEndSub();
            layouter.end();
        } catch (IOException e) {
            throw new RuntimeException (
                                        "IO Exception in pretty printer:\n"+e);
        } catch (UnbalancedBlocksException e) {
            throw new RuntimeException (
                                        "Unbalanced blocks in pretty printer:\n"+e);
        }
    }

    public void printSequent(Sequent seq,
                             boolean finalbreak) {
        try {
            Semisequent antec = seq.antecedent();
            Semisequent succ  = seq.succedent();
            markStartSub();
            startTerm(antec.size()+succ.size());
            layouter.beginC(1).ind();
            printSemisequent(antec);
            layouter.brk(1,-1).print("==>").brk(1);
            printSemisequent(succ);
            if (finalbreak) {
                layouter.brk(0);
            }
            markEndSub();
            layouter.end();
        } catch (IOException e) {
            throw new RuntimeException ("IO Exception in pretty printer:\n"+e);
        } catch (UnbalancedBlocksException e) {
            throw new RuntimeException (
                                        "Unbalanced blocks in pretty printer:\n"+e);
        }
    }


    /**
     * Pretty-print a sequent.
     * The sequent arrow is rendered as <code>=&gt;</code>.  If the
     * sequent doesn't fit in one line, a line break is inserted after each
     * formula, the sequent arrow is on a line of its own, and formulae
     * are indented w.r.t. the arrow.
     * A line-break is printed after the Sequent.
     * @param filter The SequentPrintFilter for seq
     */
    public void printSequent(SequentPrintFilter filter) {
        if (filter != null) {
            printSequent(filter, true);
        }
    }

    /**
     * Pretty-print a sequent.
     * The sequent arrow is rendered as <code>=&gt;</code>.  If the
     * sequent doesn't fit in one line, a line break is inserted after each
     * formula, the sequent arrow is on a line of its own, and formulae
     * are indented w.r.t. the arrow.
     * A line-break is printed after the Sequent.
     * No filtering is done.
     * @param seq The Sequent to be pretty-printed
     */
    public void printSequent(Sequent seq) {
        printSequent(seq, true);
    }


    /**
     * Pretty-prints a Semisequent.  Formulae are separated by commas.
     *
     * @param semiseq the semisequent to be printed
     */
    public void printSemisequent(Semisequent semiseq)
        throws IOException
    {
        for (int i=0;i<semiseq.size();i++) {
            markStartSub();
            printConstrainedFormula(semiseq.get(i));
            markEndSub();
            if (i!=semiseq.size()-1) {
                layouter.print(",").brk(1);
            }
        }
    }

    public void printSemisequent (ImmutableList<SequentPrintFilterEntry> p_formulas )
        throws IOException {
        Iterator<SequentPrintFilterEntry> it   = p_formulas.iterator ();
        SequentPrintFilterEntry           entry;
        int                               size = p_formulas.size     ();
        while ( size-- != 0 ) {
            entry = it.next ();
            markStartSub();
            printConstrainedFormula( entry.getFilteredFormula () );
            markEndSub();
            if ( size != 0 ) {
                layouter.print(",").brk(1);
            }
        }
    }

    /**
     * Pretty-prints a constrained formula. The constraint
     * "Constraint.BOTTOM" is suppressed
     *
     * @param cfma the constrained formula to be printed
     */
    public void printConstrainedFormula(SequentFormula cfma)
        throws IOException {
	printTerm(cfma.formula());
    }



    /**
     * Pretty-prints a term or formula.  How it is rendered depends on
     * the NotationInfo given to the constructor.
     *
     * @param t the Term to be printed
     */
    public void printTerm(Term t) throws IOException {
        if(notationInfo.getAbbrevMap().isEnabled(t)){
            startTerm(0);
            layouter.print(notationInfo.getAbbrevMap().getAbbrev(t));
        } else {
            if(t.hasLabels() && !getVisibleTermLabels(t).isEmpty()
					&& notationInfo.getNotation(t.op()).getPriority() < NotationInfo.PRIORITY_ATOM) {
                layouter.print("(");
            }
            notationInfo.getNotation(t.op()).print(t,this);
            if(t.hasLabels() && !getVisibleTermLabels(t).isEmpty()
					&& notationInfo.getNotation(t.op()).getPriority() < NotationInfo.PRIORITY_ATOM) {
                layouter.print(")");
            }
        }
        if (t.hasLabels()) {
            printLabels(t);
        }
    }

    /**
     * Determine the Set of labels that will be printed out for a specific
     * {@link Term}. The class {@link SequentViewLogicPrinter} overrides this
     * method. {@link TermLabel} visibility can be configured via GUI, see
     * {@link de.uka.ilkd.key.gui.actions.TermLabelMenu}. Default is to print
     * all TermLabels.
     *
     * @param t {@link Term} whose visible {@link TermLabel}s will be
     * determined.
     * @return List of visible {@link TermLabel}s, i.e. labels that are
     * syntactically added to a {@link Term} while printing.
     */
    protected ImmutableArray<TermLabel> getVisibleTermLabels(Term t) {
        return t.getLabels();
    }

    public void printLabels(Term t) throws IOException {
        notationInfo.getNotation(TermLabel.class).print(t, this);
    }

    void printLabels(Term t, String left, String right) throws IOException {

        ImmutableArray<TermLabel> termLabelList = getVisibleTermLabels(t);
        if (termLabelList.isEmpty()) {
            return;
        }

        layouter.beginC().print(left);
        boolean afterFirst = false;

        for (TermLabel l : termLabelList) {
            if (afterFirst) {
               layouter.print(",").brk(1, 0);
            }
            else {
               afterFirst = true;
            }
            layouter.print(l.name().toString());
            if (l.getChildCount()>0) {
               layouter.print("(").beginC(2);
               for (int i = 0; i < l.getChildCount(); i++) {
                  layouter.print("\"" + l.getChild(i).toString() + "\"");
                  if (i < l.getChildCount() - 1) {
                     layouter.print(",").ind(1, 2);
                  }
               }
               layouter.end().print(")");
            }
        }
        layouter.end().print(right);
    }

    /**
     * Pretty-prints a set of terms.
     * @param terms the terms to be printed
     */
    public void printTerm(ImmutableSet<Term> terms)
        throws IOException {
        getLayouter().print("{");
        Iterator<Term> it = terms.iterator();
        while (it.hasNext()) {
            printTerm(it.next());
            if (it.hasNext()) {
                getLayouter().print(", ");
            }
        }
        getLayouter().print("}");
    }


    /**
     * Pretty-prints a term or formula in the same block.  How it is
     * rendered depends on the NotationInfo given to the constructor.
     * `In the same block' means that no extra indentation will be
     * added if line breaks are necessary.  A formula <code>a &amp; (b
     * &amp; c)</code> would print <code>a &amp; b &amp; c</code>, omitting
     * the redundant parentheses.  The subformula <code>b &amp; c</code>
     * is printed using this method to get a layout of
     *
     * <pre>
     *   a
     * &amp; b
     * &amp; c
     * </pre>
     * instead of
     * <pre>
     *   a
     * &amp;   b
     *   &amp; c
     * </pre>
     *
     *
     * @param t the Term to be printed */
    public void printTermContinuingBlock(Term t) throws IOException {
       if(t.hasLabels() && !getVisibleTermLabels(t).isEmpty()
				&& notationInfo.getNotation(t.op()).getPriority() < NotationInfo.PRIORITY_ATOM) {
           layouter.print("(");
       }
       notationInfo.getNotation(t.op()).printContinuingBlock(t,this);
       if(t.hasLabels() && !getVisibleTermLabels(t).isEmpty()
				&& notationInfo.getNotation(t.op()).getPriority() < NotationInfo.PRIORITY_ATOM) {
           layouter.print(")");
       }
       if (t.hasLabels()) {
          printLabels(t);
       }
    }

    /** Print a term in <code>f(t1,...tn)</code> style.  If the
     * operator has arity 0, no parentheses are printed, i.e.
     * <code>f</code> instead of <code>f()</code>.  If the term
     * doesn't fit on one line, <code>t2...tn</code> are aligned below
     * <code>t1</code>.
     *
     * @param t the term to be printed.  */
    public void printFunctionTerm(Term t) throws IOException {
       boolean isKeyword = false;
       if (services != null) {
           Function measuredByEmpty =  services.getTermBuilder().getMeasuredByEmpty();
           BooleanLDT bool = services.getTypeConverter().getBooleanLDT();
           IntegerLDT integer = services.getTypeConverter().getIntegerLDT();

           isKeyword = (t.op() == getHeapLDT().getWellFormed() || t.op() == measuredByEmpty
                 || t.op() == bool.getFalseConst() || t.op() == bool.getTrueConst()
                 || t.op() == integer.getBsum());
        }
        if (notationInfo.isPrettySyntax()
                && services != null && FieldPrinter.isJavaFieldConstant(t, getHeapLDT(), services)
                && getNotationInfo().isHidePackagePrefix()) {
            // Hide package prefix when printing field constants.
            startTerm(0);
            String name = t.op().name().toString();
            int index = name.lastIndexOf(".");
            String prettyFieldName = name.substring(index+1);
            if (isKeyword) {
               markStartKeyword();
             }
            layouter.print(prettyFieldName);
            if (isKeyword) {
               markEndKeyword();
            }
        }
        else {
            String name = t.op().name().toString();
            startTerm(t.arity());
            boolean alreadyPrinted = false;
            if (t.op() instanceof SortDependingFunction) {
               SortDependingFunction op = (SortDependingFunction) t.op();
               if (op.getKind().compareTo(AbstractSort.EXACT_INSTANCE_NAME) == 0) {
                  layouter.print(op.getSortDependingOn().declarationString());
                  layouter.print("::");
                  markStartKeyword();
                  layouter.print(op.getKind().toString());
                  markEndKeyword();
                  alreadyPrinted = true;
               }
            }
            if (isKeyword) {
              markStartKeyword();
            }
            if (!alreadyPrinted) {
               layouter.print(name);
            }
            if (isKeyword) {
               markEndKeyword();
            }
            if(!t.boundVars().isEmpty()) {
        	layouter.print("{").beginC(0);
        	printVariables(t.boundVars(), quantifiableVariablePrintMode);
        	layouter.print("}").end();
            }
            if(t.arity() > 0) {
                layouter.print("(").beginC(0);
                for(int i = 0, n = t.arity(); i < n; i++) {
                    markStartSub();
                    printTerm(t.sub(i));
                    markEndSub();

                    if(i < n - 1) {
                        layouter.print(",").brk(1,0);
                    }
                }
                layouter.print(")").end();
            }
        }
    }

    public void printCast(String pre,
	    		  String post,
	    		  Term t,
	    		  int ass) throws IOException {
        final SortDependingFunction cast = (SortDependingFunction)t.op();

        startTerm(t.arity());
        layouter.print(pre);
        layouter.print(cast.getSortDependingOn().toString());
        layouter.print(post);
        maybeParens(t.sub(0), ass);
    }

    protected boolean printEmbeddedHeapConstructorTerm(Term t) throws IOException {

        Notation notation = notationInfo.getNotation(t.op());
        if (notation instanceof HeapConstructorNotation) {
            HeapConstructorNotation heapNotation = (HeapConstructorNotation) notation;
            heapNotation.printEmbeddedHeap(t, this);
            return true;
        } else {
            printTerm(t);
            return false;
        }
    }

 public void printClassName (String className) throws IOException {
        layouter.print(className);
    }

    public void printHeapConstructor(Term t, boolean closingBrace) throws IOException {
        assert t.boundVars().isEmpty();

        final HeapLDT heapLDT = getHeapLDT();

        if(notationInfo.isPrettySyntax() && heapLDT != null) {
            startTerm(t.arity());
            final Term heapTerm = t.sub(0);
            final String opName = t.op().name().toString();

            assert heapTerm.sort() == heapLDT.targetSort();

            markStartSub();
            boolean hasEmbedded = printEmbeddedHeapConstructorTerm(heapTerm);
            markEndSub();

            if(hasEmbedded) {
                layouter.brk(0);
            } else {
                layouter.beginC(0);
            }
            if (t.op() == getHeapLDT().getCreated()) {
               markStartKeyword();
            }
            layouter.print("[" + opName + "(").beginC(0);
            if (t.op() == getHeapLDT().getCreated()) {
               markEndKeyword();
            }
            for(int i = 1; i < t.arity(); i++) {
                // do not print anon_heap if parsability is not required
                if (getNotationInfo().isHidePackagePrefix() && "anon".equals(opName) && i == 2) {
                    break;
                }

                if(i > 1) {
                    layouter.print(",").brk(1,0);
                }
                markStartSub();
                printTerm(t.sub(i));
                markEndSub();
            }

            layouter.print(")]").end();

            if(closingBrace) {
                layouter.end();
            }

        } else {
            printFunctionTerm(t);
        }
    }

    protected void printEmbeddedObserver(final Term heapTerm, final Term objectTerm)
            throws IOException {
        Notation notation = notationInfo.getNotation(objectTerm.op());
        if(notation instanceof ObserverNotation) {
            ObserverNotation obsNotation = (ObserverNotation)notation;
            Term innerheap = objectTerm.sub(0);
            boolean paren = !heapTerm.equals(innerheap);
            if(paren) {
                layouter.print("(");
                obsNotation.printWithHeap(objectTerm, this, heapTerm);
                layouter.print(")");
            } else {
                obsNotation.printWithHeap(objectTerm, this, heapTerm);
            }
        } else {
            printTerm(objectTerm);
        }
    }

    /*
     * Print a term of the form: T::select(heap, object, field).
     */
    public void printSelect(Term t, Term tacitHeap) throws IOException {
        selectPrinter.printSelect(t, tacitHeap);
    }

    /*
     * Print a term of the form: store(heap, object, field, value).
     */
    public void printStore(Term t, boolean closingBrace) throws IOException {
        storePrinter.printStore(t, closingBrace);
    }

    /*
     * Print a term of the form: T::seqGet(Seq, int).
     */
    public void printSeqGet(Term t) throws IOException {
        if (notationInfo.isPrettySyntax()) {
            startTerm(2);
            if (!t.sort().equals(Sort.ANY)) {
                layouter.print("(" + t.sort().toString() + ")");
            }
            markStartSub();
            printTerm(t.sub(0));
            markEndSub();

            layouter.print("[");
            markStartSub();
            printTerm(t.sub(1));
            markEndSub();
            layouter.print("]");
        } else {
            printFunctionTerm(t);
        }
    }

    public void printPostfix(Term t, String postfix) throws IOException {
	if(notationInfo.isPrettySyntax()) {
	    startTerm(t.arity());

	    markStartSub();
	    printTerm(t.sub(0));
	    markEndSub();
	    layouter.print(postfix);
	} else {
	    printFunctionTerm(t);
	}
    }

    public void printObserver(Term t, Term tacitHeap) throws IOException {
        assert t.op() instanceof IObserverFunction;
        assert t.boundVars().isEmpty();

        final HeapLDT heapLDT = getHeapLDT();

        final IObserverFunction obs = (IObserverFunction) t.op();

        boolean printFancy = false;

        if(notationInfo.isPrettySyntax() && heapLDT != null) {

            Sort heapSort = heapLDT.targetSort();
            int numHeaps = obs.getHeapCount(services);
            int stateCount = obs.getStateCount();
            int totalHeaps = stateCount * numHeaps;

            // TODO find a good way to pretty print / parse multiple-heap observers
            printFancy =
                    totalHeaps == 1 && t.arity() >= 1 &&
                    t.sub(0).sort() == heapSort;
        }

        if(printFancy) {

            if(tacitHeap == null) {
                tacitHeap = services.getTermFactory().createTerm(heapLDT.getHeap());
            }

            // this needs not be 1 in general:
            int totalHeaps = 1;

            startTerm(obs.arity());

            layouter.beginC();

            if(!obs.isStatic() ) {
                markStartSub(totalHeaps);
                printEmbeddedObserver(t.sub(0), t.sub(totalHeaps));
                markEndSub();
                layouter.print(".");
            }

            // Print class name if the field is static.
            String fieldName = obs.isStatic()
                    ? HeapLDT.getClassName((Function)t.op()) + "."
                    : "";
            fieldName += HeapLDT.getPrettyFieldName(t.op());
            boolean isKeyword = false;
            if (services != null) {
               isKeyword = (obs == services.getJavaInfo().getInv());
            }

            if(obs.getNumParams() > 0 || obs instanceof IProgramMethod) {
                JavaInfo javaInfo = services.getJavaInfo();
                if (t.arity() > 1) {
                    // in case arity > 1 we assume fieldName refers to a query (method call)
                    Term object = t.sub(1);
                    KeYJavaType keYJavaType = javaInfo.getKeYJavaType(object.sort());
                    String p;
                    try {
                        boolean canonical =
                                obs.isStatic()
                                || ((obs instanceof IProgramMethod)
                                        && javaInfo.isCanonicalProgramMethod(
                                                (IProgramMethod) obs,
                                                keYJavaType));
                        if (canonical) {
                            p = fieldName;
                        } else {
                            p = "(" + t.op() + ")";
                        }
                    } catch (NullPointerException e) {
                        // MU & MK: There are cases where this method fails.
                        // (e.g., if the receiver of the observer happens to be replaced by "null").
                        // better conservatively print empty String.
                        p = "";
                    }
                    layouter.print(p);
                } else {
                    // in case arity == 1 we assume fieldName refers to an array
                    layouter.print(fieldName);
                }

                layouter.print("(").beginC(0);
                int startIndex = totalHeaps + (obs.isStatic() ? 0 : 1);
                for (int i = startIndex; i < obs.arity(); i++) {
                    if (i != startIndex) {
                        layouter.print(",").brk(1,0);
                    }
                    markStartSub(i);
                    printTerm(t.sub(i));
                    markEndSub();
                }
                layouter.print(")").end();
            } else {
                if (isKeyword) {
                   markStartKeyword();
                }
                layouter.print(fieldName);
                if (isKeyword) {
                   markEndKeyword();
                }
            }

            // must the heap be printed at all: no, if default heap.
            final Term heapTerm = t.sub(0);
            if (!heapTerm.equals(tacitHeap)) {
                layouter.brk(0).print("@");
                markStartSub(0);
                printTerm(heapTerm);
                markEndSub();
            } else {
                markStartSub(0);
                // heaps not printed
                markEndSub();
            }
            layouter.end();

        } else {
            printFunctionTerm(t);
        }
    }


    public void printSingleton(Term t) throws IOException {
	assert t.arity() == 2;
	startTerm(2);
	layouter.print("{(").beginC(0);

        markStartSub();
	printTerm(t.sub(0));
	markEndSub();

	layouter.print(",").brk(1,0);

	markStartSub();
	printTerm(t.sub(1));
	markEndSub();

	layouter.print(")}").end();
    }


    public void printSeqSingleton(Term t, String lDelimiter, String rDelimiter) throws IOException {
	assert t.arity() == 1;
	startTerm(1);
	layouter.print(lDelimiter).beginC(0);
	markStartSub();
	printTerm(t.sub(0));
	markEndSub();
	layouter.print(rDelimiter).end();
    }


    public void printElementOf(Term t) throws IOException {
   	assert t.arity() == 3;
   	startTerm(3);

   	layouter.print("(").beginC(0);

   	markStartSub();
   	printTerm(t.sub(0));
   	markEndSub();

   	layouter.print(",").brk(1,0);

   	markStartSub();
   	printTerm(t.sub(1));
   	markEndSub();

   	layouter.print(")").end();
   	layouter.print(" ");
   	markStartKeyword();
   	layouter.print("\\in");
   	markEndKeyword();
   	layouter.print(" ");

   	markStartSub();
   	printTerm(t.sub(2));
   	markEndSub();
    }

    public void printElementOf(Term t, String symbol) throws IOException {
        if (symbol == null) {
            printElementOf(t);
            return;
        }

        assert t.arity() == 3;
        startTerm(3);

        layouter.print("(").beginC(0);

        markStartSub();
        printTerm(t.sub(0));
        markEndSub();

        layouter.print(",").brk(1,0);

        markStartSub();
        printTerm(t.sub(1));
        markEndSub();

        layouter.print(")").end();
        layouter.print(symbol);

        markStartSub();
        printTerm(t.sub(2));
        markEndSub();
    }


    /** Print a unary term in prefix style.  For instance
     * <code>!a</code>.  No line breaks are possible.
     *
     * @param name the prefix operator
     * @param t    whole term
     * @param sub  the subterm to be printed
     * @param ass  the associativity for the subterm
     * @throws IOException
     */
    public void printPrefixTerm(String name, Term t,
                                Term sub,int ass)
        throws IOException
    {
        startTerm(1);
        if (t.op() == Junctor.NOT) {
           markStartKeyword();
        }
        layouter.print(name);
        if (t.op() == Junctor.NOT) {
           markEndKeyword();
        }
        maybeParens(sub, ass);
    }


    /** Print a unary term in postfix style.  For instance
     * <code>t.a</code>, where <code>.a</code> is the postfix operator.
     * No line breaks are possible.
     *
     * @param name the postfix operator
     * @param t    the subterm to be printed
     * @param ass  the associativity for the subterm
     */
     public void printPostfixTerm(Term t,int ass,String name)
        throws IOException
    {
        startTerm(1);
        maybeParens(t, ass);
        layouter.print(name);
    }


    /** Print a binary term in infix style.  For instance <code>p
     * &amp; q</code>, where <code>&amp;</code> is the infix
     * operator.  If line breaks are necessary, the format is like
     *
     * <pre>
     *   p
     * & q
     * </pre>
     *
     * The subterms are printed using
     * {@link #printTermContinuingBlock(Term)}.
     *
     * @param l    the left subterm
     * @param assLeft associativity for left subterm
     * @param name the infix operator
     * @param t    whole term
     * @param r    the right subterm
     * @param assRight associativity for right subterm
     */
    public void printInfixTerm(Term l,int assLeft,
                               String name, Term t,
                               Term r,int assRight)
        throws IOException
    {
        int indent = name.length()+1;
        layouter.beginC(indent);
        printInfixTermContinuingBlock(l,assLeft,
                                      name, t,
                                      r,assRight);
        layouter.end();
    }

    /** Print a binary term in infix style, continuing a containing
     * block.  See {@link #printTermContinuingBlock(Term)} for the
     * idea.  Otherwise like
     * {@link #printInfixTerm(Term,int,String,Term,int)}.
     *
     * @param l    the left subterm
     * @param assLeft associativity for left subterm
     * @param name the infix operator
     * @param t    whole term
     * @param r    the right subterm
     * @param assRight associativity for right subterm
     * @throws IOException
     * */
    public void printInfixTermContinuingBlock(Term l,int assLeft,
                                              String name, Term t,
                                              Term r,int assRight)
        throws IOException
    {
        boolean isKeyword = false;
        if (services != null) {
           LocSetLDT loc = services.getTypeConverter().getLocSetLDT();
           isKeyword = (t.op() == Junctor.AND || t.op() == Junctor.OR || t.op() == Junctor.IMP
                 || t.op() == Equality.EQV || t.op() == loc.getUnion());
        }
        int indent = name.length()+1;
        startTerm(2);
        layouter.ind();
        maybeParens(l, assLeft);
        layouter.brk(1,-indent);
        if (isKeyword) {
           markStartKeyword();
        }
        layouter.print(name);
        if (isKeyword) {
           markEndKeyword();
        }
        layouter.ind(1,0);
        maybeParens(r, assRight);
    }


    /**
     * Print a term with an update. This looks like
     * <code>{u} t</code>.  If line breaks are necessary, the
     * format is
     *
     * <pre>
     * {u}
     *   t
     * </pre>
     *
     * @param l       the left brace
     * @param r       the right brace
     * @param t       the update term
     * @param ass3    associativity for phi
     */
    public void printUpdateApplicationTerm (String l,
                                            String r,
                                            Term t,
                                            int ass3) throws IOException {
	assert t.op() instanceof UpdateApplication && t.arity() == 2;

        mark(MarkType.MARK_START_UPDATE);
        layouter.beginC(2).print(l);
        startTerm(t.arity());

        markStartSub();
        printTerm(t.sub(0));
        markEndSub();

        layouter.print(r);
        mark(MarkType.MARK_END_UPDATE);
        layouter.brk(0);

        maybeParens(t.sub(1), ass3);

        layouter.end();
    }


   /**
     * Print an elementary update.  This looks like
     * <code>loc := val</code>
     *
     * @param asgn    the assignment operator (including spaces)
     * @param ass2    associativity for the new values
     */
    public void printElementaryUpdate(String asgn,
                                      Term t,
                                      int ass2) throws IOException {
	ElementaryUpdate op = (ElementaryUpdate)t.op();

	assert t.arity() == 1;
	startTerm(1);

	layouter.print(op.lhs().name().toString());

	layouter.print(asgn);

	maybeParens(t.sub(0), ass2);
    }


    private void printParallelUpdateHelper(String separator, Term t, int ass)
    					    throws IOException {
	assert t.arity() == 2;
	startTerm(2);

	if(t.sub(0).op() == UpdateJunctor.PARALLEL_UPDATE) {
	    markStartSub();
	    printParallelUpdateHelper(separator, t.sub(0), ass);
	    markEndSub();
	} else {
	    maybeParens(t.sub(0), ass);
	}

	layouter.brk(1).print(separator + " ");

        if (t.sub(1).op() == UpdateJunctor.PARALLEL_UPDATE) {
            markStartSub();
            layouter.print("(");
            printParallelUpdateHelper(separator, t.sub(1), ass);
            layouter.print(")");
            markEndSub();
        } else {
            maybeParens(t.sub(1), ass);
        }
    }


    public void printParallelUpdate(String separator, Term t, int ass)
    					    throws IOException {
	layouter.beginC(0);
	printParallelUpdateHelper(separator, t, ass);
	layouter.end();
    }


    private void printVariables (ImmutableArray<QuantifiableVariable> vars,
                                   QuantifiableVariablePrintMode mode)
                                            throws IOException {
        int size = vars.size ();
        for(int j = 0; j != size; j++) {
            final QuantifiableVariable v = vars.get (j);
            if(v instanceof LogicVariable) {
                if (mode != QuantifiableVariablePrintMode.WITH_OUT_DECLARATION) {
                    // do not print declarations in taclets...
                    printClassName(v.sort().name().toString());
                    layouter.print(" ");
                }
                if(services != null &&
                        notationInfo.getAbbrevMap().containsTerm(services.getTermFactory().createTerm(v))) {
                    layouter.print (notationInfo.getAbbrevMap().
                                        getAbbrev(services.getTermFactory().createTerm(v)));
                } else {
                    layouter.print (v.name().toString());
                }
            } else {
                layouter.print (v.name().toString());
            }
            if(j < size - 1) {
        	layouter.print(", ");
            }
        }
        layouter.print(";");
    }


    public void printIfThenElseTerm(Term t, String keyword) throws IOException {
        startTerm(t.arity());

        layouter.beginC ( 0 );
        markStartKeyword();
        layouter.print(keyword);
        markEndKeyword();
        if ( t.varsBoundHere ( 0 ).size () > 0 ) {
            layouter.print ( " " );
            printVariables ( t.varsBoundHere ( 0 ), quantifiableVariablePrintMode );
        }

        layouter.print(" (");
        markStartSub();
        printTerm (t.sub ( 0 ));
        markEndSub();
        layouter.print(")");

        for (int i = 1; i < t.arity(); ++i) {
            layouter.brk(1, 3);
            if (i == 1) {
                layouter.print(" ");
                markStartKeyword();
                layouter.print("\\then");
                markEndKeyword();
                layouter.print(" (");
            } else {
                layouter.print(" ");
                markStartKeyword();
                layouter.print("\\else");
                markEndKeyword();
                layouter.print(" (");
            }
            markStartSub ();
            printTerm ( t.sub ( i ) );
            markEndSub ();
            layouter.print ( ")" );
        }

        layouter.end();
    }


    /** Print a substitution term.  This looks like
     * <code>{var/t}s</code>.  If line breaks are necessary, the
     * format is
     *
     * <pre>
     * {var/t}
     *   s
     * </pre>
     *
     * @param l       the String used as left brace symbol
     * @param v       the {@link QuantifiableVariable} to be substituted
     * @param t       the Term to be used as new value
     * @param ass2    the int defining the associativity for the new value
     * @param r       the String used as right brace symbol
     * @param phi     the substituted term/formula
     * @param ass3    the int defining the associativity for phi
     */
    public void printSubstTerm(String l,
                               QuantifiableVariable v,
                               Term t,int ass2,
                               String r,
                               Term phi,int ass3)
        throws IOException
    {
        layouter.beginC(2).print(l);
        printVariables(new ImmutableArray<QuantifiableVariable>(v),
                       quantifiableVariablePrintMode);
        startTerm(2);
        maybeParens(t, ass2);
        layouter.print(r).brk(0);
        maybeParens(phi, ass3);
        layouter.end();
    }


    /** Print a quantified term.  Normally, this looks like
     * <code>all x:s.phi</code>.  If line breaks are necessary,
     * the format is
     *
     * <pre>
     * all x:s.
     *   phi
     * </pre>
     *
     * Note that the parameter <code>var</code> has to contain the
     * variable name with colon and sort.
     *
     * @param name the name of the quantifier
     * @param vars  the quantified variables (+colon and sort)
     * @param phi  the quantified formula
     * @param ass  associativity for phi
     */
    public void printQuantifierTerm(String name,
                                    ImmutableArray<QuantifiableVariable> vars,
                                    Term phi,
                                    int ass)
        throws IOException {
        layouter.beginC(2);
        markStartKeyword();
        layouter.print(name);
        markEndKeyword();
        layouter.print(" ");
        printVariables(vars, quantifiableVariablePrintMode);
        layouter.brk();
        startTerm(1);
        maybeParens(phi,ass);
        layouter.end();
    }


    /** Print a constant.  This just prints the string <code>s</code> and
     * marks it as a nullary term.
     *
     * @param s the constant
     */
    public void printConstant(String s)
        throws IOException {
        startTerm(0);
        layouter.print(s);
    }
    /** Print a constant.  This just prints the string <code>s</code> and
     * marks it as a nullary term.
     * @param t constant as term to be printed
     * @param s name of the constant
     * @throws IOException
     */
    public void printConstant(Term t, String s)
        throws IOException {
        startTerm(0);
        boolean isKeyword = false;
        if (getHeapLDT() != null) {
           isKeyword = (t.op() == Junctor.FALSE || t.op() == Junctor.TRUE
                 || t.op() == getHeapLDT().getCreated());
        }
        if (isKeyword) {
           markStartKeyword();
        }
        layouter.print(s);
        if (isKeyword) {
           markEndKeyword();
        }
    }

    /**
     * Print a Java block.  This is formatted using the ProgramPrinter
     * given to the constructor.  The result is indented according to
     * the surrounding material.  The first `executable' statement is
     * marked for highlighting.
     *
     * @param j the Java block to be printed
     */
    public void printJavaBlock(JavaBlock j)
        throws IOException
    {
        java.io.StringWriter sw = new java.io.StringWriter();
        prgPrinter.reset();
        prgPrinter.setWriter(sw);
        Range r=null;
        try {
            j.program().prettyPrint(prgPrinter);
            r = prgPrinter.getRangeOfFirstExecutableStatement();
        } catch (java.io.IOException e) {
            layouter.print("ERROR");
            System.err.println("Error while printing Java program \n"+e);
            throw new RuntimeException(
                               "Error while printing Java program \n"+e);
        }
        // send first executable statement range
        printMarkingFirstStatement(sw.toString(), r, prgPrinter.getKeywordRanges());

    }

    /** Print a string marking a range as first statement.  The range
     * <code>r</code> indicates the `first statement' character range in
     * string <code>s</code>.  This is sent to the layouter by decomposing
     * <code>s</code> into parts and using the appropriate
     * {@link de.uka.ilkd.key.util.pp.Layouter#mark(Object)} calls.
     * This solves the problem that the material in <code>s</code> might
     * be further indented.
     *
     * @param s   the string containing a program
     * @param r   the range of the first statement
     * @param keywords the ranges of the java keywords in this program
     */
    private void printMarkingFirstStatement(String s,Range r, Range[] keywords)
          throws IOException    {
          // calculate the bounds of the first statement and split program string accordingly
          int iEnd   = r.end() <= s.length() ? r.end() : s.length();
          int iStart = r.start() <= iEnd ? r.start() : iEnd;
          String start = s.substring(0, iStart);
          String firstStmt = s.substring(iStart, iEnd);
          String end = s.substring(iEnd);
          // remember length of the splits
          int startTotal = start.length();
          int firstTotal = firstStmt.length();
          int endTotal = end.length();
          layouter.beginC(0);
          // mark keywords and print the string before the first statement
          for (int i = 0; i < keywords.length; i++) {
             Range keyword = keywords[i];
             if (keyword.start() < iStart && keyword.end() < iStart) {
                int printed = startTotal - start.length();
                String beforeKeyword = start.substring(0, keyword.start() - printed);
                String key = start.substring(keyword.start() - printed, keyword.end() - printed);
                start = start.substring(keyword.end() - printed);
                printVerbatim(beforeKeyword);
                markStartKeyword();
                printVerbatim(key);
                markEndKeyword();
             }
          }
          printVerbatim(start);
          // mark keywords in first statement and print it
          mark(MarkType.MARK_START_FIRST_STMT);
          for (int i = 0; i < keywords.length; i++) {
             Range keyword = keywords[i];
             if (keyword.start() >= iStart && keyword.end() <= iEnd) {
                int printed = startTotal + (firstTotal - firstStmt.length());
                String beforeKeyword = firstStmt.substring(0, keyword.start() - printed);
                String key = firstStmt.substring(keyword.start() - printed, keyword.end() - printed);
                firstStmt = firstStmt.substring(keyword.end() - printed);
                printVerbatim(beforeKeyword);
                markStartKeyword();
                printVerbatim(key);
                markEndKeyword();
             }
          }
          printVerbatim(firstStmt);
          mark(MarkType.MARK_END_FIRST_STMT);
          // mark keywords and print the string after the first statement
          for (int i = 0; i < keywords.length; i++) {
             Range keyword = keywords[i];
             if (keyword.end() > iEnd) {
                int printed = startTotal + firstTotal + (endTotal - end.length());
                String beforeKeyword = end.substring(0, keyword.start() - printed);
                String key = end.substring(keyword.start() - printed, keyword.end() - printed);
                end = end.substring(keyword.end() - printed);
                printVerbatim(beforeKeyword);
                markStartKeyword();
                printVerbatim(key);
                markEndKeyword();
             }
          }
          printVerbatim(end);
          layouter.end();
      }

    /** Print a string containing newlines to the layouter.  This is like
     * {@link de.uka.ilkd.key.util.pp.Layouter#pre(String)}, but
     * no block is opened.
     */
    private void printVerbatim(String s)
        throws IOException
    {
        StringTokenizer st = new StringTokenizer(s,"\n",true);
        while(st.hasMoreTokens()) {
            String line = st.nextToken();
            if ("\n".equals(line)) {
                layouter.nl();
            } else {
                layouter.print(line);
            }
        }
    }


    /** Print a DL modality formula.  <code>phi</code> is the whole
     * modality formula, not just the subformula inside the modality.
     * Normally, this looks like
     * <code>&lt;Program&gt;psi</code>, where <code>psi = phi.sub(0)</code>.
     * No line breaks are inserted, as the program itself is always broken.
     * In case of a program modality with arity greater than 1,
     * the subformulae are listed between parens, like
     * <code>&lt;Program&gt;(psi1,psi2)</code>
     */

    public void printModalityTerm(String left,
                                  JavaBlock jb,
                                  String right,
                                  Term phi,
                                  int ass)
        throws IOException {
	assert jb != null;
	assert jb.program() != null;
        if (phi.op() instanceof ModalOperatorSV) {
            Object o = getInstantiations().getInstantiation((ModalOperatorSV) phi.op());
            if (o == null) {
                Debug.log4jDebug("PMT  NO  " + phi + " @[ " + phi.op() + " ]@ " + " is : " +
                                   phi.getClass().getName() + " @[" + phi.op().getClass().getName() + "]@ known",
                                  LogicPrinter.class.getName());
            } else {
                //logger.debug("Instantiation of " + phi + " @[" + phi.op() + "]@" + " is : " + o + o.getClass().getName());
                //logger.debug(getInstantiations());
                Debug.log4jDebug("PMT YES " + phi.op() + " -> " + o
                                 + " @[" + o.getClass().getName() + "]@",
                                 LogicPrinter.class.getName());

                if(notationInfo.getAbbrevMap().isEnabled(phi)){
                    startTerm(0);
                    layouter.print(notationInfo.getAbbrevMap().getAbbrev(phi));
                } else {
                    Term[] ta = new Term[phi.arity()];
                    for (int i = 0; i < phi.arity(); i++) {
                        ta[i] = phi.sub(i);
                    }
                    Term term = services.getTermFactory().
			createTerm((Modality)o, ta, phi.boundVars(), phi.javaBlock());
                    notationInfo.getNotation((Modality)o).print(term, this);
                    return;
                }

            }
        }

        mark(MarkType.MARK_MODPOSTBL);
        startTerm(phi.arity());
        layouter.print(left);
        markStartJavaBlock();
        printJavaBlock(jb);
        markEndJavaBlock();
        layouter.print(right+" ");
        if(phi.arity() == 1) {
            maybeParens(phi.sub(0),ass);
        } else if(phi.arity()>1) {
            layouter.print("(");
            for (int i=0;i<phi.arity();i++) {
                markStartSub();
                printTerm(phi.sub(i));
                markEndSub();
                if (i<phi.arity()-1) {
                    layouter.print(",").brk(1,0);
                }
            }
            layouter.print(")");
        }
    }

    /**
     * Returns the pretty-printed sequent.  This should only be called
     * after a <tt>printSequent</tt> invocation returns.
     *
     * @return the pretty-printed sequent.
     */
    @Override
    public String toString() {
        try {
            layouter.flush();
        } catch (IOException e) {
            throw new RuntimeException(
                    "IO Exception in pretty printer:\n" + e);
        }
        return ((PosTableStringBackend) backend).getString() + "\n";
    }

    /**
     * Returns the pretty-printed sequent in a StringBuffer.  This
     * should only be called after a <tt>printSequent</tt> invocation
     * returns.
     *
     * @return the pretty-printed sequent.
     */
    public StringBuffer result() {
        try {
            layouter.flush();
        } catch (IOException e) {
            throw new RuntimeException (
              "IO Exception in pretty printer:\n"+e);
        }
        return new StringBuffer(((PosTableStringBackend)backend).getString()).append("\n");
    }

    protected Layouter mark(MarkType type) {
        return mark(type, -1);
    }

    protected Layouter mark(MarkType type, int parameter) {
        if (pure) {
                return null;
        } else {
                return layouter.mark(new Pair<MarkType, Integer>(type, parameter));
        }
    }

    /**
     * returns the PositionTable representing position information on
     * the sequent of this LogicPrinter. Subclasses may overwrite
     * this method with a null returning body if position information
     * is not computed there.
     */
    public PositionTable getPositionTable() {
        if (pure) {
            return null;
        }
        return ((PosTableStringBackend)backend).getPositionTable();
    }

    /**
     * returns the PositionTable representing position information on
     * the sequent of this LogicPrinter. Subclasses may overwrite
     * this method with a null returning body if position information
     * is not computed there.
     */
    public InitialPositionTable getInitialPositionTable() {
        if (pure) {
            return null;
        }
        return ((PosTableStringBackend)backend).getInitialPositionTable();
    }

    /** Returns the ProgramPrinter
     * @return the ProgramPrinter
     */
    public ProgramPrinter programPrinter() {
        return prgPrinter;
    }

    /** Returns the Layouter
     * @return the Layouter
     */
    protected Layouter getLayouter() {
        return layouter;
    }


    /**
     * Prints a subterm, if needed with parentheses.  Each subterm has
     * a Priority. If the priority is less than the associativity for
     * that subterm fixed by the Notation/NotationInfo, parentheses
     * are needed.
     *
     * <p>If prio and associativity are equal, the subterm is printed
     * using {@link #printTermContinuingBlock(Term)}.  This currently
     * only makes a difference for infix operators.
     *
     * @param t   the the subterm to print
     * @param ass the associativity for this subterm */
    protected void maybeParens(Term t, int ass)
        throws IOException {
        if (t.op() instanceof SchemaVariable && instantiations != null &&
	    instantiations.getInstantiation((SchemaVariable)t.op())
	    instanceof Term) {
	    t = (Term) instantiations.getInstantiation((SchemaVariable)t.op());
	}

	if (notationInfo.getNotation(t.op()).getPriority() < ass){
	    markStartSub();
	    layouter.print("(");
	    printTerm(t);
	    layouter.print(")");
	    markEndSub();
	} else {
	    markStartSub();
	    if (notationInfo.getNotation(t.op()).getPriority() == ass) {
		printTermContinuingBlock(t);
	    } else {
		printTerm(t);
	    }
	    markEndSub();
	}
    }

    /**
     * @return The SVInstantiations given with the last printTaclet call.
     */
    public SVInstantiations getInstantiations() {
        return instantiations;
    }

    private static enum MarkType {
        /** Mark the beginning of a term */
        MARK_START_TERM,
    /** Mark the start of a subterm.  Needed for PositionTable construction.*/
        MARK_START_SUB,
    /** Mark the end of a subterm.  Needed for PositionTable construction.*/
        MARK_END_SUB,
    /** Mark the start of the first executable statement.
     * Needed for PositionTable construction.*/
        MARK_START_FIRST_STMT,
    /** Mark the end of the first executable statement.
     * Needed for PositionTable construction.*/
        MARK_END_FIRST_STMT,
    /** Mark the need for a ModalityPositionTable.  The next
     * startTerm mark will construct a ModalityPositionTable
     * instead of the usual PositionTable.
     * Needed for PositionTable construction.*/
        MARK_MODPOSTBL,
    /** Mark the start of an update.*/
        MARK_START_UPDATE,
    /** Mark the end of an update.*/
        MARK_END_UPDATE,
        /** Mark the beginning of a keyword. */
        MARK_START_KEYWORD,
        /** Mark the end of a keyword. */
        MARK_END_KEYWORD,
        /** Mark the beginning of a java block. */
        MARK_START_JAVABLOCK,
        /** Mark the end of a java block. */
        MARK_END_JAVABLOCK,
    }

    private final boolean createPositionTable = true;

    /**
     * Called before a substring is printed that has its own entry in
     * a position table.  The method sends a mark to the layouter,
     * which will make the backend set a start entry in posTbl, push a
     * new StackEntry with the current posTbl and current pos on the
     * stack and set the current pos to the length of the current
     * string result. Subclasses may overwrite this method with an
     * empty body if position information is not needed there.
     */
    protected void markStartSub() {
        if (createPositionTable) {
            mark(MarkType.MARK_START_SUB);
        }
    }

    /**
     * TODO
     */
    protected void markStartSub(int subterm) {
        if (createPositionTable) {
            mark(MarkType.MARK_START_SUB, subterm);
        }
    }

    /**
     * Called after a substring is printed that has its own entry in a
     * position table.  The backend will finishes the position table
     * on the top of the stack and set the entry on the top of the
     * stack to be the current position/position table. Subclasses may
     * overwrite this method with an empty body if position
     * information is not needed there.
     */
    protected void markEndSub() {
        if (createPositionTable) {
            mark(MarkType.MARK_END_SUB);
        }
    }
    /**
     * Called before keyword is printed and marks current position.
     */
    protected void markStartKeyword() {
       if (createPositionTable) {
          mark(MarkType.MARK_START_KEYWORD);
      }
    }
    /**
     * Called before java block is printed and marks current position.
     */
    protected void markStartJavaBlock() {
       if (createPositionTable) {
          mark(MarkType.MARK_START_JAVABLOCK);
      }
    }
    /**
     * Called after java block is printed and marks current position.
     */
    protected void markEndJavaBlock() {
       if (createPositionTable) {
          mark(MarkType.MARK_END_JAVABLOCK);
      }
    }
    /**
     * Called after keyword is printed and marks current position.
     */
    protected void markEndKeyword() {
       if (createPositionTable) {
          mark(MarkType.MARK_END_KEYWORD);
      }
    }
    /**
     * Start a term with subterms.  The backend will set the current
     * posTbl to a newly created position table with the given number
     * of rows. Subclasses may overwrite this method with an empty
     * body if position information is not needed there.
     *
     * @param size the number of rows of the new position table
     */
    protected void startTerm(int size) {
        if (createPositionTable) {
            mark(MarkType.MARK_START_TERM, size);
        }
    }


    /**
     * returns true if an attribute term shall be printed in short form.
     * In opposite to the other <tt>printInShortForm</tt> methods
     * it takes care of meta variable instantiations
     * @param attributeProgramName the String of the attribute's program
     * name
     * @param t the Term used as reference prefix
     * @return true if an attribute term shall be printed in short form.
     */
    public boolean printInShortForm(String attributeProgramName,
                                    Term t) {
        final Sort prefixSort;
        prefixSort = t.sort();
        return printInShortForm(attributeProgramName, prefixSort);
    }


    /**
     * tests if the program name together with the prefix sort
     * determines the attribute in a unique way
     * @param programName the String denoting the program name of
     * the attribute
     * @param sort the ObjectSort in whose reachable hierarchy
     * we test for uniqueness
     * @return true if the attribute is uniquely determined
     */
    public boolean printInShortForm(String programName, Sort sort) {
        return printInShortForm(programName, sort, services);
    }

    /**
     * escapes special characters by their HTML encoding
     * @param text the String to be displayed as part of an HTML side
     * @return the text with special characters replaced
     */
    public static String escapeHTML(String text, boolean escapeWhitespace) {
         StringBuilder sb = new StringBuilder();

         for (int i = 0, sz = text.length(); i < sz; i++) {
             char c = text.charAt(i);
             switch (c) {
             case '<':
                 sb.append("&lt;");
                 break;
             case '>':
                 sb.append("&gt;");
                 break;
             case '&':
                 sb.append("&amp;");
                 break;
             case '\"':
                 sb.append("&quot;");
                 break;
             case '\'':
                 sb.append("&#039;");
                 break;
             case '(':
                 sb.append("&#040;");
                 break;
             case ')':
                 sb.append("&#041;");
                 break;
             case '#':
                 sb.append("&#035;");
                 break;
             case '+':
                 sb.append("&#043;");
                 break;
             case '-':
                 sb.append("&#045;");
                 break;
             case '%':
                 sb.append("&#037;");
                 break;
             case ';':
                 sb.append("&#059;");
                 break;
             case '\n':
                 sb.append(escapeWhitespace ? "<br>" : c);
                 break;
             case ' ':
             	 sb.append(escapeWhitespace ? "&nbsp;" : c);
             	 break;
             default:
                 sb.append(c);
             }

         }
         return sb.toString();
    }


    /**
     * tests if the program name together with the prefix sort
     * determines the attribute in a unique way
     * @param programName the String denoting the program name of
     * the attribute
     * @param sort the ObjectSort specifying the hierarchy
     * where to test for uniqueness
     * @param services the Services class used to access the type hierarchy
     * @return true if the attribute is uniquely determined
     */
    public static boolean printInShortForm(String programName,
	    				   Sort sort,
	    				   Services services) {
        if ( ! ( services != null
        	  && sort.extendsTrans(services.getJavaInfo().objectSort()))) {
            return false;
        }
        final KeYJavaType kjt = services.getJavaInfo().getKeYJavaType(sort);
        assert kjt != null : "Did not find KeYJavaType for " + sort;
        return
            services.getJavaInfo().getAllAttributes(programName, kjt).size() == 1;
    }

    /** Utility class for stack entries containing the position table
     * and the position of the start of the subterm in the result.  */
    private static class StackEntry {

        PositionTable posTbl;
        int p;

        StackEntry(PositionTable posTbl, int p) {
            this.posTbl=posTbl;
            this.p=p;
        }

        PositionTable posTbl() {
            return posTbl;
        }

        int pos() {
            return p;
        }

    }

    /** A {@link de.uka.ilkd.key.util.pp.Backend} which puts its
     * result in a StringBuffer and builds a PositionTable.  Position
     * table construction is done using the {@link
     * de.uka.ilkd.key.util.pp.Layouter#mark(Object)} facility of the
     * layouter with the various static <code>MARK_</code> objects
     * declared {@link LogicPrinter}.
     */
    private static class PosTableStringBackend extends StringBackend {

        /** The top PositionTable */
        private final InitialPositionTable initPosTbl
        	= new InitialPositionTable();

        /** The resulting position table or an intermediate result */
        private  PositionTable posTbl = initPosTbl;

        /** The position in result where the current subterm starts */
        private int pos = 0;

        /** The stack of StackEntry representing the nodes above
         * the current subterm */
        private final Stack<StackEntry> stack = new Stack<StackEntry>();

        /** If this is set, a ModalityPositionTable will
         * be built next.
         */
        private boolean need_modPosTable = false;

        /** These two remember the range corresponding to the first
         * executable statement in a JavaBlock */
        private int firstStmtStart;
        private Range firstStmtRange;

        /** Remembers the start of an update to create a range */
        private final Stack<Integer> updateStarts = new Stack<Integer>();

        /** Remembers the start of a keyword to create a range. */
        private final Stack<Integer> keywordStarts = new Stack<Integer>();

        /** Remembers the start of a java block to create a range. */
        private final Stack<Integer> javaBlockStarts = new Stack<Integer>();


        PosTableStringBackend(int lineWidth) {
            super(lineWidth);
        }

        /** Returns the constructed position table.
         *  @return the constructed position table
         */
        public PositionTable getPositionTable() {
            return posTbl;
        }

        /** Returns the constructed position table.
         *  @return the constructed position table
         */
        public InitialPositionTable getInitialPositionTable() {
            return initPosTbl;
        }

        /** Receive a mark and act appropriately.
         */
        @Override
        public void mark(Object o) {

            assert o instanceof Pair : "corrupt mark object " + o;
            Pair<?,?> pair = (Pair<?,?>)o;

            assert pair.first instanceof MarkType : "corrupt mark object " + o;
            MarkType markType = (MarkType) pair.first;

            assert pair.second instanceof Integer : "corrupt mark object " + o;
            int parameter = (Integer) pair.second;

            // IMPLEMENTATION NOTE
            //
            // This if-cascade is really ugly.  In paricular the part
            // which says <code>instanceof Integer</code>, which stand
            // for a startTerm with given arity.
            //
            // The alternative would be to 1.: spread these
            // mini-functionalties across several inner classes in a
            // visitor-like style, effectively preventing anybody from
            // finding out what happens, and 2.: allocate separate
            // objects for each startTerm call to wrap the arity.
            //
            // I (MG) prefer it this way.
            //
            // MU refactored this using enums which makes it a little less ugly
            // and more flexible.
            switch(markType) {
            case MARK_START_SUB:
                if(parameter == -1) {
                    // no parameter means subterms in normal order
                    posTbl.setStart(count()-pos);
                } else {
                    // parameter means a particular subterm has been chosen
                    posTbl.setStart(parameter, count()-pos);
                }
                stack.push(new StackEntry(posTbl, pos));
                pos=count();
                break;

            case MARK_END_SUB:
                StackEntry se=stack.peek();
                stack.pop();
                pos=se.pos();
                se.posTbl().setEnd(count()-pos, posTbl);
                posTbl=se.posTbl();
                break;

            case MARK_MODPOSTBL:
                need_modPosTable = true;
                break;

            case MARK_START_TERM:
                // This is sent by startTerm
                int rows = parameter;
                if (need_modPosTable) {
                    posTbl = new ModalityPositionTable(rows);
                } else {
                    posTbl = new PositionTable(rows);
                }
                need_modPosTable = false;
                break;

            case MARK_START_FIRST_STMT:
                firstStmtStart = count()-pos;
                break;

            case MARK_END_FIRST_STMT:
                firstStmtRange = new Range(firstStmtStart,
                                           count()-pos);
                ((ModalityPositionTable)posTbl)
                    .setFirstStatementRange(firstStmtRange);
                break;

            case MARK_START_UPDATE:
        	updateStarts.push(count());
                break;

            case MARK_END_UPDATE:
        	int updateStart = updateStarts.pop();
                initPosTbl.addUpdateRange(new Range(updateStart, count()));
                break;
            case MARK_START_KEYWORD:
               keywordStarts.push(count());
               break;
            case MARK_END_KEYWORD:
               initPosTbl.addKeywordRange(new Range(keywordStarts.pop(), count()));
               break;
            case MARK_START_JAVABLOCK:
               javaBlockStarts.push(count());
               break;
            case MARK_END_JAVABLOCK:
               initPosTbl.addJavaBlockRange(new Range(javaBlockStarts.pop(), count()));
               break;

            default:
                System.err.println("Unexpected LogicPrinter mark: " + markType);
            }
        }
    }
}<|MERGE_RESOLUTION|>--- conflicted
+++ resolved
@@ -137,7 +137,7 @@
 
     private final SelectPrinter selectPrinter = new SelectPrinter(this);
     private final StorePrinter storePrinter = new StorePrinter(this);
-
+    
     protected HeapLDT getHeapLDT() {
         return services == null ? null : services.getTypeConverter().getHeapLDT();
     }
@@ -152,7 +152,6 @@
 
     public static String quickPrintTerm(Term t, Services services, boolean usePrettyPrinting, boolean useUnicodeSymbols) {
         final NotationInfo ni = new NotationInfo();
-<<<<<<< HEAD
         if (services != null) {
             ni.refresh(services, usePrettyPrinting, useUnicodeSymbols);
         }
@@ -164,15 +163,6 @@
                 ni, services,
                 new TermLabelVisibilityManager());
 
-=======
-
-        LogicPrinter p = new LogicPrinter(new ProgramPrinter(),
-                                          ni,
-                                          services);
-        if (services != null) {
-            ni.refresh(services, usePrettyPrinting, useUnicodeSymbols);
-        }
->>>>>>> a0b43c84
         try {
             p.printTerm(t);
         } catch (IOException ioe) {
@@ -458,7 +448,7 @@
 
         if (!varsNew.isEmpty() || !varsNotFreeIn.isEmpty() || !variableConditions.isEmpty() || !varsNewDependingOn.isEmpty()) {
             layouter.brk().beginC(2).print("\\varcond (").brk();
-
+            
             int countNewDependingOn = varsNewDependingOn.size() - 1;
             for (NewDependingOn ndo: varsNewDependingOn) {
                 printNewVarDepOnCond(ndo);
@@ -470,7 +460,7 @@
                 }
                 --countNewDependingOn;
             }
-
+            
             int countVarsNew = varsNew.size() - 1;
             for (final NewVarcond nvc: varsNew) {
                 printNewVarcond(nvc);
@@ -478,7 +468,7 @@
                     layouter.print(",").brk();
                 }
             }
-
+            
             int countNotFreeIn = varsNotFreeIn.size() - 1;
             for (final NotFreeIn pair: varsNotFreeIn) {
                 printNotFreeIn(pair);
@@ -491,9 +481,9 @@
             final int countVC = variableConditions.size() - 1;
             for (final VariableCondition vc : variableConditions) {
                 printVariableCondition(vc);
-                if (countVC > 0) {
+                if (countVC > 0) { 
                     layouter.print(",").brk();
-                }
+                } 
             }
             layouter.brk(1,-2).print(")").end();
         }
@@ -1019,8 +1009,8 @@
            Function measuredByEmpty =  services.getTermBuilder().getMeasuredByEmpty();
            BooleanLDT bool = services.getTypeConverter().getBooleanLDT();
            IntegerLDT integer = services.getTypeConverter().getIntegerLDT();
-
-           isKeyword = (t.op() == getHeapLDT().getWellFormed() || t.op() == measuredByEmpty
+           
+           isKeyword = (t.op() == getHeapLDT().getWellFormed() || t.op() == measuredByEmpty 
                  || t.op() == bool.getFalseConst() || t.op() == bool.getTrueConst()
                  || t.op() == integer.getBsum());
         }
@@ -1033,7 +1023,7 @@
             int index = name.lastIndexOf(".");
             String prettyFieldName = name.substring(index+1);
             if (isKeyword) {
-               markStartKeyword();
+               markStartKeyword(); 
              }
             layouter.print(prettyFieldName);
             if (isKeyword) {
@@ -1044,7 +1034,7 @@
             String name = t.op().name().toString();
             startTerm(t.arity());
             boolean alreadyPrinted = false;
-            if (t.op() instanceof SortDependingFunction) {
+            if (t.op() instanceof SortDependingFunction) {  
                SortDependingFunction op = (SortDependingFunction) t.op();
                if (op.getKind().compareTo(AbstractSort.EXACT_INSTANCE_NAME) == 0) {
                   layouter.print(op.getSortDependingOn().declarationString());
@@ -1056,7 +1046,7 @@
                }
             }
             if (isKeyword) {
-              markStartKeyword();
+              markStartKeyword(); 
             }
             if (!alreadyPrinted) {
                layouter.print(name);
@@ -1200,7 +1190,7 @@
     public void printStore(Term t, boolean closingBrace) throws IOException {
         storePrinter.printStore(t, closingBrace);
     }
-
+    
     /*
      * Print a term of the form: T::seqGet(Seq, int).
      */
@@ -1395,26 +1385,26 @@
     public void printElementOf(Term t) throws IOException {
    	assert t.arity() == 3;
    	startTerm(3);
-
+   
    	layouter.print("(").beginC(0);
-
+   
    	markStartSub();
    	printTerm(t.sub(0));
    	markEndSub();
-
+   
    	layouter.print(",").brk(1,0);
-
+   
    	markStartSub();
    	printTerm(t.sub(1));
    	markEndSub();
-
+   
    	layouter.print(")").end();
    	layouter.print(" ");
    	markStartKeyword();
    	layouter.print("\\in");
    	markEndKeyword();
    	layouter.print(" ");
-
+   
    	markStartSub();
    	printTerm(t.sub(2));
    	markEndSub();
@@ -1545,7 +1535,7 @@
         boolean isKeyword = false;
         if (services != null) {
            LocSetLDT loc = services.getTypeConverter().getLocSetLDT();
-           isKeyword = (t.op() == Junctor.AND || t.op() == Junctor.OR || t.op() == Junctor.IMP
+           isKeyword = (t.op() == Junctor.AND || t.op() == Junctor.OR || t.op() == Junctor.IMP 
                  || t.op() == Equality.EQV || t.op() == loc.getUnion());
         }
         int indent = name.length()+1;
@@ -1695,7 +1685,7 @@
     public void printIfThenElseTerm(Term t, String keyword) throws IOException {
         startTerm(t.arity());
 
-        layouter.beginC ( 0 );
+        layouter.beginC ( 0 ); 
         markStartKeyword();
         layouter.print(keyword);
         markEndKeyword();
@@ -1826,7 +1816,7 @@
         startTerm(0);
         boolean isKeyword = false;
         if (getHeapLDT() != null) {
-           isKeyword = (t.op() == Junctor.FALSE || t.op() == Junctor.TRUE
+           isKeyword = (t.op() == Junctor.FALSE || t.op() == Junctor.TRUE 
                  || t.op() == getHeapLDT().getCreated());
         }
         if (isKeyword) {
@@ -1837,7 +1827,7 @@
            markEndKeyword();
         }
     }
-
+ 
     /**
      * Print a Java block.  This is formatted using the ProgramPrinter
      * given to the constructor.  The result is indented according to
@@ -1877,7 +1867,7 @@
      *
      * @param s   the string containing a program
      * @param r   the range of the first statement
-     * @param keywords the ranges of the java keywords in this program
+     * @param keywords the ranges of the java keywords in this program 
      */
     private void printMarkingFirstStatement(String s,Range r, Range[] keywords)
           throws IOException    {
@@ -1892,7 +1882,7 @@
           int firstTotal = firstStmt.length();
           int endTotal = end.length();
           layouter.beginC(0);
-          // mark keywords and print the string before the first statement
+          // mark keywords and print the string before the first statement 
           for (int i = 0; i < keywords.length; i++) {
              Range keyword = keywords[i];
              if (keyword.start() < iStart && keyword.end() < iStart) {
@@ -1905,7 +1895,7 @@
                 printVerbatim(key);
                 markEndKeyword();
              }
-          }
+          }        
           printVerbatim(start);
           // mark keywords in first statement and print it
           mark(MarkType.MARK_START_FIRST_STMT);
@@ -2453,10 +2443,10 @@
 
         /** Remembers the start of an update to create a range */
         private final Stack<Integer> updateStarts = new Stack<Integer>();
-
+        
         /** Remembers the start of a keyword to create a range. */
         private final Stack<Integer> keywordStarts = new Stack<Integer>();
-
+        
         /** Remembers the start of a java block to create a range. */
         private final Stack<Integer> javaBlockStarts = new Stack<Integer>();
 
