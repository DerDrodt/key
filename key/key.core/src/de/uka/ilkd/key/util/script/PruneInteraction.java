package de.uka.ilkd.key.util.script;

import de.uka.ilkd.key.java.Services;
import de.uka.ilkd.key.proof.Node;

public class PruneInteraction extends NodeInteraction {

    protected PruneInteraction(Node node) {
<<<<<<< HEAD
        super(NodeIdentifier.get(node));
=======
        super(node);
>>>>>>> bd9efb6d
    }

    @Override
    public String getProofScriptRepresentation(Services services) {
        StringBuilder sb = new StringBuilder("prune");

        sb.append("\n\t");
        //sb.append(getNode().serialNr());

        sb.append(";");
        return sb.toString();
    }

}<|MERGE_RESOLUTION|>--- conflicted
+++ resolved
@@ -6,11 +6,7 @@
 public class PruneInteraction extends NodeInteraction {
 
     protected PruneInteraction(Node node) {
-<<<<<<< HEAD
-        super(NodeIdentifier.get(node));
-=======
         super(node);
->>>>>>> bd9efb6d
     }
 
     @Override
@@ -18,7 +14,7 @@
         StringBuilder sb = new StringBuilder("prune");
 
         sb.append("\n\t");
-        //sb.append(getNode().serialNr());
+        sb.append(getNode().serialNr());
 
         sb.append(";");
         return sb.toString();
