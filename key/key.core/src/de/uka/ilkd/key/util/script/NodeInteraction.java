package de.uka.ilkd.key.util.script;

import de.uka.ilkd.key.proof.Node;

public abstract class NodeInteraction implements Interaction {
    private NodeIdentifier node;

    private NodeIdentifier nodeId;

    public NodeInteraction() { }

    protected NodeInteraction(NodeIdentifier node) {
        this.node = node;
        this.nodeId = NodeIdentifier.get(node);
    }

<<<<<<< HEAD
    public NodeInteraction(Node node) {
        this(NodeIdentifier.get(node));
    }

    public abstract String getProofScriptRepresentation(Services services);

    public NodeIdentifier getNode() {
=======
    public Node getNode() {
>>>>>>> bd9efb6d
        return node;
    }

    public NodeIdentifier getNodeId() {
        return nodeId;
    }
}<|MERGE_RESOLUTION|>--- conflicted
+++ resolved
@@ -3,28 +3,18 @@
 import de.uka.ilkd.key.proof.Node;
 
 public abstract class NodeInteraction implements Interaction {
-    private NodeIdentifier node;
+    private Node node;
 
     private NodeIdentifier nodeId;
 
     public NodeInteraction() { }
 
-    protected NodeInteraction(NodeIdentifier node) {
+    protected NodeInteraction(Node node) {
         this.node = node;
         this.nodeId = NodeIdentifier.get(node);
     }
 
-<<<<<<< HEAD
-    public NodeInteraction(Node node) {
-        this(NodeIdentifier.get(node));
-    }
-
-    public abstract String getProofScriptRepresentation(Services services);
-
-    public NodeIdentifier getNode() {
-=======
     public Node getNode() {
->>>>>>> bd9efb6d
         return node;
     }
 
