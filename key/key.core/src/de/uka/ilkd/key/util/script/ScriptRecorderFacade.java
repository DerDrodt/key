--- conflicted
+++ resolved
@@ -16,13 +16,6 @@
 import de.uka.ilkd.key.proof.Proof;
 import de.uka.ilkd.key.rule.BuiltInRule;
 import de.uka.ilkd.key.rule.RuleApp;
-<<<<<<< HEAD
-import de.uka.ilkd.key.settings.Settings;
-import org.key_project.util.collection.ImmutableList;
-
-import java.util.*;
-=======
->>>>>>> 9622422e
 
 /**
  * @author Alexander Weigl <weigl@kit.edu>
@@ -37,7 +30,6 @@
         );
     }
 
-<<<<<<< HEAD
     public static void registerOnSettings(Proof proof) {
         proof.getSettings().getStrategySettings().addSettingsListener(
                 (evt) -> settingChanged(proof,
@@ -70,9 +62,7 @@
     }
 
     public static void runMacro(Node node, ProofMacro macro, PosInOccurrence posInOcc) {
-=======
     public static void runMacro(Node node, ProofMacro macro, PosInOccurrence posInOcc, ProofMacroFinishedInfo info) {
->>>>>>> 9622422e
         ScriptRecorderState state = get(node.proof());
         MacroInteraction interaction = new MacroInteraction(node, macro, posInOcc, info);
         state.getInteractions().add(interaction);
