--- conflicted
+++ resolved
@@ -16,11 +16,8 @@
 import de.uka.ilkd.key.logic.PosInTerm;
 import de.uka.ilkd.key.logic.SequentFormula;
 import de.uka.ilkd.key.logic.Term;
-<<<<<<< HEAD
+import de.uka.ilkd.key.logic.op.SchemaVariable;
 import de.uka.ilkd.key.parser.ParserException;
-=======
-import de.uka.ilkd.key.logic.op.SchemaVariable;
->>>>>>> 42df3c96
 import de.uka.ilkd.key.proof.Goal;
 import de.uka.ilkd.key.proof.Proof;
 import de.uka.ilkd.key.proof.RuleAppIndex;
@@ -43,7 +40,7 @@
         String on;
         String formula;
         int occ = -1;
-        Map<String, Term> instantiations = new HashMap<>();
+        Map<String, String> instantiations = new HashMap<>();
     }
 
     private static class TacletNameFilter extends TacletFilter {
@@ -79,16 +76,21 @@
         Goal g = getFirstOpenGoal(proof, state);
 
         theApp = assumesCandidates.head();
-
         for (SchemaVariable sv : theApp.uninstantiatedVars()) {
-			if (theApp.isInstantiationRequired(sv)) {
-				Term inst = p.instantiations.get(sv.name().toString());
-				if (inst == null) {
-					throw new ScriptException("missing instantiation for " + sv);
-				}
-				theApp = theApp.addInstantiation(sv, inst, true, proof.getServices());
-			}
-		}
+            if (theApp.isInstantiationRequired(sv)) {
+                String str = p.instantiations.get(sv.name().toString());
+                Term inst;
+                try {
+                    inst = toTerm(g, state, str, null);
+                } catch (ParserException e) {
+                    throw new ScriptException(e);
+                }
+                if (inst == null) {
+                    throw new ScriptException("missing instantiation for " + sv);
+                }
+                theApp = theApp.addInstantiation(sv, inst, true, proof.getServices());
+            }
+        }
 
         // instantiate remaining symbols
         theApp = theApp.tryToInstantiate(proof.getServices().getOverlay(g.getLocalNamespaces()));
@@ -122,6 +124,10 @@
             Map<String, Object> state) {
 
         TacletApp app = NoPosTacletApp.createNoPosTacletApp(taclet);
+
+        // TODO allow for sv instantiations at this point
+//        SchemaVariable sv = app.uninstantiatedVars().iterator().next();
+        // app = app.addCheckedInstantiation(sv, formula, proof.getServices(), true);
 
         return app;
     }
@@ -194,17 +200,13 @@
     /*
      * Filter those apps from a list that are according to the parameters.
      */
-    private List<TacletApp> filterList(Parameters p, ImmutableList<TacletApp> list, 
+    private List<TacletApp> filterList(Parameters p, ImmutableList<TacletApp> list,
             Goal goal, Map<String, Object> state) throws ScriptException {
         List<TacletApp> matchingApps = new ArrayList<TacletApp>();
         for (TacletApp tacletApp : list) {
             if(tacletApp instanceof PosTacletApp) {
                 PosTacletApp pta = (PosTacletApp) tacletApp;
-<<<<<<< HEAD
                 if(p.on == null) {
-=======
-                if(p.on == null || pta.posInOccurrence().subTerm().equalsModRenaming(p.on)) {
->>>>>>> 42df3c96
                     matchingApps.add(pta);
                 } else {
                     try {
@@ -227,54 +229,35 @@
         Parameters result = new Parameters();
 
         try {
-<<<<<<< HEAD
-            //
-            // on="term to apply to as find"
-            String onStr = args.get("on");
-            result.on = onStr;
-
-            //
-            // formula="toplevel formula in which it appears"
-            String formStr = args.get("formula");
-            result.formula = formStr;
-
-            //
-            // occurrence number;
-            String occStr = args.get("occ");
-            if(occStr != null) {
-                result.occ = Integer.parseInt(occStr);
-            }
-=======
-        	for (Entry<String, String> arg : args.entrySet()) {
+            for (Entry<String, String> arg : args.entrySet()) {
                 switch (arg.getKey()) {
-        		    case "#2":
-        		        // rule name
-        		        result.rulename = args.get("#2");
-        		        break;
-        			case "on":
-        			    // on="term to apply to as find"
-        				result.on = toTerm(proof, state, arg.getValue(), null);
-        				break;
-        			case "formula":
-        			    // formula="toplevel formula in which it appears"
-        				result.formula = toTerm(proof, state, arg.getValue(), null);
-        				break;
-        			case "occ":
-        			    // occurrence number;
-        				result.occ = Integer.parseInt(arg.getValue());
-        				break;
-        			default:
-        			    // instantiation
+                case "#2":
+                    // rule name
+                    result.rulename = args.get("#2");
+                    break;
+                case "on":
+                    // on="term to apply to as find"
+                    result.on = arg.getValue();
+                    break;
+                case "formula":
+                    // formula="toplevel formula in which it appears"
+                    result.formula = arg.getValue();
+                    break;
+                case "occ":
+                    // occurrence number;
+                    result.occ = Integer.parseInt(arg.getValue());
+                    break;
+                default:
+                    // instantiation
                     String s = arg.getKey();
-        			    if (!s.startsWith("#")) {
+                    if (!s.startsWith("#")) {
                         if (s.startsWith("inst_")) {
-        			            s = s.substring(5);
-        			        }
-                        result.instantiations.put(s, toTerm(proof, state, arg.getValue(), null));
-        			    }
-         		}
-        	}
->>>>>>> 42df3c96
+                            s = s.substring(5);
+                        }
+                        result.instantiations.put(s, arg.getValue());
+                    }
+                }
+            }
         } catch(Exception e) {
             throw new ScriptException(e);
         }
