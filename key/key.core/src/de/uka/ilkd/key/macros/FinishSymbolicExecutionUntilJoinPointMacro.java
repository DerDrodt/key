--- conflicted
+++ resolved
@@ -235,11 +235,7 @@
         for (SequentFormula formula : succedent.asList()) {
             if (blockElems
                     .contains(JavaTools
-<<<<<<< HEAD
-                            .getActiveStatement(getJavaBlockRecursive(formula
-=======
                             .getActiveStatement(JoinRuleUtils.getJavaBlockRecursive(formula
->>>>>>> b1c62728
                                     .formula())))) {
                 return true;
             }
@@ -249,38 +245,6 @@
     }
 
     /**
-<<<<<<< HEAD
-     * Returns the first Java block in the given term that can be found by
-     * recursive search, or the empty block if there is no non-empty Java block
-     * in the term.
-     * 
-     * @param term
-     *            The term to extract Java blocks for.
-     * @return The first Java block in the given term or the empty block if
-     *         there is no non-empty Java block.
-     */
-    private static JavaBlock getJavaBlockRecursive(Term term) {
-        if (!term.isContainsJavaBlockRecursive()) {
-            return JavaBlock.EMPTY_JAVABLOCK;
-        }
-
-        if (term.subs().size() == 0 || !term.javaBlock().isEmpty()) {
-            return term.javaBlock();
-        }
-        else {
-            for (Term sub : term.subs()) {
-                JavaBlock subJavaBlock = getJavaBlockRecursive(sub);
-                if (!subJavaBlock.isEmpty()) {
-                    return subJavaBlock;
-                }
-            }
-            return JavaBlock.EMPTY_JAVABLOCK;
-        }
-    }
-
-    /**
-=======
->>>>>>> b1c62728
      * The Class FilterSymbexStrategy is a special strategy assigning to any
      * rule infinite costs if the goal has no modality or if a join point is
      * reached.
@@ -310,11 +274,7 @@
             }
 
             if (pio != null) {
-<<<<<<< HEAD
-                JavaBlock theJavaBlock = getJavaBlockRecursive(pio.subTerm());
-=======
                 JavaBlock theJavaBlock = JoinRuleUtils.getJavaBlockRecursive(pio.subTerm());
->>>>>>> b1c62728
                 SourceElement activeStmt = JavaTools
                         .getActiveStatement(theJavaBlock);
 
