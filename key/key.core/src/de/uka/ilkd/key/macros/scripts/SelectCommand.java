--- conflicted
+++ resolved
@@ -32,29 +32,12 @@
         	succOnly = true;
         } else if (args.values().contains("antecedent")) anteOnly = true;
 
-<<<<<<< HEAD
-        try {
-            Term t = toTerm(proof, stateMap, formulaString, Sort.FORMULA);
-
-            Goal g = findGoalWith(t, proof, anteOnly, succOnly);
-
-            stateMap.put(GOAL_KEY, g);
-
-        } catch (ParserException e) {
-            throw new ScriptException("illegal formula: " + formulaString, e);
-        }
-=======
         Goal g = findGoalWith(formulaString, stateMap, proof);
->>>>>>> 8bd83d74
 
         stateMap.put(GOAL_KEY, g);
     }
 
-<<<<<<< HEAD
-    private Goal findGoalWith(Term formula, Proof proof, boolean anteOnly, boolean succOnly) throws ScriptException {
-=======
     private Goal findGoalWith(String formulaString, Map<String, Object> stateMap, Proof proof) throws ScriptException {
->>>>>>> 8bd83d74
 
         Goal g;
         Deque<Node> choices = new LinkedList<Node>();
@@ -66,39 +49,6 @@
             Sequent seq;
             switch (childCount) {
             case 0:
-<<<<<<< HEAD
-            	if (!succOnly && !anteOnly) {
-	                seq = node.sequent();
-	                if(contains(seq, formula)) {
-	                    g = getGoal(proof.openGoals(), node);
-	                    if(g.isAutomatic()) {
-	                        return g;
-	                    }
-	                }
-	                node = choices.pollLast();
-	                break;
-            	} else if (anteOnly) {
-            		Semisequent s = node.sequent().antecedent();
-	                if(contains(s, formula)) {
-	                    g = getGoal(proof.openGoals(), node);
-	                    if(g.isAutomatic()) {
-	                        return g;
-	                    }
-	                }
-	                node = choices.pollLast();
-	                break;
-            	} else {
-            		Semisequent s = node.sequent().succedent();
-	                if(contains(s, formula)) {
-	                    g = getGoal(proof.openGoals(), node);
-	                    if(g.isAutomatic()) {
-	                        return g;
-	                    }
-	                }
-	                node = choices.pollLast();
-	                break;
-            	}
-=======
                 seq = node.sequent();
                 Term formula;
                 try {
@@ -114,7 +64,6 @@
                 }
                 node = choices.pollLast();
                 break;
->>>>>>> 8bd83d74
 
             case 1:
                 node = node.child(0);
