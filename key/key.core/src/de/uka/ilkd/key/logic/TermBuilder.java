// This file is part of KeY - Integrated Deductive Software Design
//
// Copyright (C) 2001-2011 Universitaet Karlsruhe (TH), Germany
//                         Universitaet Koblenz-Landau, Germany
//                         Chalmers University of Technology, Sweden
// Copyright (C) 2011-2014 Karlsruhe Institute of Technology, Germany
//                         Technical University Darmstadt, Germany
//                         Chalmers University of Technology, Sweden
//
// The KeY system is protected by the GNU General
// Public License. See LICENSE.TXT for details.
//

package de.uka.ilkd.key.logic;

import java.io.StringReader;
import java.util.ArrayList;
import java.util.Iterator;
import java.util.LinkedHashMap;
import java.util.List;
import java.util.Map;

import org.key_project.util.collection.DefaultImmutableSet;
import org.key_project.util.collection.ImmutableArray;
import org.key_project.util.collection.ImmutableList;
import org.key_project.util.collection.ImmutableSLList;
import org.key_project.util.collection.ImmutableSet;

import de.uka.ilkd.key.java.Services;
import de.uka.ilkd.key.java.TypeConverter;
import de.uka.ilkd.key.java.abstraction.KeYJavaType;
import de.uka.ilkd.key.java.abstraction.PrimitiveType;
import de.uka.ilkd.key.ldt.BooleanLDT;
import de.uka.ilkd.key.ldt.HeapLDT;
import de.uka.ilkd.key.ldt.IntegerLDT;
import de.uka.ilkd.key.ldt.LocSetLDT;
import de.uka.ilkd.key.logic.label.ParameterlessTermLabel;
import de.uka.ilkd.key.logic.label.TermLabel;
import de.uka.ilkd.key.logic.op.ElementaryUpdate;
import de.uka.ilkd.key.logic.op.Equality;
import de.uka.ilkd.key.logic.op.Function;
import de.uka.ilkd.key.logic.op.IObserverFunction;
import de.uka.ilkd.key.logic.op.IProgramMethod;
import de.uka.ilkd.key.logic.op.IfExThenElse;
import de.uka.ilkd.key.logic.op.IfThenElse;
import de.uka.ilkd.key.logic.op.Junctor;
import de.uka.ilkd.key.logic.op.LocationVariable;
import de.uka.ilkd.key.logic.op.LogicVariable;
import de.uka.ilkd.key.logic.op.Modality;
import de.uka.ilkd.key.logic.op.ParsableVariable;
import de.uka.ilkd.key.logic.op.ProgramVariable;
import de.uka.ilkd.key.logic.op.QuantifiableVariable;
import de.uka.ilkd.key.logic.op.Quantifier;
import de.uka.ilkd.key.logic.op.SchemaVariable;
import de.uka.ilkd.key.logic.op.SubstOp;
import de.uka.ilkd.key.logic.op.Transformer;
import de.uka.ilkd.key.logic.op.UpdateApplication;
import de.uka.ilkd.key.logic.op.UpdateJunctor;
import de.uka.ilkd.key.logic.op.UpdateableOperator;
import de.uka.ilkd.key.logic.op.WarySubstOp;
import de.uka.ilkd.key.logic.sort.ArraySort;
import de.uka.ilkd.key.logic.sort.ProgramSVSort;
import de.uka.ilkd.key.logic.sort.Sort;
import de.uka.ilkd.key.parser.DefaultTermParser;
import de.uka.ilkd.key.parser.ParserException;
import de.uka.ilkd.key.pp.AbbrevMap;
import de.uka.ilkd.key.proof.OpReplacer;
import de.uka.ilkd.key.rule.inst.SVInstantiations.UpdateLabelPair;
import de.uka.ilkd.key.speclang.HeapContext;
import de.uka.ilkd.key.util.Pair;

/**
 * <p>
 * Use this class if you intend to build complex terms by hand. It is more
 * convenient than the @link{TermFactory} class.
 * </p>
 *
 * <p>
 * Attention: some methods of this class try to simplify some terms. So if you
 * want to be sure that the term looks exactly as you built it, you will have to
 * use the TermFactory.
 * </p>
 */
public class TermBuilder {

    private static final String JAVA_LANG_THROWABLE = "java.lang.Throwable";

    private final TermFactory tf;
    private final Term tt;
    private final Term ff;

    protected final Services services; // TODO; Make private

    public TermBuilder(TermFactory tf, Services services) {
        assert services != null;
        this.services = services;
        this.tf = tf;
        this.tt = tf.createTerm(Junctor.TRUE);
        this.ff = tf.createTerm(Junctor.FALSE);
    }

    public TermFactory tf() {
        return tf;
    }

    // -------------------------------------------------------------------------
    // build terms using the KeY parser
    // -------------------------------------------------------------------------

    /**
     * Parses the given string that represents the term (or createTerm) using
     * the service's namespaces.
     *
     * @param s
     *            the String to parse
     */
    public Term parseTerm(String s) throws ParserException {
        return parseTerm(s, services.getNamespaces());
    }

    /**
     * Parses the given string that represents the term (or createTerm) using
     * the provided namespaces.
     *
     * @param s
     *            the String to parse
     * @param namespaces
     *            the namespaces used for name lookup.
     * @throws de.uka.ilkd.key.parser.ParserException
     */
    public Term parseTerm(String s, NamespaceSet namespaces)
            throws ParserException {
        AbbrevMap abbr = (services.getProof() == null) ? null
                : services.getProof().abbreviations();
        Term term = new DefaultTermParser().parse(new StringReader(s), null,
                services, namespaces, abbr);
        return term;
    }

    // -------------------------------------------------------------------------
    // naming
    // -------------------------------------------------------------------------

    public String shortBaseName(Sort s) {
        String result = s.name().toString();
        int index = result.lastIndexOf(".");
        if (index == -1) {
            result = result.charAt(0) + "";
        } else {
            result = result.substring(index).charAt(1) + "";
        }
        return result.toLowerCase();
    }

    /**
     * Returns an available name constructed by affixing a counter to the passed
     * base name.
     * <p>
     * This method looks up the global {@link NamespaceSet} to check whether the
     * {@link Name}s is free. This can be problematic, since {@link Namespace}s
     * are now local to goals. Use {@link #newName(String, NamespaceSet)} to
     * make sure that you have all the {@link Name}s you need available.
     *
     * @see #newName(String, NamespaceSet)
     * @param baseName
     *            The base name (prefix) for the name to generate.
     * @return An available name constructed by affixing a counter to the passed
     *         base name, or some available free name (please consult comment
     *         above).
     */
    public String newName(String baseName) {
        return newName(baseName, services.getNamespaces());
    }

    /**
     * Returns an available name constructed by affixing a counter to the passed
     * base name.
     * <p>
     *
     * Warning (DS): This method ignores the baseName if there are free name
     * proposals. This can, for instance, cause troubles in loading proofs
     * containing rule apps with more than one introduced (and saved) new name.
     * In this case, the order of new names in the saved proof file matters (the
     * first unused name is returned, regardless of the baseName).
     *
     * @param baseName
     *            The base name (prefix) for the name to generate.
     * @param localNamespace
     *            The local {@link NamespaceSet} to check.
     * @return An available name constructed by affixing a counter to the passed
     *         base name, or some available free name (please consult comment
     *         above).
     */
    public String newName(String baseName, NamespaceSet localNamespace) {
        final Name savedName = services.getNameRecorder().getProposal();
        if (savedName != null) {
            // CS: bugfix -- saving name proposals.
            // getProposal() removes the name proposal form the name recorder,
            // but we need to have it again for saving. Therefore I appended
            // the proposal at the and of the list again.
            services.getNameRecorder().addProposal(savedName);

            return savedName.toString();
        }

        int i = 0;
        String result = baseName;
        while (localNamespace.lookup(new Name(result)) != null) {
            result = baseName + "_" + i++;
        }

        services.getNameRecorder().addProposal(new Name(result));

        return result;
    }

    /**
     * Returns an available name constructed by affixing a counter to a self-
     * chosen base name for the passed sort.
     */
    public String newName(Sort sort) {
        return newName(shortBaseName(sort));
    }

    // -------------------------------------------------------------------------
    // common variable constructions
    // -------------------------------------------------------------------------

    /**
     * Creates a program variable for "self". Take care to register it in the
     * namespaces!
     */
    public LocationVariable selfVar(KeYJavaType kjt, boolean makeNameUnique) {
        return selfVar(kjt, makeNameUnique, "");
    }

    /**
     * Creates a program variable for "self". Take care to register it in the
     * namespaces!
     */
    public LocationVariable selfVar(KeYJavaType kjt, boolean makeNameUnique,
            String postfix) {
        String name = "self" + postfix;
        if (makeNameUnique) {
            name = newName(name);
        }
        return new LocationVariable(new ProgramElementName(name), kjt);
    }

    /**
     * Creates a program variable for "self". Take care to register it in the
     * namespaces!
     */
    public LocationVariable selfVar(IProgramMethod pm, KeYJavaType kjt,
            boolean makeNameUnique, String postfix) {
        if (pm.isStatic()) {
            return null;
        } else {
            return selfVar(kjt, makeNameUnique, postfix);
        }
    }

    /**
     * Creates a program variable for "self". Take care to register it in the
     * namespaces!
     */
    public LocationVariable selfVar(IProgramMethod pm, KeYJavaType kjt,
            boolean makeNameUnique) {
        if (pm.isStatic()) {
            return null;
        } else {
            return selfVar(kjt, makeNameUnique);
        }
    }

    /**
     * Creates program variables for the parameters. Take care to register them
     * in the namespaces!
     */
    public ImmutableList<ProgramVariable> paramVars(IObserverFunction obs,
            boolean makeNamesUnique) {
        ImmutableList<ProgramVariable> result = ImmutableSLList
                .<ProgramVariable> nil();
        for (int i = 0, n = obs.getNumParams(); i < n; i++) {
            final KeYJavaType paramType = obs.getParamType(i);
            String name;
            if (obs instanceof IProgramMethod) {
                name = ((IProgramMethod) obs).getParameterDeclarationAt(i)
                        .getVariableSpecification().getName();
            } else {
                name = paramType.getSort().name().toString().charAt(0) + "";
            }
            if (makeNamesUnique) {
                name = newName(name);
            }
            final LocationVariable paramVar = new LocationVariable(
                    new ProgramElementName(name), paramType);
            result = result.append(paramVar);
        }
        return result;
    }

    /**
     * Creates program variables for the parameters. Take care to register them
     * in the namespaces!
     */
    public ImmutableList<ProgramVariable> paramVars(String postfix,
            IObserverFunction obs, boolean makeNamesUnique) {
        final ImmutableList<ProgramVariable> paramVars = paramVars(obs, true);
        ImmutableList<ProgramVariable> result = ImmutableSLList
                .<ProgramVariable> nil();
        for (ProgramVariable paramVar : paramVars) {
            ProgramElementName pen = new ProgramElementName(
                    paramVar.name() + postfix);
            LocationVariable formalParamVar = new LocationVariable(pen,
                    paramVar.getKeYJavaType());
            result = result.append(formalParamVar);
        }
        return result;
    }

    /**
     * Creates a program variable for the result. Take care to register it in
     * the namespaces.
     */
    public LocationVariable resultVar(IProgramMethod pm,
            boolean makeNameUnique) {
        return resultVar("result", pm, makeNameUnique);
    }

    /**
     * Creates a program variable for the result with passed name. Take care to
     * register it in the namespaces.
     */
    public LocationVariable resultVar(String name, IProgramMethod pm,
            boolean makeNameUnique) {
        if (pm.isVoid() || pm.isConstructor()) {
            return null;
        } else {
            if (makeNameUnique) {
                name = newName(name);
            }
            return new LocationVariable(new ProgramElementName(name),
                    pm.getReturnType());
        }
    }

    /**
     * Creates a program variable for the thrown exception. Take care to
     * register it in the namespaces.
     */
    public LocationVariable excVar(IProgramMethod pm, boolean makeNameUnique) {
        return excVar("exc", pm, makeNameUnique);
    }

    /**
     * Creates a program variable for the thrown exception. Take care to
     * register it in the namespaces.
     */
    public LocationVariable excVar(String name, IProgramMethod pm,
            boolean makeNameUnique) {
        if (makeNameUnique) {
            name = newName(name);
        }
        return new LocationVariable(new ProgramElementName(name),
                services.getJavaInfo().getTypeByClassName(JAVA_LANG_THROWABLE));
    }

    /**
     * Creates a program variable for the atPre heap. Take care to register it
     * in the namespaces.
     */
    public LocationVariable heapAtPreVar(String baseName,
            boolean makeNameUnique) {
        HeapLDT heapLDT = services.getTypeConverter().getHeapLDT();
        return heapAtPreVar(baseName, heapLDT.getHeap().sort(), makeNameUnique);
    }

    /**
     * Creates a program variable for the atPre heap. Take care to register it
     * in the namespaces.
     */
    public LocationVariable heapAtPreVar(String baseName, Sort sort,
            boolean makeNameUnique) {
        assert sort != null;
        if (makeNameUnique) {
            baseName = newName(baseName);
        }
        return new LocationVariable(new ProgramElementName(baseName),
                new KeYJavaType(sort));
    }

    // -------------------------------------------------------------------------
    // constructors for special classes of term operators
    // -------------------------------------------------------------------------

    public Term var(LogicVariable v) {
        return tf.createTerm(v);
    }

    public Term var(ProgramVariable v) {
        // if(v.isMember()) {
        // throw new TermCreationException(
        // "Cannot create term for \"member\" "
        // + "program variable \"" + v + "\". Use field symbols "
        // + "like your mother told you!");
        // }
        return tf.createTerm(v);
    }

    public ImmutableList<Term> var(ProgramVariable... vs) {
        ImmutableList<Term> result = ImmutableSLList.<Term> nil();
        for (ProgramVariable v : vs) {
            result = result.append(var(v));
        }
        return result;
    }

    public ImmutableList<Term> var(Iterable<ProgramVariable> vs) {
        ImmutableList<Term> result = ImmutableSLList.<Term> nil();
        for (ProgramVariable v : vs) {
            result = result.append(var(v));
        }
        return result;
    }

    public Term var(SchemaVariable v) {
        return tf.createTerm(v);
    }

    public Term var(ParsableVariable v) {
        return tf.createTerm(v);
    }

    public Term func(Function f) {
        return tf.createTerm(f);
    }

    public Term func(Function f, Term s) {
        return tf.createTerm(f, s);
    }

    public Term func(Function f, Term s1, Term s2) {
        return tf.createTerm(f, s1, s2);
    }

    public Term func(Function f, Term... s) {
        return tf.createTerm(f, s, null, null);
    }

    public Term func(IObserverFunction f, Term... s) {
        return tf.createTerm(f, s, null, null);
    }

    public Term func(Function f, Term[] s,
            ImmutableArray<QuantifiableVariable> boundVars) {
        return tf.createTerm(f, s, boundVars, null);
    }

    public Term prog(Modality mod, JavaBlock jb, Term t) {
        return tf.createTerm(mod, new Term[] { t }, null, jb);
    }

    public Term prog(Modality mod, JavaBlock jb, Term t,
            ImmutableArray<TermLabel> labels) {
        return tf.createTerm(mod, new Term[] { t }, null, jb, labels);
    }

    public Term box(JavaBlock jb, Term t) {
        return prog(Modality.BOX, jb, t);
    }

    public Term dia(JavaBlock jb, Term t) {
        return prog(Modality.DIA, jb, t);
    }

    public Term ife(Term cond, Term _then, Term _else) {
        return tf.createTerm(IfThenElse.IF_THEN_ELSE,
                new Term[] { cond, _then, _else });
    }

    /** Construct a term with the \ifEx operator. */
    public Term ifEx(QuantifiableVariable qv, Term cond, Term _then,
            Term _else) {
        return tf.createTerm(IfExThenElse.IF_EX_THEN_ELSE,
                new ImmutableArray<Term>(cond, _then, _else),
                new ImmutableArray<QuantifiableVariable>(qv), null);
    }

    /** Construct a term with the \ifEx operator. */
    public Term ifEx(ImmutableList<QuantifiableVariable> qvs, Term cond,
            Term _then, Term _else) {
        if (qvs.isEmpty())
            throw new TermCreationException(
                    "no quantifiable variables in ifEx term");
        if (qvs.size() == 1) {
            return ifEx(qvs.head(), cond, _then, _else);
        } else {
            return ifEx(qvs.head(), tt(), ifEx(qvs.tail(), cond, _then, _else),
                    _else);
        }
    }

    public Term cast(Sort s, Term t) {
        return tf.createTerm(s.getCastSymbol(services), t);
    }

    public Term tt() {
        return tt;
    }

    public Term ff() {
        return ff;
    }

    public Term all(QuantifiableVariable qv, Term t) {
        return tf.createTerm(Quantifier.ALL, new ImmutableArray<Term>(t),
                new ImmutableArray<QuantifiableVariable>(qv), null);
    }

    public Term all(Iterable<QuantifiableVariable> qvs, Term t) {
        Term result = t;
        for (QuantifiableVariable fv : qvs) {
            result = all(fv, result);
        }
        return result;
    }

    public Term allClose(Term t) {
        return all(t.freeVars(), t);
    }

    /**
     * Removes universal quantifiers from a formula.
     */
    public Term open(Term formula) {
        assert formula.sort() == Sort.FORMULA;
        if (formula.op() == Quantifier.ALL) {
            return open(formula.sub(0));
        } else {
            return formula;
        }
    }

    public Term ex(QuantifiableVariable qv, Term t) {
        return tf.createTerm(Quantifier.EX, new ImmutableArray<Term>(t),
                new ImmutableArray<QuantifiableVariable>(qv), null);
    }

    public Term ex(Iterable<QuantifiableVariable> qvs, Term t) {
        Term result = t;
        for (QuantifiableVariable fv : qvs) {
            result = ex(fv, result);
        }
        return result;
    }

    public Term bsum(QuantifiableVariable qv, Term a, Term b, Term t) {
        Function bsum = services.getTypeConverter().getIntegerLDT().getBsum();
        return func(bsum, new Term[] { a, b, t },
                new ImmutableArray<QuantifiableVariable>(qv));
    }

    /** General (unbounded) sum */
    public Term sum(ImmutableList<QuantifiableVariable> qvs, Term range,
            Term t) {
        final Function sum = services.getNamespaces().functions()
                .lookup("sum");
        final Iterator<QuantifiableVariable> it = qvs.iterator();
        Term res = func(sum, new Term[] { convertToBoolean(range), t },
                new ImmutableArray<QuantifiableVariable>(it.next()));
        while (it.hasNext()) {
            res = func(sum, new Term[] { TRUE(), res },
                    new ImmutableArray<QuantifiableVariable>(it.next()));
        }
        return res;
    }

    /** Constructs a bounded product comprehension expression. */
    public Term bprod(QuantifiableVariable qv, Term a, Term b, Term t,
            Services services) {
        Function bprod = services.getTypeConverter().getIntegerLDT().getBprod();
        return func(bprod, new Term[] { a, b, t },
                new ImmutableArray<QuantifiableVariable>(qv));
    }

    /** General (unbounded) product */
    public Term prod(ImmutableList<QuantifiableVariable> qvs, Term range,
            Term t, TermServices services) {
        final Function prod = services.getNamespaces().functions()
                .lookup("prod");
        final Iterator<QuantifiableVariable> it = qvs.iterator();
        Term res = func(prod, new Term[] { convertToBoolean(range), t },
                new ImmutableArray<QuantifiableVariable>(it.next()));
        while (it.hasNext()) {
            res = func(prod, new Term[] { TRUE(), res },
                    new ImmutableArray<QuantifiableVariable>(it.next()));
        }
        return res;
    }

    /** minimum operator */
    public Term min(ImmutableList<QuantifiableVariable> qvs, Term range, Term t,
            TermServices services) {
        final Function min = services.getNamespaces().functions()
                .lookup("min");
        final Iterator<QuantifiableVariable> it = qvs.iterator();
        Term res = func(min, new Term[] { convertToBoolean(range), t },
                new ImmutableArray<QuantifiableVariable>(it.next()));
        while (it.hasNext()) {
            res = func(min, new Term[] { TRUE(), res },
                    new ImmutableArray<QuantifiableVariable>(it.next()));
        }
        return res;
    }

    /** minimum operator */
    public Term max(ImmutableList<QuantifiableVariable> qvs, Term range, Term t,
            TermServices services) {
        final Function max = services.getNamespaces().functions()
                .lookup("max");
        final Iterator<QuantifiableVariable> it = qvs.iterator();
        Term res = func(max, new Term[] { convertToBoolean(range), t },
                new ImmutableArray<QuantifiableVariable>(it.next()));
        while (it.hasNext()) {
            res = func(max, new Term[] { TRUE(), res },
                    new ImmutableArray<QuantifiableVariable>(it.next()));
        }
        return res;
    }

    public Term not(Term t) {
        if (t.op() == Junctor.TRUE) {
            return ff();
        } else if (t.op() == Junctor.FALSE) {
            return tt();
        } else if (t.op() == Junctor.NOT) {
            return t.sub(0);
        } else {
            return tf.createTerm(Junctor.NOT, t);
        }
    }

    public Term and(Term t1, Term t2) {
        if (t1.op() == Junctor.FALSE || t2.op() == Junctor.FALSE) {
            return ff();
        } else if (t1.op() == Junctor.TRUE) {
            return t2;
        } else if (t2.op() == Junctor.TRUE) {
            return t1;
        } else {
            return tf.createTerm(Junctor.AND, t1, t2);
        }
    }

    public Term andSC(Term t1, Term t2) {
        if (t1.op() == Junctor.TRUE || t1.op() == Junctor.FALSE
                || t2.op() == Junctor.FALSE || t2.op() == Junctor.TRUE) {
            return and(t1, t2);
        } else {
            return shortcut(and(t1, t2));
        }
    }

    public Term and(Term... subTerms) {
        Term result = tt();
        for (Term sub : subTerms) {
            result = and(result, sub);
        }
        return result;
    }

    public Term andSC(Term... subTerms) {
        Term result = tt();
        if (subTerms.length == 1) {
            return and(subTerms);
        }
        for (Term sub : subTerms) {
            result = andSC(result, sub);
        }
        return result;
    }

    public Term and(Iterable<Term> subTerms) {
        Term result = tt();
        for (Term sub : subTerms) {
            result = and(result, sub);
        }
        return result;
    }

    public Term andSC(Iterable<Term> subTerms) {
        Term result = tt();
        int i = 0;
        for (Term sub : subTerms) {
            result = andSC(result, sub);
            i++;
        }
        if (i == 1) {
            return and(subTerms);
        }
        return result;
    }

    public Term or(Term t1, Term t2) {
        if (t1.op() == Junctor.TRUE || t2.op() == Junctor.TRUE) {
            return tt();
        } else if (t1.op() == Junctor.FALSE) {
            return t2;
        } else if (t2.op() == Junctor.FALSE) {
            return t1;
        } else {
            return tf.createTerm(Junctor.OR, t1, t2);
        }
    }

    public Term orSC(Term t1, Term t2) {
        if (t1.op() == Junctor.TRUE || t1.op() == Junctor.FALSE
                || t2.op() == Junctor.FALSE || t2.op() == Junctor.TRUE) {
            return or(t1, t2);
        } else {
            return shortcut(or(t1, t2));
        }
    }

    public Term or(Term... subTerms) {
        Term result = ff();
        for (Term sub : subTerms) {
            result = or(result, sub);
        }
        return result;
    }

    public Term orSC(Term... subTerms) {
        Term result = ff();
        if (subTerms.length == 1) {
            return or(subTerms);
        }
        for (Term sub : subTerms) {
            result = orSC(result, sub);
        }
        return result;
    }

    public Term or(Iterable<Term> subTerms) {
        Term result = ff();
        for (Term sub : subTerms) {
            result = or(result, sub);
        }
        return result;
    }

    public Term orSC(Iterable<Term> subTerms) {
        Term result = ff();
        int i = 0;
        for (Term sub : subTerms) {
            result = orSC(result, sub);
            i++;
        }
        if (i == 1) {
            return or(subTerms);
        }
        return result;
    }

    public Term imp(Term t1, Term t2) {
        return imp(t1, t2, null);
    }

    public Term imp(Term t1, Term t2, ImmutableArray<TermLabel> labels) {
        if (t1.op() == Junctor.FALSE || t2.op() == Junctor.TRUE) {
            return tt();
        } else if (t1.op() == Junctor.TRUE) {
            return t2;
        } else if (t2.op() == Junctor.FALSE) {
            return not(t1);
        } else {
            return tf.createTerm(Junctor.IMP, t1, t2, labels);
        }
    }

    /**
     * Creates a term with the correct equality symbol for the sorts involved
     */
    public Term equals(Term t1, Term t2) {
        if (t1.sort() == Sort.FORMULA) {
            if (t1.op() == Junctor.TRUE) {
                return t2;
            } else if (t2.op() == Junctor.TRUE) {
                return t1;
            } else if (t1.op() == Junctor.FALSE) {
                return not(t2);
            } else if (t2.op() == Junctor.FALSE) {
                return not(t1);
            } else {
                return tf.createTerm(Equality.EQV, t1, t2);
            }
        } else {
            return tf.createTerm(Equality.EQUALS, t1, t2);
        }
    }

    /**
     * Creates a substitution term
     *
     * @param substVar
     *            the QuantifiableVariable to be substituted
     * @param substTerm
     *            the Term that replaces substVar
     * @param origTerm
     *            the Term that is substituted
     */
    public Term subst(SubstOp op, QuantifiableVariable substVar, Term substTerm,
            Term origTerm) {
        return tf.createTerm(op,
                new ImmutableArray<Term>(new Term[] { substTerm, origTerm }),
                new ImmutableArray<QuantifiableVariable>(substVar), null);
    }

    public Term subst(QuantifiableVariable substVar, Term substTerm,
            Term origTerm) {
        return subst(WarySubstOp.SUBST, substVar, substTerm, origTerm);
    }

    public Term instance(Sort s, Term t) {
        return equals(func(s.getInstanceofSymbol(services), t), TRUE());
    }

    public Term exactInstance(Sort s, Term t) {
        return equals(func(s.getExactInstanceofSymbol(services), t), TRUE());
    }

    // Functions for wellfoundedness
    // ------------------------------

    public Term pair(Term first, Term second) {
        final Namespace<Function> funcNS = services.getNamespaces().functions();
        final Function f = funcNS.lookup(new Name("pair"));
        if (f == null)
            throw new RuntimeException("LDT: Function pair not found.\n"
                    + "It seems that there are definitions missing from the .key files.");

        return func(f, first, second);

    }

    public Term prec(Term mby, Term mbyAtPre) {
        final Namespace<Function> funcNS = services.getNamespaces().functions();
        final Function f = funcNS.lookup(new Name("prec"));
        if (f == null)
            throw new RuntimeException("LDT: Function prec not found.\n"
                    + "It seems that there are definitions missing from the .key files.");

        return func(f, mby, mbyAtPre);
    }

    public Term measuredByCheck(Term mby) {
        final Namespace<Function> funcNS = services.getNamespaces().functions();
        final Function f = funcNS
                .lookup(new Name("measuredByCheck"));
        if (f == null)
            throw new RuntimeException(
                    "LDT: Function measuredByCheck not found.\n"
                            + "It seems that there are definitions missing from the .key files.");
        return func(f, mby);
    }

    public Term measuredBy(Term mby) {
        final Namespace<Function> funcNS = services.getNamespaces().functions();
        final Function f = funcNS.lookup(new Name("measuredBy"));
        if (f == null)
            throw new RuntimeException("LDT: Function measuredBy not found.\n"
                    + "It seems that there are definitions missing from the .key files.");
        return func(f, mby);
    }

    public Function getMeasuredByEmpty() {
        final Namespace<Function> funcNS = services.getNamespaces().functions();
        final Function f = funcNS
                .lookup(new Name("measuredByEmpty"));
        if (f == null)
            throw new RuntimeException(
                    "LDT: Function measuredByEmpty not found.\n"
                            + "It seems that there are definitions missing from the .key files.");
        return f;
    }

    public Term measuredByEmpty() {
        return func(getMeasuredByEmpty());
    }

    /**
     * If a is a boolean literal, the method returns the literal as a Formula.
     */
    public Term convertToFormula(Term a) {
        BooleanLDT booleanLDT = services.getTypeConverter().getBooleanLDT();
        if (a.sort() == Sort.FORMULA) {
            return a;
        } else if (a.sort() == booleanLDT.targetSort()) {
            // special case where a is the result of convertToBoolean
            if (a.op() == IfThenElse.IF_THEN_ELSE) {
                assert a.arity() == 3;
                assert a.sub(0).sort() == Sort.FORMULA;
                if (a.sub(1).op() == booleanLDT.getTrueConst()
                        && a.sub(2).op() == booleanLDT.getFalseConst())
                    return a.sub(0);
                else if (a.sub(1).op() == booleanLDT.getFalseConst()
                        && a.sub(2).op() == booleanLDT.getTrueConst())
                    return not(a.sub(0));
            }
            return equals(a, TRUE());
        } else {
            throw new TermCreationException(
                    "Term " + a + " cannot be converted" + " into a formula.");
        }
    }

    /** For a formula a, convert it to a boolean expression. */
    public Term convertToBoolean(Term a) {
        BooleanLDT booleanLDT = services.getTypeConverter().getBooleanLDT();
        if (a.sort() == booleanLDT.targetSort()) {
            return a;
        } else if (a.sort() == Sort.FORMULA) {
            // special case where a is the result of convertToFormula
            if (a.op() == Equality.EQUALS
                    && a.sub(1).op() == booleanLDT.getTrueConst()) {
                return a.sub(0);
            }
            return ife(a, TRUE(), FALSE());
        } else {
            throw new TermCreationException(
                    "Term " + a + " cannot be converted" + " into a boolean.");
        }
    }

    // -------------------------------------------------------------------------
    // updates
    // -------------------------------------------------------------------------

    public Term elementary(UpdateableOperator lhs, Term rhs) {
        ElementaryUpdate eu = ElementaryUpdate.getInstance(lhs);
        return tf.createTerm(eu, rhs);
    }

    public Term elementary(Term lhs, Term rhs) {
        HeapLDT heapLDT = services.getTypeConverter().getHeapLDT();
        if (lhs.op() instanceof UpdateableOperator) {
            assert lhs.arity() == 0 : "uh oh: " + lhs;
            return elementary((UpdateableOperator) lhs.op(), rhs);
        } else if (heapLDT.getSortOfSelect(lhs.op()) != null
                && lhs.sub(0).op().equals(heapLDT.getHeap())) {
            final Term heapTerm = lhs.sub(0);
            final Term objectTerm = lhs.sub(1);
            final Term fieldTerm = lhs.sub(2);

            final Term fullRhs = store(heapTerm, objectTerm, fieldTerm, rhs);
            return elementary(heapLDT.getHeap(), fullRhs);
        } else {
            throw new TermCreationException("Not a legal lhs: " + lhs);
        }
    }

    private Term elementary(Term heapTerm) {
        return elementary(getBaseHeap(), heapTerm);
    }

    public Term skip() {
        return tf.createTerm(UpdateJunctor.SKIP);
    }

    public Term parallel(Term u1, Term u2) {
        if (u1.sort() != Sort.UPDATE) {
            throw new TermCreationException("Not an update: " + u1);
        } else if (u2.sort() != Sort.UPDATE) {
            throw new TermCreationException("Not an update: " + u2);
        }
        if (u1.op() == UpdateJunctor.SKIP) {
            return u2;
        } else if (u2.op() == UpdateJunctor.SKIP) {
            return u1;
        }
        return tf.createTerm(UpdateJunctor.PARALLEL_UPDATE, u1, u2);
    }

    public Term parallel(Term... updates) {
        Term result = skip();
        for (int i = 0; i < updates.length; i++) {
            result = parallel(result, updates[i]);
        }
        return result;
    }

    public Term parallel(ImmutableList<Term> updates) {
        return parallel(updates.toArray(new Term[updates.size()]));
    }

    public Term parallel(Term[] lhss, Term[] values) {
        if (lhss.length != values.length) {
            throw new TermCreationException(
                    "Tried to create parallel update with " + lhss.length
                            + " locs and " + values.length + " values");
        }
        Term[] updates = new Term[lhss.length];
        for (int i = 0; i < updates.length; i++) {
            updates[i] = elementary(lhss[i], values[i]);
        }
        return parallel(updates);
    }

    public Term parallel(Iterable<Term> lhss, Iterable<Term> values) {
        ImmutableList<Term> updates = ImmutableSLList.<Term> nil();
        Iterator<Term> lhssIt = lhss.iterator();
        Iterator<Term> rhssIt = values.iterator();
        while (lhssIt.hasNext()) {
            assert rhssIt.hasNext();
            updates = updates.append(elementary(lhssIt.next(), rhssIt.next()));
        }
        return parallel(updates);
    }

    public Term sequential(Term u1, Term u2) {
        return parallel(u1, apply(u1, u2, null));
    }

    public Term sequential(Term[] updates) {
        if (updates.length == 0) {
            return skip();
        } else {
            Term result = updates[updates.length - 1];
            for (int i = updates.length - 2; i >= 0; i++) {
                result = sequential(updates[i], result);
            }
            return result;
        }
    }

    public Term sequential(ImmutableList<Term> updates) {
        if (updates.isEmpty()) {
            return skip();
        } else if (updates.size() == 1) {
            return updates.head();
        } else {
            return sequential(updates.head(), sequential(updates.tail()));
        }
    }

    public Term apply(Term update, Term target) {
        return apply(update, target, null);
    }

    public ImmutableList<Term> apply(Term update, ImmutableList<Term> targets) {
        ImmutableList<Term> result = ImmutableSLList.<Term> nil();
        for (Term target : targets) {
            result = result.append(apply(update, target));
        }
        return result;
    }

    public Term apply(Term update, Term target,
            ImmutableArray<TermLabel> labels) {
        if (update.sort() != Sort.UPDATE) {
            throw new TermCreationException("Not an update: " + update);
        } else if (update.op() == UpdateJunctor.SKIP) {
            return target;
        } else if (target.equals(tt())) {
            return tt();
        } else {
            return tf.createTerm(UpdateApplication.UPDATE_APPLICATION, update,
                    target, labels);
        }
    }

    public Term applyElementary(Term loc, Term value, Term target) {
        return apply(elementary(loc, value), target, null);
    }

    public Term applyElementary(Term heap, Term target) {
        return apply(elementary(heap), target, null);
    }

    public ImmutableList<Term> applyElementary(Term heap,
            Iterable<Term> targets) {
        ImmutableList<Term> result = ImmutableSLList.<Term> nil();
        for (Term target : targets) {
            result = result.append(apply(elementary(heap), target, null));
        }
        return result;
    }

    public Term applyParallel(Term[] updates, Term target) {
        return apply(parallel(updates), target, null);
    }

    public Term applyParallel(ImmutableList<Term> updates, Term target) {
        return apply(parallel(updates), target, null);
    }

    public Term applyParallel(Term[] lhss, Term[] values, Term target) {
        return apply(parallel(lhss, values), target, null);
    }

    public Term applySequential(Term[] updates, Term target) {
        if (updates.length == 0) {
            return target;
        } else {
            ImmutableList<Term> updateList = ImmutableSLList.<Term> nil()
                    .append(updates).tail();
            return apply(updates[0], applySequential(updateList, target), null);
        }
    }

    public Term applySequential(ImmutableList<Term> updates, Term target) {
        if (updates.isEmpty()) {
            return target;
        } else {
            return apply(updates.head(),
                    applySequential(updates.tail(), target), null);
        }
    }

    public Term applyUpdatePairsSequential(
            ImmutableList<UpdateLabelPair> updates, Term target) {
        if (updates.isEmpty()) {
            return target;
        } else {
            return apply(updates.head().getUpdate(),
                    applyUpdatePairsSequential(updates.tail(), target),
                    updates.head().getUpdateApplicationlabels());
        }
    }

    // -------------------------------------------------------------------------
    // boolean operators
    // -------------------------------------------------------------------------

    public Term TRUE() {
        return services.getTypeConverter().getBooleanLDT().getTrueTerm();
    }

    public Term FALSE() {
        return services.getTypeConverter().getBooleanLDT().getFalseTerm();
    }

    // -------------------------------------------------------------------------
    // integer operators
    // -------------------------------------------------------------------------

    public Term geq(Term t1, Term t2) {
        final IntegerLDT integerLDT = services.getTypeConverter()
                .getIntegerLDT();
        return func(integerLDT.getGreaterOrEquals(), t1, t2);
    }

    public Term gt(Term t1, Term t2) {
        final IntegerLDT integerLDT = services.getTypeConverter()
                .getIntegerLDT();
        return func(integerLDT.getGreaterThan(), t1, t2);
    }

    public Term lt(Term t1, Term t2) {
        final IntegerLDT integerLDT = services.getTypeConverter()
                .getIntegerLDT();
        return func(integerLDT.getLessThan(), t1, t2);
    }

    public Term leq(Term t1, Term t2) {
        final IntegerLDT integerLDT = services.getTypeConverter()
                .getIntegerLDT();
        return func(integerLDT.getLessOrEquals(), t1, t2);
    }

    public Term zero() {
        return services.getTypeConverter().getIntegerLDT().zero();
    }

    public Term one() {
        return services.getTypeConverter().getIntegerLDT().one();
    }

    /**
     * Creates Z-/C-terms for ints/chars.
     * @param numberString a string containing the number in a decimal representation
     * @param containsChar true iff the number represents a char
     * @return Term in Z-/C-Notation representing the given number
     * @throws NumberFormatException if <code>numberString</code> is not a number
     */
    private Term numberTerm(String numberString, boolean containsChar) {
        if (numberString == null || numberString.isEmpty()) {
            throw new NumberFormatException(numberString + " is not a number.");
        }

        Term numberLiteralTerm;
        boolean negate = false;
        int j = 0;

        final IntegerLDT intLDT = services.getTypeConverter().getIntegerLDT();

        if (numberString.charAt(0) == '-') {
            negate = true;
            j = 1;
        }
        numberLiteralTerm = func(intLDT.getNumberTerminator());

        int digit;
        for (int i = j, sz = numberString.length(); i < sz; i++) {
            switch (numberString.charAt(i)) {
            case '0':
                digit = 0;
                break;
            case '1':
                digit = 1;
                break;
            case '2':
                digit = 2;
                break;
            case '3':
                digit = 3;
                break;
            case '4':
                digit = 4;
                break;
            case '5':
                digit = 5;
                break;
            case '6':
                digit = 6;
                break;
            case '7':
                digit = 7;
                break;
            case '8':
                digit = 8;
                break;
            case '9':
                digit = 9;
                break;
            default:
                throw new NumberFormatException(numberString + " is not a number.");
            }
            numberLiteralTerm = func(intLDT.getNumberLiteralFor(digit), numberLiteralTerm);
        }
        if (negate) {
            numberLiteralTerm = func(intLDT.getNegativeNumberSign(), numberLiteralTerm);
        }
        // chars get a surrounding C, ints a surrounding Z
        numberLiteralTerm = func(containsChar ? intLDT.getCharSymbol() : intLDT.getNumberSymbol(),
                numberLiteralTerm);
        return numberLiteralTerm;
    }

    /**
     * @param numberString
     *            String representing an integer with radix 10, may be negative
     * @return Term in Z-Notation representing the given number
     * @throws NumberFormatException
     *             if <code>numberString</code> is not a number
     */
    public Term zTerm(String numberString) {
        return numberTerm(numberString, false);
    }

    /**
     * @param number
     *            an integer
     * @return Term in Z-Notation representing the given number
     */
    public Term zTerm(long number) {
        return zTerm("" + number);
    }

    /**
     * @param numberString String containing the value of the char as a decimal number
     * @return Term in C-Notation representing the given char
     * @throws NumberFormatException
     *             if <code>numberString</code> is not a number
     */
    public Term cTerm(String numberString) {
        return numberTerm(numberString, true);
    }

    public Term add(Term t1, Term t2) {
        final IntegerLDT integerLDT = services.getTypeConverter()
                .getIntegerLDT();
        final Term zero = integerLDT.zero();
        if (t1.equals(zero)) {
            return t2;
        } else if (t2.equals(zero)) {
            return t1;
        } else {
            return func(integerLDT.getAdd(), t1, t2);
        }
    }

    public Term inByte(Term var) {
        Function f = services.getNamespaces().functions()
                .lookup(new Name("inByte"));
        return func(f, var);
    }

    public Term inShort(Term var) {
        Function f = services.getNamespaces().functions()
                .lookup(new Name("inShort"));
        return func(f, var);
    }

    public Term inChar(Term var) {
        Function f = services.getNamespaces().functions()
                .lookup(new Name("inChar"));
        return func(f, var);
    }

    public Term inInt(Term var) {
        Function f = services.getNamespaces().functions()
                .lookup(new Name("inInt"));
        return func(f, var);
    }

    public Term inLong(Term var) {
        Function f = services.getNamespaces().functions()
                .lookup(new Name("inLong"));
        return func(f, var);
    }

    public Term index() {
        return func(services.getTypeConverter().getIntegerLDT().getIndex());
    }

    // -------------------------------------------------------------------------
    // location set operators
    // -------------------------------------------------------------------------

    /**
     * This value is only used as a marker for "\strictly_nothing" in JML. It
     * may return any term. Preferably of type LocSet, but this is not
     * necessary.
     *
     * @return an arbitrary but fixed term.
     */
    public Term strictlyNothing() {
        return ff();
    }

    public Term empty() {
        return func(services.getTypeConverter().getLocSetLDT().getEmpty());
    }

    public Term allLocs() {
        return func(services.getTypeConverter().getLocSetLDT().getAllLocs());
    }

    public Term singleton(Term o, Term f) {
        return func(services.getTypeConverter().getLocSetLDT().getSingleton(),
                o, f);
    }

    public Term union(Term s1, Term s2) {
        final LocSetLDT ldt = services.getTypeConverter().getLocSetLDT();
        if (s1.op() == ldt.getEmpty()) {
            return s2;
        } else if (s2.op() == ldt.getEmpty()) {
            return s1;
        } else {
            return func(ldt.getUnion(), s1, s2);
        }
    }

    public Term union(Term... subTerms) {
        Term result = empty();
        for (Term sub : subTerms) {
            result = union(result, sub);
        }
        return result;
    }

    public Term union(Iterable<Term> subTerms) {
        Term result = empty();
        for (Term sub : subTerms) {
            result = union(result, sub);
        }
        return result;
    }

    public Term intersect(Term s1, Term s2) {
        final LocSetLDT ldt = services.getTypeConverter().getLocSetLDT();
        if (s1.op() == ldt.getEmpty() || s2.op() == ldt.getEmpty()) {
            return empty();
        } else {
            return func(ldt.getIntersect(), s1, s2);
        }
    }

    public Term intersect(Term... subTerms) {
        Term result = empty();
        for (Term sub : subTerms) {
            result = intersect(result, sub);
        }
        return result;
    }

    public Term intersect(Iterable<Term> subTerms) {
        Term result = empty();
        for (Term sub : subTerms) {
            result = intersect(result, sub);
        }
        return result;
    }

    public Term setMinus(Term s1, Term s2) {
        final LocSetLDT ldt = services.getTypeConverter().getLocSetLDT();
        if (s1.op() == ldt.getEmpty() || s2.op() == ldt.getEmpty()) {
            return s1;
        } else {
            return func(ldt.getSetMinus(), s1, s2);
        }
    }

    public Term infiniteUnion(QuantifiableVariable[] qvs, Term s) {
        final LocSetLDT ldt = services.getTypeConverter().getLocSetLDT();
        return tf.createTerm(ldt.getInfiniteUnion(), new Term[] { s },
                new ImmutableArray<QuantifiableVariable>(qvs), null);
    }

    public Term infiniteUnion(QuantifiableVariable[] qvs, Term guard, Term s) {
        return infiniteUnion(qvs, ife(guard, s, empty()));
    }

    public Term setComprehension(QuantifiableVariable[] qvs, Term o, Term f) {
        return infiniteUnion(qvs, singleton(o, f));
    }

    public Term setComprehension(QuantifiableVariable[] qvs, Term guard, Term o,
            Term f) {
        return infiniteUnion(qvs, guard, singleton(o, f));
    }

    public Term allFields(Term o) {
        return func(services.getTypeConverter().getLocSetLDT().getAllFields(),
                o);
    }

    public Term allObjects(Term f) {
        return func(services.getTypeConverter().getLocSetLDT().getAllObjects(),
                f);
    }

    public Term arrayRange(Term o, Term lower, Term upper) {
        return func(services.getTypeConverter().getLocSetLDT().getArrayRange(),
                o, lower, upper);
    }

    public Term freshLocs(Term h) {
        return func(services.getTypeConverter().getLocSetLDT().getFreshLocs(),
                h);
    }

    public Term elementOf(Term o, Term f, Term s) {
        final LocSetLDT ldt = services.getTypeConverter().getLocSetLDT();
        if (s.op() == ldt.getEmpty()) {
            return ff();
        } else {
            return func(ldt.getElementOf(), o, f, s);
        }
    }

    public Term subset(Term s1, Term s2) {
        final LocSetLDT ldt = services.getTypeConverter().getLocSetLDT();
        if (s1.op() == ldt.getEmpty()) {
            return tt();
        } else {
            return func(ldt.getSubset(), s1, s2);
        }
    }

    public Term disjoint(Term s1, Term s2) {
        final LocSetLDT ldt = services.getTypeConverter().getLocSetLDT();
        if (s1.op() == ldt.getEmpty() || s2.op() == ldt.getEmpty()) {
            return tt();
        } else {
            return func(ldt.getDisjoint(), s1, s2);
        }
    }

    public Term createdInHeap(Term s, Term h) {
        final LocSetLDT ldt = services.getTypeConverter().getLocSetLDT();
        if (s.op() == ldt.getEmpty()) {
            return tt();
        } else {
            return func(ldt.getCreatedInHeap(), s, h);
        }
    }

    public Term createdLocs() {
        return setMinus(allLocs(), freshLocs(getBaseHeap()));
    }

    // The template of the well-definedness transformer for terms.
    public static final Transformer WD_ANY = new Transformer(new Name("wd"),
            Sort.ANY);

    // The template of the well-definedness transformer for formulas.
    public static final Transformer WD_FORMULA = new Transformer(new Name("WD"),
            Sort.FORMULA);

    public Term wd(Term t) {
        if (t.op() == Junctor.FALSE || t.op() == Junctor.TRUE) {
            return tt();
        } else if (t.sort().equals(Sort.FORMULA)) {
            return func(Transformer.getTransformer(WD_FORMULA, services), t);
        } else {
            return func(Transformer.getTransformer(WD_ANY, services), t);
        }
    }

    public ImmutableList<Term> wd(Iterable<Term> l) {
        ImmutableList<Term> res = ImmutableSLList.<Term> nil();
        for (Term t : l) {
            res = res.append(wd(t));
        }
        return res;
    }

    public Term[] wd(Term[] l) {
        Term[] res = new Term[l.length];
        for (int i = 0; i < l.length; i++) {
            res[i] = wd(l[i]);
        }
        return res;
    }

    // -------------------------------------------------------------------------
    // heap operators
    // -------------------------------------------------------------------------

    public Term NULL() {
        return func(services.getTypeConverter().getHeapLDT().getNull());
    }

    /**
     * The "deep non null" predicate arising from JML non_null types. Deep non
     * null means that it is recursively defined for arrays. See bug #1392.
     */
    public Term deepNonNull(Term o, Term d) {
        final Function nonNull = services.getNamespaces().functions()
                .lookup("nonNull");
        final Term heap = getBaseHeap();
        return func(nonNull, heap, o, d);
    }

    public Term wellFormed(Term heap) {
        return func(services.getTypeConverter().getHeapLDT().getWellFormed(),
                heap);
    }

    public Term wellFormed(LocationVariable heap) {
        return wellFormed(var(heap));
    }

    public Term permissionsFor(Term permHeap, Term regularHeap) {
        return func(services.getTypeConverter().getPermissionLDT()
                .getPermissionsFor(), permHeap, regularHeap);
    }

    public Term permissionsFor(LocationVariable permHeap,
            LocationVariable regularHeap) {
        return permissionsFor(var(permHeap), var(regularHeap));
    }

    public Term inv(Term[] h, Term o) {
        Term[] p = new Term[h.length + 1];
        System.arraycopy(h, 0, p, 0, h.length);
        p[h.length] = o;
        return func(services.getJavaInfo().getInv(), p);
    }

    public Term inv(Term o) {
        List<LocationVariable> heaps = HeapContext.getModHeaps(services, false);
        Term[] hs = new Term[heaps.size()];
        int i = 0;
        for (LocationVariable heap : heaps) {
            hs[i++] = var(heap);
        }
        return inv(hs, o);
    }

    public Term staticInv(Term[] h, KeYJavaType t) {
        return func(services.getJavaInfo().getStaticInv(t), h);
    }

    public Term staticInv(KeYJavaType t) {
        List<LocationVariable> heaps = HeapContext.getModHeaps(services, false);
        Term[] hs = new Term[heaps.size()];
        int i = 0;
        for (LocationVariable heap : heaps) {
            hs[i++] = var(heap);
        }
        return func(services.getJavaInfo().getStaticInv(t), hs);
    }

    public Term select(Sort asSort, Term h, Term o, Term f) {
        return func(services.getTypeConverter().getHeapLDT().getSelect(asSort,
                services), h, o, f);
    }

    /**
     * Get the select expression for a location variabe representing the field.
     */
    public Term select(Sort asSort, Term h, Term o, LocationVariable field) {
        final Function f = services.getTypeConverter().getHeapLDT()
                .getFieldSymbolForPV(field, services);
        return select(asSort, h, o, func(f));
    }

    public Term dot(Sort asSort, Term o, Term f) {
        return select(asSort, getBaseHeap(), o, f);
    }

    public Term getBaseHeap() {
        return var(services.getTypeConverter().getHeapLDT().getHeap());
    }

    public Term dot(Sort asSort, Term o, Function f) {
        final Sort fieldSort = services.getTypeConverter().getHeapLDT()
                .getFieldSort();
        return f.sort() == fieldSort ? dot(asSort, o, func(f))
                : func(f, getBaseHeap(), o);
    }

    public Term dot(Sort asSort, Term o, LocationVariable field) {
        final Function f = services.getTypeConverter().getHeapLDT()
                .getFieldSymbolForPV(field, services);
        return dot(asSort, o, f);
    }

    public Term staticDot(Sort asSort, Term f) {
        return dot(asSort, NULL(), f);
    }

    public Term staticDot(Sort asSort, Function f) {
        final Sort fieldSort = services.getTypeConverter().getHeapLDT()
                .getFieldSort();
        return f.sort() == fieldSort ? staticDot(asSort, func(f))
                : func(f, getBaseHeap());
    }

    public Term arr(Term idx) {
        return func(services.getTypeConverter().getHeapLDT().getArr(), idx);
    }

    /**
     * Applies the labels to the term and almost every (direct or indirect) sub-term recursively.
     *
     * <p> The labels are not added to heap variables. </p>
     *
     * @param term term to label.
     * @param labels the labels to apply.
     * @return a labeled term.
     */
    public Term addLabelToAllSubs(Term term, ImmutableArray<TermLabel> labels) {
        if (labels == null || labels.isEmpty()
                || services.getTypeConverter().getHeapLDT().getHeap().sort().equals(term.sort())) {
            return term;
        }

        ImmutableArray<Term> oldSubs = term.subs();
        Term[] newSubs = new Term[oldSubs.size()];

        for (int i = 0; i < newSubs.length; ++i) {
            newSubs[i] = addLabelToAllSubs(oldSubs.get(i), labels);
        }


        Term result = tf.createTerm(
                term.op(),
                newSubs,
                term.boundVars(),
                term.javaBlock(),
                term.getLabels());
        result = addLabel(result, labels);
        return result;
    }

    /**
     * Applies the label to the term and almost every (direct or indirect) sub-term recursively.
     *
     * <p> The label is not added to heap variables. </p>
     *
     * @param term term to label.
     * @param label the label to apply.
     * @return a labeled term.
     */
    public Term addLabelToAllSubs(Term term, TermLabel label) {
        return addLabelToAllSubs(term, new ImmutableArray<TermLabel>(label));
    }

    public Term addLabel(Term term, ImmutableArray<TermLabel> labels) {
        if ((labels == null || labels.isEmpty()) && !term.hasLabels()) {
            return term;
        } else if (!term.hasLabels()) {
            return tf.createTerm(term.op(), term.subs(), term.boundVars(),
                    term.javaBlock(), labels);
        } else {
            ArrayList<TermLabel> newLabelList = new ArrayList<TermLabel>();
            for (TermLabel l : term.getLabels()) {
                newLabelList.add(l);
            }
            for (TermLabel l : labels) {
                if (!newLabelList.contains(l)) {
                    newLabelList.add(l);
                }
            }
            return tf.createTerm(term.op(), term.subs(), term.boundVars(),
                    term.javaBlock(),
                    new ImmutableArray<TermLabel>(newLabelList));
        }
    }

    public Term addLabel(Term term, TermLabel label) {
        if (label == null && !term.hasLabels()) {
            return term;
        } else {
            return addLabel(term, new ImmutableArray<TermLabel>(label));
        }
    }

    public Term label(Term term, ImmutableArray<TermLabel> labels) {
        if ((labels == null || labels.isEmpty())) {
            return term;
        } else {
            return tf.createTerm(term.op(), term.subs(), term.boundVars(),
                    term.javaBlock(), labels);
        }
    }

    public Term label(Term term, TermLabel label) {
        if (label == null) {
            return term;
        } else {
            return label(term, new ImmutableArray<TermLabel>(label));
        }
    }

    public Term shortcut(Term term) {
        return addLabel(term,
                        ParameterlessTermLabel.SHORTCUT_EVALUATION_LABEL);
    }

    public Term unlabel(Term term) {
        return tf.createTerm(term.op(), term.subs(), term.boundVars(),
                term.javaBlock());
    }

    public Term unlabelRecursive(Term term) {
        Term[] subs = new Term[term.arity()];
        for (int i = 0; i < subs.length; i++) {
            subs[i] = unlabelRecursive(term.sub(i));
        }
        return tf.createTerm(term.op(), subs, term.boundVars(),
                term.javaBlock());
    }

    public Term dotArr(Term ref, Term idx) {
        if (ref == null || idx == null) {
            throw new TermCreationException("Tried to build an array access "
                    + "term without providing an "
                    + (ref == null ? "array reference." : "index.") + "(" + ref
                    + "[" + idx + "])");
        }

        final Sort elementSort;
        if (ref.sort() instanceof ArraySort) {
            elementSort = ((ArraySort) ref.sort()).elementSort();
        } else {
            throw new TermCreationException("Tried to build an array access "
                    + "on an inacceptable sort: " + ref.sort().getClass() + "\n"
                    + "(" + ref + "[" + idx + "])");
        }

        return select(elementSort, getBaseHeap(), ref, arr(idx));
    }

    public Term dotLength(Term a) {
        final TypeConverter tc = services.getTypeConverter();
        return func(tc.getHeapLDT().getLength(), a);
    }

    public Term created(Term h, Term o) {
        final TypeConverter tc = services.getTypeConverter();
        return equals(select(tc.getBooleanLDT().targetSort(), h, o,
                func(tc.getHeapLDT().getCreated())), TRUE());
    }

    public Term created(Term o) {
        return created(getBaseHeap(), o);
    }

    public Term initialized(Term o) {
        final TypeConverter tc = services.getTypeConverter();
        return equals(dot(tc.getBooleanLDT().targetSort(), o,
                tc.getHeapLDT().getInitialized()), TRUE());
    }

    public Term classPrepared(Sort classSort) {
        final TypeConverter tc = services.getTypeConverter();
        return equals(
                staticDot(tc.getBooleanLDT().targetSort(),
                        tc.getHeapLDT().getClassPrepared(classSort, services)),
                TRUE());
    }

    public Term classInitialized(Sort classSort) {
        final TypeConverter tc = services.getTypeConverter();
        return equals(staticDot(tc.getBooleanLDT().targetSort(),
                tc.getHeapLDT().getClassInitialized(classSort, services)),
                TRUE());
    }

    public Term classInitializationInProgress(Sort classSort) {
        final TypeConverter tc = services.getTypeConverter();
        return equals(
                staticDot(tc.getBooleanLDT().targetSort(), tc.getHeapLDT()
                        .getClassInitializationInProgress(classSort, services)),
                TRUE());
    }

    public Term classErroneous(Sort classSort) {
        final TypeConverter tc = services.getTypeConverter();
        return equals(
                staticDot(tc.getBooleanLDT().targetSort(),
                        tc.getHeapLDT().getClassErroneous(classSort, services)),
                TRUE());
    }

    public Term store(Term h, Term o, Term f, Term v) {
        return func(services.getTypeConverter().getHeapLDT().getStore(), h, o,
                f, v);
    }

    public Term create(Term h, Term o) {
        return func(services.getTypeConverter().getHeapLDT().getCreate(),
                new Term[] { h, o });
    }

    public Term anon(Term h1, Term s, Term h2) {
        return func(services.getTypeConverter().getHeapLDT().getAnon(), h1, s,
                h2);
    }

    public Term fieldStore(TermServices services, Term o, Function f, Term v) {
        return store(getBaseHeap(), o, func(f), v);
    }

    public Term staticFieldStore(Function f, Term v) {
        return fieldStore(services, NULL(), f, v);
    }

    public Term arrayStore(Term o, Term i, Term v) {
        return store(getBaseHeap(), o,
                func(services.getTypeConverter().getHeapLDT().getArr(), i), v);
    }

    public Term reachableValue(Term h, Term t, KeYJavaType kjt) {
        assert t.sort().extendsTrans(kjt.getSort())
                || t.sort() instanceof ProgramSVSort;
        final Sort s = t.sort() instanceof ProgramSVSort ? kjt.getSort()
                : t.sort();
        final IntegerLDT intLDT = services.getTypeConverter().getIntegerLDT();
        final LocSetLDT setLDT = services.getTypeConverter().getLocSetLDT();
        if (s.extendsTrans(services.getJavaInfo().objectSort())) {
            return orSC(equals(t, NULL()), created(h, t));
        } else if (s.equals(setLDT.targetSort())) {
            return createdInHeap(t, h);
        } else if (s.equals(intLDT.targetSort())
                && kjt.getJavaType() != PrimitiveType.JAVA_BIGINT) {
            return func(intLDT.getInBounds(kjt.getJavaType()), t);
        } else {
            return tt();
        }
    }

    public Term reachableValue(Term t, KeYJavaType kjt) {
        return reachableValue(getBaseHeap(), t, kjt);
    }

    public Term reachableValue(ProgramVariable pv) {
        return reachableValue(var(pv), pv.getKeYJavaType());
    }

    public Term frame(Term heapTerm, Map<Term, Term> normalToAtPre, Term mod) {
        final Sort objectSort = services.getJavaInfo().objectSort();
        final Sort fieldSort = services.getTypeConverter().getHeapLDT()
                .getFieldSort();

        final Name objVarName = new Name(newName("o"));
        final Name fieldVarName = new Name(newName("f"));
        final LogicVariable objVar = new LogicVariable(objVarName, objectSort);
        final LogicVariable fieldVar = new LogicVariable(fieldVarName,
                fieldSort);
        final Term objVarTerm = var(objVar);
        final Term fieldVarTerm = var(fieldVar);

        final OpReplacer or = new OpReplacer(normalToAtPre, tf);
        final Term modAtPre = or.replace(mod);
        final Term createdAtPre = or.replace(created(heapTerm, objVarTerm));

        ImmutableList<QuantifiableVariable> quantVars = ImmutableSLList
                .<QuantifiableVariable> nil();
        quantVars = quantVars.append(objVar);
        quantVars = quantVars.append(fieldVar);
        // selects on permission heaps have to be explicitly typed as field type
        // narrowing
        // does not follow Java typing for the permission heap
        boolean permissionHeap = heapTerm.op() == services.getTypeConverter()
                .getHeapLDT().getPermissionHeap();
        return all(quantVars, or(elementOf(objVarTerm, fieldVarTerm, modAtPre),
                and(not(equals(objVarTerm, NULL())), not(createdAtPre)),
                equals(select(
                        permissionHeap ? services.getTypeConverter()
                                .getPermissionLDT().targetSort() : Sort.ANY,
                        heapTerm, objVarTerm, fieldVarTerm),
                        select(
                                permissionHeap
                                        ? services.getTypeConverter()
                                                .getPermissionLDT().targetSort()
                                        : Sort.ANY,
                                or.replace(heapTerm), objVarTerm,
                                fieldVarTerm))));
    }

    /**
     * Returns the framing condition that the resulting heap is identical (i.e.
     * has the same value in all locations) to the before-heap.
     *
     * @see #frame(Term, Map, Term)
     */
    public Term frameStrictlyEmpty(Term heapTerm,
            Map<Term, Term> normalToAtPre) {
        final Sort objectSort = services.getJavaInfo().objectSort();
        final Sort fieldSort = services.getTypeConverter().getHeapLDT()
                .getFieldSort();

        final Name objVarName = new Name(newName("o"));
        final Name fieldVarName = new Name(newName("f"));
        final LogicVariable objVar = new LogicVariable(objVarName, objectSort);
        final LogicVariable fieldVar = new LogicVariable(fieldVarName,
                fieldSort);
        final Term objVarTerm = var(objVar);
        final Term fieldVarTerm = var(fieldVar);

        final OpReplacer or = new OpReplacer(normalToAtPre, tf);

        ImmutableList<QuantifiableVariable> quantVars = ImmutableSLList
                .<QuantifiableVariable> nil();
        quantVars = quantVars.append(objVar);
        quantVars = quantVars.append(fieldVar);

        // see above
        boolean permissionHeap = heapTerm.op() == services.getTypeConverter()
                .getHeapLDT().getPermissionHeap();

        return all(quantVars,
                equals(select(
                        permissionHeap
                                ? services.getTypeConverter()
                                        .getPermissionLDT().targetSort()
                                : Sort.ANY,
                        heapTerm, objVarTerm, fieldVarTerm),
                        select(
                                permissionHeap
                                        ? services.getTypeConverter()
                                                .getPermissionLDT().targetSort()
                                        : Sort.ANY,
                                or.replace(heapTerm), objVarTerm,
                                fieldVarTerm)));
    }

    public Term anonUpd(LocationVariable heap, Term mod, Term anonHeap) {
        return elementary(heap, anon(var(heap), mod, anonHeap));
    }

    public Term forallHeaps(Services services, Term t) {
        final HeapLDT heapLDT = services.getTypeConverter().getHeapLDT();
        final LogicVariable heapLV = new LogicVariable(new Name("h"),
                heapLDT.targetSort());
        final Map<LocationVariable, LogicVariable> map = new LinkedHashMap<LocationVariable, LogicVariable>();
        map.put(heapLDT.getHeap(), heapLV);
        final OpReplacer or = new OpReplacer(map, tf);
        t = or.replace(t);
        return all(heapLV, t);
    }

    // -------------------------------------------------------------------------
    // reachability operators
    // -------------------------------------------------------------------------

    public Term acc(Term h, Term s, Term o1, Term o2) {
        return func(services.getTypeConverter().getHeapLDT().getAcc(), h, s, o1,
                o2);
    }

    public Term reach(Term h, Term s, Term o1, Term o2, Term n) {
        return func(services.getTypeConverter().getHeapLDT().getReach(), h, s,
                o1, o2, n);
    }

    // -------------------------------------------------------------------------
    // sequence operators
    // -------------------------------------------------------------------------

    public Term seqGet(Sort asSort, Term s, Term idx) {
        return func(services.getTypeConverter().getSeqLDT().getSeqGet(asSort,
                services), s, idx);
    }

    public Term seqLen(Term s) {
        return func(services.getTypeConverter().getSeqLDT().getSeqLen(), s);
    }

    /**
     * Function representing the least index of an element x in a sequence s (or
     * underspecified)
     */
    public Term indexOf(Term s, Term x) {
        return func(services.getTypeConverter().getSeqLDT().getSeqIndexOf(), s,
                x);
    }

    public Term seqEmpty() {
        return func(services.getTypeConverter().getSeqLDT().getSeqEmpty());
    }

    public Term seqSingleton(Term x) {
        return func(services.getTypeConverter().getSeqLDT().getSeqSingleton(),
                x);
    }

    public Term seqConcat(Term s, Term s2) {
        if (s == seqEmpty()) {
            return s2;
        } else if (s2 == seqEmpty()) {
            return s;
        } else {
            return func(services.getTypeConverter().getSeqLDT().getSeqConcat(),
                    s, s2);
        }
    }

    public Term seq(Term... terms) {
        Term result = seqEmpty();
        for (Term term : terms) {
            result = seqConcat(result, seqSingleton(term));
        }
        return result;
    }

    public Term seq(ImmutableList<Term> terms) {
        Term result = seqEmpty();
        for (Term term : terms) {
            result = seqConcat(result, seqSingleton(term));
        }
        return result;
    }

    public Term seqSub(Term s, Term from, Term to) {
        return func(services.getTypeConverter().getSeqLDT().getSeqSub(), s,
                from, to);
    }

    public Term seqReverse(Term s) {
        return func(services.getTypeConverter().getSeqLDT().getSeqReverse(), s);
    }

    // -------------------------------------------------------------------------
    // misc (moved from key.util.MiscTools)
    // -------------------------------------------------------------------------
    
    /**
     * Replaces a child term by another one.
     * 
     * @param term the term in which to perform the replacement.
     * @param pos the position at which to perform the replacement.
     * @param replacement the replacement term.
     * @return {@code term}, with the child at {@code pos} replaced by {@code replacement}.
     */
    public Term replace(Term term, PosInTerm pos, Term replacement) {
        return replace(term, pos, replacement, 0);
    }
    
    private Term replace(Term term, PosInTerm pos, Term replacement, int depth) {
        if (depth == pos.depth()) {
            return replacement;
        }
        
        ImmutableArray<Term> oldSubs = term.subs();
        Term[] newSubs = new Term[oldSubs.size()];

        for (int i = 0; i < newSubs.length; ++i) {
            if (pos.getIndexAt(depth) == i) {
                newSubs[i] = replace(oldSubs.get(i), pos, replacement, depth + 1);
            } else {
                newSubs[i] = oldSubs.get(i);
            }
        }

        return tf.createTerm(
                term.op(),
                newSubs,
                term.boundVars(),
                term.javaBlock(),
                term.getLabels());
    }

    public ImmutableSet<Term> unionToSet(Term s) {
        final LocSetLDT setLDT = services.getTypeConverter().getLocSetLDT();
        assert s.sort().equals(setLDT.targetSort());
        final Function union = setLDT.getUnion();
        ImmutableSet<Term> result = DefaultImmutableSet.<Term> nil();
        ImmutableList<Term> workingList = ImmutableSLList.<Term> nil()
                .prepend(s);
        while (!workingList.isEmpty()) {
            Term f = workingList.head();
            workingList = workingList.tail();
            if (f.op() == union) {
                workingList = workingList.prepend(f.sub(1)).prepend(f.sub(0));
            } else {
                result = result.add(f);
            }
        }
        return result;
    }

    /**
     * Removes leading updates from the passed term.
     */
    public static Term goBelowUpdates(Term term) {
        while (term.op() instanceof UpdateApplication) {
            term = UpdateApplication.getTarget(term);
        }
        return term;
    }

    /**
     * Removes leading updates from the passed term.
     */
    public static Pair<ImmutableList<Term>, Term> goBelowUpdates2(Term term) {
        ImmutableList<Term> updates = ImmutableSLList.<Term> nil();
        while (term.op() instanceof UpdateApplication) {
            updates = updates.append(UpdateApplication.getUpdate(term));
            term = UpdateApplication.getTarget(term);
        }
        return new Pair<ImmutableList<Term>, Term>(updates, term);
    }

    public Term seqDef(QuantifiableVariable qv, Term a, Term b, Term t) {
        return func(services.getTypeConverter().getSeqLDT().getSeqDef(),
                new Term[] { a, b, t },
                new ImmutableArray<QuantifiableVariable>(qv));
    }

    public Term values() {
        return func(services.getTypeConverter().getSeqLDT().getValues());
    }

    /**
     * Returns the {@link Sort}s of the given {@link Term}s.
     *
     * @param terms
     *            The given {@link Term}s.
     * @return The {@link Term} {@link Sort}s.
     */
    public ImmutableList<Sort> getSorts(Iterable<Term> terms) {
        ImmutableList<Sort> result = ImmutableSLList.<Sort> nil();
        for (Term t : terms) {
            result = result.append(t.sort());
        }
        return result;
    }

    /**
     * Similar behavior as {@link #imp(Term, Term)} but simplifications are not
     * performed if {@link TermLabel}s would be lost.
     *
     * @param t1
     *            The left side.
     * @param t2
     *            The right side.
     * @return The created {@link Term}.
     */
    public Term impPreserveLabels(Term t1, Term t2) {
        if ((t1.op() == Junctor.FALSE || t2.op() == Junctor.TRUE)
                && (!t1.hasLabels() && !t2.hasLabels())) {
            return tt();
        } else if (t1.op() == Junctor.TRUE && !t1.hasLabels()) {
            return t2;
        } else if (t2.op() == Junctor.FALSE && !t2.hasLabels()) {
            return notPreserveLabels(t1);
        } else {
            return tf.createTerm(Junctor.IMP, t1, t2);
        }
    }

    /**
     * Similar behavior as {@link #not(Term)} but simplifications are not
     * performed if {@link TermLabel}s would be lost.
     *
     * @param t
     *            The child {@link Term}.
     * @return The created {@link Term}.
     */
    public Term notPreserveLabels(Term t) {
        if (t.op() == Junctor.TRUE && !t.hasLabels()) {
            return ff();
        } else if (t.op() == Junctor.FALSE && !t.hasLabels()) {
            return tt();
        } else if (t.op() == Junctor.NOT && !t.hasLabels()) {
            return t.sub(0);
        } else {
            return tf.createTerm(Junctor.NOT, t);
        }
    }

    /**
     * Similar behavior as {@link #and(Iterable)} but simplifications are not
     * performed if {@link TermLabel}s would be lost.
     *
     * @param subTerms
     *            The sub {@link Term}s.
     * @return The created {@link Term}.
     */
    public Term andPreserveLabels(Iterable<Term> subTerms) {
        Term result = tt();
        for (Term sub : subTerms) {
            result = andPreserveLabels(result, sub);
        }
        return result;
    }

    /**
     * Similar behavior as {@link #and(Term, Term)} but simplifications are not
     * performed if {@link TermLabel}s would be lost.
     *
     * @param t1
     *            The left side.
     * @param t2
     *            The right side.
     * @return The created {@link Term}.
     */
    public Term andPreserveLabels(Term t1, Term t2) {
        if ((t1.op() == Junctor.FALSE || t2.op() == Junctor.FALSE)
                && (!t1.hasLabels() && !t2.hasLabels())) {
            return ff();
        } else if (t1.op() == Junctor.TRUE && !t1.hasLabels()) {
            return t2;
        } else if (t2.op() == Junctor.TRUE && !t2.hasLabels()) {
            return t1;
        } else {
            return tf.createTerm(Junctor.AND, t1, t2);
        }
    }

    /**
     * Similar behavior as {@link #or(Iterable)} but simplifications are not
     * performed if {@link TermLabel}s would be lost.
     *
     * @param subTerms
     *            The sub {@link Term}s.
     * @return The created {@link Term}.
     */
    public Term orPreserveLabels(Iterable<Term> subTerms) {
        Term result = ff();
        for (Term sub : subTerms) {
            result = orPreserveLabels(result, sub);
        }
        return result;
    }

    /**
     * Similar behavior as {@link #or(Term, Term)} but simplifications are not
     * performed if {@link TermLabel}s would be lost.
     *
     * @param t1
     *            The left side.
     * @param t2
     *            The right side.
     * @return The created {@link Term}.
     */
    public Term orPreserveLabels(Term t1, Term t2) {
        if ((t1.op() == Junctor.TRUE || t2.op() == Junctor.TRUE)
                && (!t1.hasLabels() && !t2.hasLabels())) {
            return tt();
        } else if (t1.op() == Junctor.FALSE && !t1.hasLabels()) {
            return t2;
        } else if (t2.op() == Junctor.FALSE && !t2.hasLabels()) {
            return t1;
        } else {
            return tf.createTerm(Junctor.OR, t1, t2);
        }
    }
<<<<<<< HEAD

    // -------------------------------------------------------------------------
    // information flow operators
    // -------------------------------------------------------------------------

    public Term eqAtLocs(Services services, Term heap1, Term locset1,
            Term heap2, Term locset2) {
        return (locset1.equals(empty()) && locset2.equals(empty())) ? tt
                : func(services.getNamespaces().functions()
                        .lookup(new Name("__EQUALS__LOCS__")), // TODO: define
                                                               // string
                                                               // constant
                                                               // elsewhere
                        heap1, locset1, heap2, locset2);
    }

    public Term eqAtLocsPost(Services services, Term heap1_pre, Term heap1_post,
            Term locset1, Term heap2_pre, Term heap2_post, Term locset2) {
        return (locset1.equals(empty()) && locset2.equals(empty())) ? tt
                : func(services.getNamespaces().functions()
                        .lookup(new Name("__EQUALS__LOCS__POST__")), // TODO:
                                                                     // define
                                                                     // string
                                                                     // constant
                                                                     // elsewhere
                        heap1_pre, heap1_post, locset1, heap2_pre, heap2_post,
                        locset2);
    }
=======
>>>>>>> 1266ed86
}<|MERGE_RESOLUTION|>--- conflicted
+++ resolved
@@ -2072,10 +2072,10 @@
     // -------------------------------------------------------------------------
     // misc (moved from key.util.MiscTools)
     // -------------------------------------------------------------------------
-    
+
     /**
      * Replaces a child term by another one.
-     * 
+     *
      * @param term the term in which to perform the replacement.
      * @param pos the position at which to perform the replacement.
      * @param replacement the replacement term.
@@ -2084,12 +2084,12 @@
     public Term replace(Term term, PosInTerm pos, Term replacement) {
         return replace(term, pos, replacement, 0);
     }
-    
+
     private Term replace(Term term, PosInTerm pos, Term replacement, int depth) {
         if (depth == pos.depth()) {
             return replacement;
         }
-        
+
         ImmutableArray<Term> oldSubs = term.subs();
         Term[] newSubs = new Term[oldSubs.size()];
 
@@ -2295,7 +2295,6 @@
             return tf.createTerm(Junctor.OR, t1, t2);
         }
     }
-<<<<<<< HEAD
 
     // -------------------------------------------------------------------------
     // information flow operators
@@ -2324,6 +2323,4 @@
                         heap1_pre, heap1_post, locset1, heap2_pre, heap2_post,
                         locset2);
     }
-=======
->>>>>>> 1266ed86
 }