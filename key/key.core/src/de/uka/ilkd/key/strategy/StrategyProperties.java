<<<<<<< HEAD
// This file is part of KeY - Integrated Deductive Software Design
//
// Copyright (C) 2001-2011 Universitaet Karlsruhe (TH), Germany
//                         Universitaet Koblenz-Landau, Germany
//                         Chalmers University of Technology, Sweden
// Copyright (C) 2011-2014 Karlsruhe Institute of Technology, Germany
//                         Technical University Darmstadt, Germany
//                         Chalmers University of Technology, Sweden
//
// The KeY system is protected by the GNU General
// Public License. See LICENSE.TXT for details.
//

package de.uka.ilkd.key.strategy;

import java.util.Map;
import java.util.Properties;
import java.util.Set;

public final class StrategyProperties extends Properties {
    
    private static final long serialVersionUID = -4647245742912258421L;
    public final static String INF_FLOW_CHECK_PROPERTY = "INF_FLOW_CHECK_PROPERTY";
    public final static String INF_FLOW_CHECK_TRUE = "INF_FLOW_CHECK_TRUE";
    public final static String INF_FLOW_CHECK_FALSE = "INF_FLOW_CHECK_FALSE";
    private static final String STRATEGY_PROPERTY = "[StrategyProperty]";
    public final static String STOPMODE_OPTIONS_KEY = "STOPMODE_OPTIONS_KEY";
    public final static String STOPMODE_DEFAULT = "STOPMODE_DEFAULT";
    public final static String STOPMODE_NONCLOSE = "STOPMODE_NONCLOSE";
    

    public final static String SPLITTING_OPTIONS_KEY = "SPLITTING_OPTIONS_KEY";
    public final static String SPLITTING_NORMAL = "SPLITTING_NORMAL";
    public final static String SPLITTING_OFF = "SPLITTING_OFF";
    public final static String SPLITTING_DELAYED = "SPLITTING_DELAYED";
    
    public final static String LOOP_OPTIONS_KEY = "LOOP_OPTIONS_KEY";
    public final static String LOOP_EXPAND = "LOOP_EXPAND";
    public final static String LOOP_EXPAND_BOUNDED = "LOOP_EXPAND_BOUNDED"; //Used for test generation chrisg
    public final static String LOOP_INVARIANT = "LOOP_INVARIANT";
    public final static String LOOP_SCOPE_INVARIANT = "LOOP_SCOPE_INVARIANT";
    public final static String LOOP_NONE = "LOOP_NONE";
    
    public final static String BLOCK_OPTIONS_KEY = "BLOCK_OPTIONS_KEY";
    public final static String BLOCK_CONTRACT_INTERNAL = "BLOCK_CONTRACT_INTERNAL";
    public final static String BLOCK_CONTRACT_EXTERNAL = "BLOCK_CONTRACT_EXTERNAL";
    public final static String BLOCK_EXPAND = "BLOCK_EXPAND";
    public final static String BLOCK_NONE = "BLOCK_NONE";
    
    public final static String METHOD_OPTIONS_KEY = "METHOD_OPTIONS_KEY";
    public final static String METHOD_EXPAND = "METHOD_EXPAND";
    public final static String METHOD_CONTRACT = "METHOD_CONTRACT";
    public final static String METHOD_NONE = "METHOD_NONE";
    
    public final static String MPS_OPTIONS_KEY = "MPS_OPTIONS_KEY";
    public final static String MPS_SKIP = "MPS_SKIP";
    public final static String MPS_MERGE= "MPS_MERGE";
    public final static String MPS_NONE = "MPS_NONE";
    
    public final static String DEP_OPTIONS_KEY = "DEP_OPTIONS_KEY";
    public final static String DEP_ON = "DEP_ON";
    public final static String DEP_OFF = "DEP_OFF";

    public final static String QUERY_OPTIONS_KEY = "QUERY_NEW_OPTIONS_KEY";
    public final static String QUERY_ON = "QUERY_ON";
    public final static String QUERY_RESTRICTED = "QUERY_RESTRICTED";
    public final static String QUERY_OFF = "QUERY_OFF";

    public final static String QUERYAXIOM_OPTIONS_KEY = "QUERYAXIOM_OPTIONS_KEY";
    public final static String QUERYAXIOM_ON  = "QUERYAXIOM_ON";
    public final static String QUERYAXIOM_OFF = "QUERYAXIOM_OFF";
    
    public final static String NON_LIN_ARITH_OPTIONS_KEY = "NON_LIN_ARITH_OPTIONS_KEY";
    public final static String NON_LIN_ARITH_NONE = "NON_LIN_ARITH_NONE";
    public final static String NON_LIN_ARITH_DEF_OPS = "NON_LIN_ARITH_DEF_OPS";
    public final static String NON_LIN_ARITH_COMPLETION = "NON_LIN_ARITH_COMPLETION";

    public final static String OSS_OPTIONS_KEY = "OSS_OPTIONS_KEY";
    public final static String OSS_ON = "OSS_ON";
    public final static String OSS_OFF= "OSS_OFF";

    public final static String QUANTIFIERS_OPTIONS_KEY = "QUANTIFIERS_OPTIONS_KEY";
    public final static String QUANTIFIERS_NONE = "QUANTIFIERS_NONE";
    public final static String QUANTIFIERS_NON_SPLITTING = "QUANTIFIERS_NON_SPLITTING";
    public final static String QUANTIFIERS_NON_SPLITTING_WITH_PROGS = "QUANTIFIERS_NON_SPLITTING_WITH_PROGS";
    public final static String QUANTIFIERS_INSTANTIATE = "QUANTIFIERS_INSTANTIATE";

    public final static String VBT_PHASE = "VBT_PHASE"; //Used for verification-based testing
    public final static String VBT_SYM_EX = "VBT_SYM_EX";
    public final static String VBT_QUAN_INST = "VBT_QUAN_INST";
    public final static String VBT_MODEL_GEN = "VBT_MODEL_GEN";

    public static final String CLASS_AXIOM_OPTIONS_KEY = "CLASS_AXIOM_OPTIONS_KEY";
    public final static String CLASS_AXIOM_OFF = "CLASS_AXIOM_OFF";
    public final static String CLASS_AXIOM_DELAYED= "CLASS_AXIOM_DELAYED";
    public final static String CLASS_AXIOM_FREE = "CLASS_AXIOM_FREE";
    
    //chrisg
    public final static String AUTO_INDUCTION_OPTIONS_KEY          = "AUTO_INDUCTION_OPTIONS_KEY"; 
    public final static String AUTO_INDUCTION_OFF      = "AUTO_INDUCTION_OFF"; 
    public final static String AUTO_INDUCTION_RESTRICTED      = "AUTO_INDUCTION_RESTRICTED"; 
    public final static String AUTO_INDUCTION_ON       = "AUTO_INDUCTION_ON"; 
    public final static String AUTO_INDUCTION_LEMMA_ON = "AUTO_INDUCTION_LEMMA_ON";
    
    public final static int USER_TACLETS_NUM = 3;
    private final static String USER_TACLETS_OPTIONS_KEY_BASE = "USER_TACLETS_OPTIONS_KEY";
    public static String USER_TACLETS_OPTIONS_KEY(int i)
                             { return USER_TACLETS_OPTIONS_KEY_BASE + i; }
    public final static String USER_TACLETS_OFF = "USER_TACLETS_OFF";
    public final static String USER_TACLETS_LOW = "USER_TACLETS_LOW";
    public final static String USER_TACLETS_HIGH = "USER_TACLETS_HIGH";

    /**
     * Key used in {@link StrategyProperties} to configure alias checks in a {@code} SymbolicExecutionStrategy}.
     */
    public static final String SYMBOLIC_EXECUTION_ALIAS_CHECK_OPTIONS_KEY = "SYMBOLIC_EXECUTION_ALIAS_CHECK_OPTIONS_KEY";
    
    /**
     * Value of key {@link #SYMBOLIC_EXECUTION_ALIAS_CHECK_OPTIONS_KEY} in {@link StrategyProperties} to disable alias checks in a {@code SymbolicExecutionStrategy}.
     */
    public static final String SYMBOLIC_EXECUTION_ALIAS_CHECK_NEVER = "SYMBOLIC_EXECUTION_ALIAS_CHECK_NEVER";
    
    /**
     * Value of key {@link #SYMBOLIC_EXECUTION_ALIAS_CHECK_OPTIONS_KEY} in {@link StrategyProperties} to enable immediately alias checks in a {@code SymbolicExecutionStrategy}.
     */
    public static final String SYMBOLIC_EXECUTION_ALIAS_CHECK_IMMEDIATELY = "SYMBOLIC_EXECUTION_ALIAS_CHECK_IMMEDIATELY";

    /**
     * Key used in {@link StrategyProperties} to avoid branches caused by modalities not part of main execution branch in a {@code SymbolicExecutionStrategy}.
     */
    public static final String SYMBOLIC_EXECUTION_NON_EXECUTION_BRANCH_HIDING_OPTIONS_KEY = "SYMBOLIC_EXECUTION_NON_EXECUTION_BRANCH_HIDING_OPTIONS_KEY";
    
    /**
     * Value of key {@link #SYMBOLIC_EXECUTION_NON_EXECUTION_BRANCH_HIDING_OPTIONS_KEY} in {@link StrategyProperties} to disable branch avoiding caused by modalities not part of main execution in a {@code SymbolicExecutionStrategy}.
     */
    public static final String SYMBOLIC_EXECUTION_NON_EXECUTION_BRANCH_HIDING_OFF = "SYMBOLIC_EXECUTION_NON_EXECUTION_BRANCH_HIDING_OFF";
    
    /**
     * Value of key {@link #SYMBOLIC_EXECUTION_NON_EXECUTION_BRANCH_HIDING_OPTIONS_KEY} in {@link StrategyProperties} to avoid branches caused by modalities not part of main execution by using site proofs in a {@code SymbolicExecutionStrategy}.
     */
    public static final String SYMBOLIC_EXECUTION_NON_EXECUTION_BRANCH_HIDING_SIDE_PROOF = "SYMBOLIC_EXECUTION_NON_EXECUTION_BRANCH_HIDING_SIDE_PROOF";
    
    
    

    //String identities.
    private static final String[] stringPool = {
        INF_FLOW_CHECK_PROPERTY, INF_FLOW_CHECK_TRUE, INF_FLOW_CHECK_FALSE,
        STOPMODE_OPTIONS_KEY, STOPMODE_DEFAULT, STOPMODE_NONCLOSE,
    	SPLITTING_OPTIONS_KEY, SPLITTING_NORMAL, SPLITTING_OFF, SPLITTING_DELAYED,
    	LOOP_OPTIONS_KEY, LOOP_EXPAND, LOOP_EXPAND_BOUNDED, LOOP_INVARIANT, LOOP_SCOPE_INVARIANT, LOOP_NONE,
    	BLOCK_OPTIONS_KEY, BLOCK_CONTRACT_INTERNAL, BLOCK_CONTRACT_EXTERNAL, BLOCK_EXPAND, BLOCK_NONE,
    	METHOD_OPTIONS_KEY, METHOD_EXPAND, METHOD_CONTRACT, METHOD_NONE,
    	MPS_OPTIONS_KEY, MPS_MERGE, MPS_SKIP, MPS_NONE,
    	DEP_OPTIONS_KEY, DEP_ON, DEP_OFF,
    	QUERY_OPTIONS_KEY, QUERY_ON, QUERY_RESTRICTED, QUERY_OFF,
    	QUERYAXIOM_OPTIONS_KEY, QUERYAXIOM_ON, QUERYAXIOM_OFF,
    	NON_LIN_ARITH_OPTIONS_KEY, NON_LIN_ARITH_NONE, NON_LIN_ARITH_DEF_OPS, NON_LIN_ARITH_COMPLETION,
    	OSS_OPTIONS_KEY, OSS_ON, OSS_OFF,
    	QUANTIFIERS_OPTIONS_KEY, QUANTIFIERS_NONE, QUANTIFIERS_NON_SPLITTING, QUANTIFIERS_NON_SPLITTING_WITH_PROGS, QUANTIFIERS_INSTANTIATE,
    	VBT_PHASE, VBT_SYM_EX, VBT_QUAN_INST, VBT_MODEL_GEN,
    	CLASS_AXIOM_OFF, CLASS_AXIOM_DELAYED, CLASS_AXIOM_FREE,
    	AUTO_INDUCTION_OPTIONS_KEY, AUTO_INDUCTION_OFF, AUTO_INDUCTION_RESTRICTED, AUTO_INDUCTION_ON,  AUTO_INDUCTION_LEMMA_ON,
    	USER_TACLETS_OPTIONS_KEY_BASE, USER_TACLETS_OFF, USER_TACLETS_LOW, USER_TACLETS_HIGH, 
    	USER_TACLETS_OPTIONS_KEY(1), USER_TACLETS_OPTIONS_KEY(2), USER_TACLETS_OPTIONS_KEY(3),
    	SYMBOLIC_EXECUTION_ALIAS_CHECK_OPTIONS_KEY, SYMBOLIC_EXECUTION_ALIAS_CHECK_IMMEDIATELY, SYMBOLIC_EXECUTION_ALIAS_CHECK_NEVER,
    	SYMBOLIC_EXECUTION_NON_EXECUTION_BRANCH_HIDING_OPTIONS_KEY, SYMBOLIC_EXECUTION_NON_EXECUTION_BRANCH_HIDING_OFF, SYMBOLIC_EXECUTION_NON_EXECUTION_BRANCH_HIDING_SIDE_PROOF};
    
   
    private static final Properties defaultMap = new Properties();
    
    static {
        defaultMap.setProperty(SPLITTING_OPTIONS_KEY, SPLITTING_DELAYED);
        defaultMap.setProperty(LOOP_OPTIONS_KEY, LOOP_INVARIANT);
        defaultMap.setProperty(BLOCK_OPTIONS_KEY, BLOCK_CONTRACT_INTERNAL);
        defaultMap.setProperty(METHOD_OPTIONS_KEY, METHOD_CONTRACT);
        defaultMap.setProperty(MPS_OPTIONS_KEY, MPS_MERGE);
        defaultMap.setProperty(OSS_OPTIONS_KEY, OSS_ON);
        defaultMap.setProperty(DEP_OPTIONS_KEY, DEP_ON);
        defaultMap.setProperty(QUERY_OPTIONS_KEY, QUERY_OFF);
        defaultMap.setProperty(QUERYAXIOM_OPTIONS_KEY, QUERYAXIOM_ON);
        defaultMap.setProperty(NON_LIN_ARITH_OPTIONS_KEY, NON_LIN_ARITH_NONE);
        defaultMap.setProperty(QUANTIFIERS_OPTIONS_KEY, QUANTIFIERS_NON_SPLITTING_WITH_PROGS);
        for (int i = 1; i <= USER_TACLETS_NUM; ++i)
            defaultMap.setProperty(USER_TACLETS_OPTIONS_KEY(i), USER_TACLETS_OFF);
        defaultMap.setProperty(INF_FLOW_CHECK_PROPERTY, INF_FLOW_CHECK_FALSE);
        defaultMap.setProperty(STOPMODE_OPTIONS_KEY, STOPMODE_DEFAULT);
        defaultMap.setProperty(VBT_PHASE, VBT_SYM_EX);
        defaultMap.setProperty(CLASS_AXIOM_OPTIONS_KEY, CLASS_AXIOM_FREE);
        defaultMap.setProperty(AUTO_INDUCTION_OPTIONS_KEY, AUTO_INDUCTION_OFF); //chrisg  
        defaultMap.setProperty(SYMBOLIC_EXECUTION_ALIAS_CHECK_OPTIONS_KEY, SYMBOLIC_EXECUTION_ALIAS_CHECK_NEVER);
        defaultMap.setProperty(SYMBOLIC_EXECUTION_NON_EXECUTION_BRANCH_HIDING_OPTIONS_KEY, SYMBOLIC_EXECUTION_NON_EXECUTION_BRANCH_HIDING_OFF);
    }
    
    public StrategyProperties() {
        put(SPLITTING_OPTIONS_KEY, defaultMap.get(SPLITTING_OPTIONS_KEY));                
        put(LOOP_OPTIONS_KEY, defaultMap.get(LOOP_OPTIONS_KEY));
        put(BLOCK_OPTIONS_KEY, defaultMap.get(BLOCK_OPTIONS_KEY));
        put(METHOD_OPTIONS_KEY, defaultMap.get(METHOD_OPTIONS_KEY));
        put(MPS_OPTIONS_KEY, defaultMap.get(MPS_OPTIONS_KEY));
        put(DEP_OPTIONS_KEY, defaultMap.get(DEP_OPTIONS_KEY));
        put(QUERY_OPTIONS_KEY, defaultMap.get(QUERY_OPTIONS_KEY));
        put(QUERYAXIOM_OPTIONS_KEY, defaultMap.get(QUERYAXIOM_OPTIONS_KEY));
        put(NON_LIN_ARITH_OPTIONS_KEY, defaultMap.get(NON_LIN_ARITH_OPTIONS_KEY));
        put(OSS_OPTIONS_KEY, defaultMap.get(OSS_OPTIONS_KEY));
        put(QUANTIFIERS_OPTIONS_KEY, defaultMap.get(QUANTIFIERS_OPTIONS_KEY));
        for (int i = 1; i <= USER_TACLETS_NUM; ++i)
            put(USER_TACLETS_OPTIONS_KEY(i), defaultMap.get(USER_TACLETS_OPTIONS_KEY(i)));
        put(INF_FLOW_CHECK_PROPERTY, defaultMap.get(INF_FLOW_CHECK_PROPERTY));
        put(STOPMODE_OPTIONS_KEY, defaultMap.get(STOPMODE_OPTIONS_KEY));
        put(VBT_PHASE, defaultMap.getProperty(VBT_PHASE));
        put(CLASS_AXIOM_OPTIONS_KEY, defaultMap.getProperty(CLASS_AXIOM_OPTIONS_KEY));
        put(AUTO_INDUCTION_OPTIONS_KEY, defaultMap.getProperty(AUTO_INDUCTION_OPTIONS_KEY));
    }

    public static String getDefaultProperty(String key) {
        return defaultMap.getProperty(key);
    }
    
    public String getProperty(String key) {
        String val = super.getProperty(key);
        if (val!=null) return val;
        return defaultMap.getProperty(key);
    }
    
    public static StrategyProperties read(Properties p) {        
        StrategyProperties sp = new StrategyProperties();

        sp.put(SPLITTING_OPTIONS_KEY, readSingleOption(p, SPLITTING_OPTIONS_KEY));                
        sp.put(LOOP_OPTIONS_KEY, readSingleOption(p, LOOP_OPTIONS_KEY));
        sp.put(BLOCK_OPTIONS_KEY, readSingleOption(p, BLOCK_OPTIONS_KEY)); 
        sp.put(METHOD_OPTIONS_KEY, readSingleOption(p, METHOD_OPTIONS_KEY));
        sp.put(MPS_OPTIONS_KEY, readSingleOption(p, MPS_OPTIONS_KEY));
        sp.put(DEP_OPTIONS_KEY, readSingleOption(p,DEP_OPTIONS_KEY));
        sp.put(QUERY_OPTIONS_KEY, readSingleOption(p,QUERY_OPTIONS_KEY));
        sp.put(QUERYAXIOM_OPTIONS_KEY, readSingleOption(p,QUERYAXIOM_OPTIONS_KEY));
        sp.put(NON_LIN_ARITH_OPTIONS_KEY, readSingleOption(p,NON_LIN_ARITH_OPTIONS_KEY));
        sp.put(OSS_OPTIONS_KEY, readSingleOption(p, OSS_OPTIONS_KEY));
        sp.put(QUANTIFIERS_OPTIONS_KEY, readSingleOption(p,QUANTIFIERS_OPTIONS_KEY));
        for (int i = 1; i <= USER_TACLETS_NUM; ++i)
            sp.put(USER_TACLETS_OPTIONS_KEY(i), readSingleOption(p,USER_TACLETS_OPTIONS_KEY(i)));
        sp.put(INF_FLOW_CHECK_PROPERTY, readSingleOption(p,INF_FLOW_CHECK_PROPERTY));
        sp.put(STOPMODE_OPTIONS_KEY, readSingleOption(p,STOPMODE_OPTIONS_KEY));
        sp.put(VBT_PHASE, readSingleOption(p,VBT_PHASE));
        sp.put(CLASS_AXIOM_OPTIONS_KEY, readSingleOption(p, CLASS_AXIOM_OPTIONS_KEY));
        sp.put(AUTO_INDUCTION_OPTIONS_KEY, readSingleOption(p,AUTO_INDUCTION_OPTIONS_KEY));
        sp.put(SYMBOLIC_EXECUTION_ALIAS_CHECK_OPTIONS_KEY, readSingleOption(p,SYMBOLIC_EXECUTION_ALIAS_CHECK_OPTIONS_KEY));
        sp.put(SYMBOLIC_EXECUTION_NON_EXECUTION_BRANCH_HIDING_OPTIONS_KEY, readSingleOption(p,SYMBOLIC_EXECUTION_NON_EXECUTION_BRANCH_HIDING_OPTIONS_KEY));
        return sp;
    }

    /**
     * @param p
     */
    private static Object readSingleOption(Properties p, String key) {
        String o = (String)p.get(STRATEGY_PROPERTY+key);
        if (o == null) o = (String)defaultMap.get(key);
        return getUniqueString(o);
    }

    public void write(Properties p) {                
        p.put(STRATEGY_PROPERTY+SPLITTING_OPTIONS_KEY, get(SPLITTING_OPTIONS_KEY));
        p.put(STRATEGY_PROPERTY+LOOP_OPTIONS_KEY, get(LOOP_OPTIONS_KEY));
        p.put(STRATEGY_PROPERTY+BLOCK_OPTIONS_KEY, get(BLOCK_OPTIONS_KEY));
        p.put(STRATEGY_PROPERTY+METHOD_OPTIONS_KEY, get(METHOD_OPTIONS_KEY));
        p.put(STRATEGY_PROPERTY+MPS_OPTIONS_KEY, get(MPS_OPTIONS_KEY));
        p.put(STRATEGY_PROPERTY+DEP_OPTIONS_KEY, get(DEP_OPTIONS_KEY));              
        p.put(STRATEGY_PROPERTY+QUERY_OPTIONS_KEY, get(QUERY_OPTIONS_KEY));              
        p.put(STRATEGY_PROPERTY+QUERYAXIOM_OPTIONS_KEY, get(QUERYAXIOM_OPTIONS_KEY));              
        p.put(STRATEGY_PROPERTY+NON_LIN_ARITH_OPTIONS_KEY, get(NON_LIN_ARITH_OPTIONS_KEY)); 
        p.put(STRATEGY_PROPERTY+OSS_OPTIONS_KEY, get(OSS_OPTIONS_KEY));             
        p.put(STRATEGY_PROPERTY+QUANTIFIERS_OPTIONS_KEY, get(QUANTIFIERS_OPTIONS_KEY));               
        for (int i = 1; i <= USER_TACLETS_NUM; ++i)
            p.put(STRATEGY_PROPERTY+USER_TACLETS_OPTIONS_KEY(i), get(USER_TACLETS_OPTIONS_KEY(i)));
        p.put(STRATEGY_PROPERTY+INF_FLOW_CHECK_PROPERTY, get(INF_FLOW_CHECK_PROPERTY));
        p.put(STRATEGY_PROPERTY+STOPMODE_OPTIONS_KEY, get(STOPMODE_OPTIONS_KEY));
        p.put(STRATEGY_PROPERTY+VBT_PHASE, get(VBT_PHASE));
        p.put(STRATEGY_PROPERTY+AUTO_INDUCTION_OPTIONS_KEY, get(AUTO_INDUCTION_OPTIONS_KEY));
        p.put(STRATEGY_PROPERTY+CLASS_AXIOM_OPTIONS_KEY, get(CLASS_AXIOM_OPTIONS_KEY));
        Object aliasCheckValue =  get(SYMBOLIC_EXECUTION_ALIAS_CHECK_OPTIONS_KEY);
        if (aliasCheckValue != null) {
           p.put(STRATEGY_PROPERTY+SYMBOLIC_EXECUTION_ALIAS_CHECK_OPTIONS_KEY, aliasCheckValue);
        }
        Object avoidBranchingValue =  get(SYMBOLIC_EXECUTION_NON_EXECUTION_BRANCH_HIDING_OPTIONS_KEY);
        if (avoidBranchingValue != null) {
           p.put(STRATEGY_PROPERTY+SYMBOLIC_EXECUTION_NON_EXECUTION_BRANCH_HIDING_OPTIONS_KEY, avoidBranchingValue);
        }
    }

    
    public synchronized Object clone() {
        final Properties p = (Properties) super.clone();
        final StrategyProperties sp = new StrategyProperties();
        sp.putAll(p);
        return sp;        
    }
    
    
    public boolean isDefault() {
	boolean result = true;
	Set<Map.Entry<Object,Object>> defaults = defaultMap.entrySet();
	for(Map.Entry<Object,Object> def : defaults) {
	    if(!def.getValue().equals(getProperty((String)def.getKey()))) {
		result = false;
		break;
	    }
	}
	return result;
    }
    
    /** 
     * @param in A keyword from the strategy properties. It must be registered in <code>stringPool<\code>.
     * @return Returns the same string but possibly with a different but unique object identity.
     */
    private final static String getUniqueString(String in){
    	for(String id:stringPool){
    		if(id.equals(in)){
    			return id; 
    		}
    	}
    	System.err.println("The string \""+in+"\" is not registered in the string pool of StrategyProperties. Update the string pool!");
    	return null;
    }
    
    /**
     * Sets the default settings for symbolic execution on the given {@link StrategyProperties}.
     * @param sp The {@link StrategyProperties} to modify.
     * @param quantifierInstantiationWithSplitting Instantiate quantifiers?
     * @param methodTreatmentContract Use method contracts or inline method bodies otherwise?
     * @param loopTreatmentInvariant Use loop invariants or unrole loops otherwise?
     * @param blockTreatmentContract Block contracts or expand otherwise?
     * @param nonExecutionBranchHidingSideProofs {@code true} hide non execution branch labels by side proofs, {@code false} do not hide execution branch labels. 
     * @param aliasChecks Do alias checks?
     */
    public static void setDefaultStrategyProperties(StrategyProperties sp, 
                                                    boolean quantifierInstantiationWithSplitting,
                                                    boolean methodTreatmentContract, 
                                                    boolean loopTreatmentInvariant,
                                                    boolean blockTreatmentContract,
                                                    boolean nonExecutionBranchHidingSideProofs,
                                                    boolean aliasChecks) {
       // TODO (DS, 2017-05-11): Would be great to also use the loop scope invariant for the SED. For this, one would however have to change the SED's implementation and to update the tests. 
       sp.setProperty(StrategyProperties.LOOP_OPTIONS_KEY, loopTreatmentInvariant ? StrategyProperties.LOOP_INVARIANT : StrategyProperties.LOOP_EXPAND);
       sp.setProperty(StrategyProperties.BLOCK_OPTIONS_KEY, blockTreatmentContract ? StrategyProperties.BLOCK_CONTRACT_INTERNAL : StrategyProperties.BLOCK_EXPAND);
       sp.setProperty(StrategyProperties.METHOD_OPTIONS_KEY, methodTreatmentContract ? StrategyProperties.METHOD_CONTRACT : StrategyProperties.METHOD_EXPAND);
       sp.setProperty(StrategyProperties.OSS_OPTIONS_KEY, StrategyProperties.OSS_ON);
       sp.setProperty(StrategyProperties.MPS_OPTIONS_KEY, StrategyProperties.MPS_MERGE);
       sp.setProperty(StrategyProperties.QUERY_OPTIONS_KEY, StrategyProperties.QUERY_RESTRICTED);
       sp.setProperty(StrategyProperties.NON_LIN_ARITH_OPTIONS_KEY, StrategyProperties.NON_LIN_ARITH_DEF_OPS);
       sp.setProperty(StrategyProperties.AUTO_INDUCTION_OPTIONS_KEY, StrategyProperties.AUTO_INDUCTION_OFF);
       sp.setProperty(StrategyProperties.DEP_OPTIONS_KEY, StrategyProperties.DEP_OFF);
       sp.setProperty(StrategyProperties.QUERYAXIOM_OPTIONS_KEY, StrategyProperties.QUERYAXIOM_ON);
       sp.setProperty(StrategyProperties.SPLITTING_OPTIONS_KEY, StrategyProperties.SPLITTING_DELAYED);
       sp.setProperty(StrategyProperties.STOPMODE_OPTIONS_KEY, StrategyProperties.STOPMODE_DEFAULT);
       sp.setProperty(StrategyProperties.CLASS_AXIOM_OPTIONS_KEY, StrategyProperties.CLASS_AXIOM_FREE);
       sp.setProperty(StrategyProperties.QUANTIFIERS_OPTIONS_KEY, quantifierInstantiationWithSplitting ? StrategyProperties.QUANTIFIERS_INSTANTIATE : StrategyProperties.QUANTIFIERS_NON_SPLITTING_WITH_PROGS);
       sp.setProperty(StrategyProperties.SYMBOLIC_EXECUTION_ALIAS_CHECK_OPTIONS_KEY, aliasChecks ? StrategyProperties.SYMBOLIC_EXECUTION_ALIAS_CHECK_IMMEDIATELY : StrategyProperties.SYMBOLIC_EXECUTION_ALIAS_CHECK_NEVER);
       sp.setProperty(StrategyProperties.SYMBOLIC_EXECUTION_NON_EXECUTION_BRANCH_HIDING_OPTIONS_KEY, nonExecutionBranchHidingSideProofs ? StrategyProperties.SYMBOLIC_EXECUTION_NON_EXECUTION_BRANCH_HIDING_SIDE_PROOF : StrategyProperties.SYMBOLIC_EXECUTION_NON_EXECUTION_BRANCH_HIDING_OFF);
    }
=======
// This file is part of KeY - Integrated Deductive Software Design
//
// Copyright (C) 2001-2011 Universitaet Karlsruhe (TH), Germany
//                         Universitaet Koblenz-Landau, Germany
//                         Chalmers University of Technology, Sweden
// Copyright (C) 2011-2014 Karlsruhe Institute of Technology, Germany
//                         Technical University Darmstadt, Germany
//                         Chalmers University of Technology, Sweden
//
// The KeY system is protected by the GNU General
// Public License. See LICENSE.TXT for details.
//

package de.uka.ilkd.key.strategy;

import java.util.Map;
import java.util.Properties;
import java.util.Set;

public final class StrategyProperties extends Properties {
    
    private static final long serialVersionUID = -4647245742912258421L;
    public final static String INF_FLOW_CHECK_PROPERTY = "INF_FLOW_CHECK_PROPERTY";
    public final static String INF_FLOW_CHECK_TRUE = "INF_FLOW_CHECK_TRUE";
    public final static String INF_FLOW_CHECK_FALSE = "INF_FLOW_CHECK_FALSE";

    /**
     *  Section key for storage file to identify strategy settings 
     */
    private final static String STRATEGY_PROPERTY = "[StrategyProperty]";
    
    public final static String STOPMODE_OPTIONS_KEY = "STOPMODE_OPTIONS_KEY";
    public final static String STOPMODE_DEFAULT = "STOPMODE_DEFAULT";
    public final static String STOPMODE_NONCLOSE = "STOPMODE_NONCLOSE";
    

    public final static String SPLITTING_OPTIONS_KEY = "SPLITTING_OPTIONS_KEY";
    public final static String SPLITTING_NORMAL = "SPLITTING_NORMAL";
    public final static String SPLITTING_OFF = "SPLITTING_OFF";
    public final static String SPLITTING_DELAYED = "SPLITTING_DELAYED";
    
    public final static String LOOP_OPTIONS_KEY = "LOOP_OPTIONS_KEY";
    public final static String LOOP_EXPAND = "LOOP_EXPAND";
    public final static String LOOP_EXPAND_BOUNDED = "LOOP_EXPAND_BOUNDED"; //Used for test generation chrisg
    public final static String LOOP_INVARIANT = "LOOP_INVARIANT";
    public final static String LOOP_SCOPE_INVARIANT = "LOOP_SCOPE_INVARIANT";
    public final static String LOOP_NONE = "LOOP_NONE";
    
    public final static String BLOCK_OPTIONS_KEY = "BLOCK_OPTIONS_KEY";
    public final static String BLOCK_CONTRACT = "BLOCK_CONTRACT";
    public final static String BLOCK_EXPAND = "BLOCK_EXPAND";
    public final static String BLOCK_NONE = "BLOCK_NONE";
    
    public final static String METHOD_OPTIONS_KEY = "METHOD_OPTIONS_KEY";
    public final static String METHOD_EXPAND = "METHOD_EXPAND";
    public final static String METHOD_CONTRACT = "METHOD_CONTRACT";
    public final static String METHOD_NONE = "METHOD_NONE";
    
    public final static String MPS_OPTIONS_KEY = "MPS_OPTIONS_KEY";
    public final static String MPS_SKIP = "MPS_SKIP";
    public final static String MPS_MERGE= "MPS_MERGE";
    public final static String MPS_NONE = "MPS_NONE";
    
    public final static String DEP_OPTIONS_KEY = "DEP_OPTIONS_KEY";
    public final static String DEP_ON = "DEP_ON";
    public final static String DEP_OFF = "DEP_OFF";

    public final static String QUERY_OPTIONS_KEY = "QUERY_NEW_OPTIONS_KEY";
    public final static String QUERY_ON = "QUERY_ON";
    public final static String QUERY_RESTRICTED = "QUERY_RESTRICTED";
    public final static String QUERY_OFF = "QUERY_OFF";

    public final static String QUERYAXIOM_OPTIONS_KEY = "QUERYAXIOM_OPTIONS_KEY";
    public final static String QUERYAXIOM_ON  = "QUERYAXIOM_ON";
    public final static String QUERYAXIOM_OFF = "QUERYAXIOM_OFF";
    
    public final static String NON_LIN_ARITH_OPTIONS_KEY = "NON_LIN_ARITH_OPTIONS_KEY";
    public final static String NON_LIN_ARITH_NONE = "NON_LIN_ARITH_NONE";
    public final static String NON_LIN_ARITH_DEF_OPS = "NON_LIN_ARITH_DEF_OPS";
    public final static String NON_LIN_ARITH_COMPLETION = "NON_LIN_ARITH_COMPLETION";

    public final static String OSS_OPTIONS_KEY = "OSS_OPTIONS_KEY";
    public final static String OSS_ON = "OSS_ON";
    public final static String OSS_OFF= "OSS_OFF";

    public final static String QUANTIFIERS_OPTIONS_KEY = "QUANTIFIERS_OPTIONS_KEY";
    public final static String QUANTIFIERS_NONE = "QUANTIFIERS_NONE";
    public final static String QUANTIFIERS_NON_SPLITTING = "QUANTIFIERS_NON_SPLITTING";
    public final static String QUANTIFIERS_NON_SPLITTING_WITH_PROGS = "QUANTIFIERS_NON_SPLITTING_WITH_PROGS";
    public final static String QUANTIFIERS_INSTANTIATE = "QUANTIFIERS_INSTANTIATE";

    public final static String VBT_PHASE = "VBT_PHASE"; //Used for verification-based testing
    public final static String VBT_SYM_EX = "VBT_SYM_EX";
    public final static String VBT_QUAN_INST = "VBT_QUAN_INST";
    public final static String VBT_MODEL_GEN = "VBT_MODEL_GEN";

    public static final String CLASS_AXIOM_OPTIONS_KEY = "CLASS_AXIOM_OPTIONS_KEY";
    public final static String CLASS_AXIOM_OFF = "CLASS_AXIOM_OFF";
    public final static String CLASS_AXIOM_DELAYED= "CLASS_AXIOM_DELAYED";
    public final static String CLASS_AXIOM_FREE = "CLASS_AXIOM_FREE";
    
    //chrisg
    public final static String AUTO_INDUCTION_OPTIONS_KEY          = "AUTO_INDUCTION_OPTIONS_KEY"; 
    public final static String AUTO_INDUCTION_OFF      = "AUTO_INDUCTION_OFF"; 
    public final static String AUTO_INDUCTION_RESTRICTED      = "AUTO_INDUCTION_RESTRICTED"; 
    public final static String AUTO_INDUCTION_ON       = "AUTO_INDUCTION_ON"; 
    public final static String AUTO_INDUCTION_LEMMA_ON = "AUTO_INDUCTION_LEMMA_ON";
    
    public final static int USER_TACLETS_NUM = 3;
    private final static String USER_TACLETS_OPTIONS_KEY_BASE = "USER_TACLETS_OPTIONS_KEY";
    public static String USER_TACLETS_OPTIONS_KEY(int i)
                             { return USER_TACLETS_OPTIONS_KEY_BASE + i; }
    public final static String USER_TACLETS_OFF = "USER_TACLETS_OFF";
    public final static String USER_TACLETS_LOW = "USER_TACLETS_LOW";
    public final static String USER_TACLETS_HIGH = "USER_TACLETS_HIGH";

    /**
     * Key used in {@link StrategyProperties} to configure alias checks in a {@code} SymbolicExecutionStrategy}.
     */
    public static final String SYMBOLIC_EXECUTION_ALIAS_CHECK_OPTIONS_KEY = "SYMBOLIC_EXECUTION_ALIAS_CHECK_OPTIONS_KEY";
    
    /**
     * Value of key {@link #SYMBOLIC_EXECUTION_ALIAS_CHECK_OPTIONS_KEY} in {@link StrategyProperties} to disable alias checks in a {@code SymbolicExecutionStrategy}.
     */
    public static final String SYMBOLIC_EXECUTION_ALIAS_CHECK_NEVER = "SYMBOLIC_EXECUTION_ALIAS_CHECK_NEVER";
    
    /**
     * Value of key {@link #SYMBOLIC_EXECUTION_ALIAS_CHECK_OPTIONS_KEY} in {@link StrategyProperties} to enable immediately alias checks in a {@code SymbolicExecutionStrategy}.
     */
    public static final String SYMBOLIC_EXECUTION_ALIAS_CHECK_IMMEDIATELY = "SYMBOLIC_EXECUTION_ALIAS_CHECK_IMMEDIATELY";

    /**
     * Key used in {@link StrategyProperties} to avoid branches caused by modalities not part of main execution branch in a {@code SymbolicExecutionStrategy}.
     */
    public static final String SYMBOLIC_EXECUTION_NON_EXECUTION_BRANCH_HIDING_OPTIONS_KEY = "SYMBOLIC_EXECUTION_NON_EXECUTION_BRANCH_HIDING_OPTIONS_KEY";
    
    /**
     * Value of key {@link #SYMBOLIC_EXECUTION_NON_EXECUTION_BRANCH_HIDING_OPTIONS_KEY} in {@link StrategyProperties} to disable branch avoiding caused by modalities not part of main execution in a {@code SymbolicExecutionStrategy}.
     */
    public static final String SYMBOLIC_EXECUTION_NON_EXECUTION_BRANCH_HIDING_OFF = "SYMBOLIC_EXECUTION_NON_EXECUTION_BRANCH_HIDING_OFF";
    
    /**
     * Value of key {@link #SYMBOLIC_EXECUTION_NON_EXECUTION_BRANCH_HIDING_OPTIONS_KEY} in {@link StrategyProperties} to avoid branches caused by modalities not part of main execution by using site proofs in a {@code SymbolicExecutionStrategy}.
     */
    public static final String SYMBOLIC_EXECUTION_NON_EXECUTION_BRANCH_HIDING_SIDE_PROOF = "SYMBOLIC_EXECUTION_NON_EXECUTION_BRANCH_HIDING_SIDE_PROOF";
    
    
    

    //String identities.
    private static final String[] stringPool = {
        INF_FLOW_CHECK_PROPERTY, INF_FLOW_CHECK_TRUE, INF_FLOW_CHECK_FALSE,
        STOPMODE_OPTIONS_KEY, STOPMODE_DEFAULT, STOPMODE_NONCLOSE,
    	SPLITTING_OPTIONS_KEY, SPLITTING_NORMAL, SPLITTING_OFF, SPLITTING_DELAYED,
    	LOOP_OPTIONS_KEY, LOOP_EXPAND, LOOP_EXPAND_BOUNDED, LOOP_INVARIANT, LOOP_SCOPE_INVARIANT, LOOP_NONE,
    	BLOCK_OPTIONS_KEY, BLOCK_CONTRACT, BLOCK_EXPAND, BLOCK_NONE,
    	METHOD_OPTIONS_KEY, METHOD_EXPAND, METHOD_CONTRACT, METHOD_NONE,
    	MPS_OPTIONS_KEY, MPS_MERGE, MPS_SKIP, MPS_NONE,
    	DEP_OPTIONS_KEY, DEP_ON, DEP_OFF,
    	QUERY_OPTIONS_KEY, QUERY_ON, QUERY_RESTRICTED, QUERY_OFF,
    	QUERYAXIOM_OPTIONS_KEY, QUERYAXIOM_ON, QUERYAXIOM_OFF,
    	NON_LIN_ARITH_OPTIONS_KEY, NON_LIN_ARITH_NONE, NON_LIN_ARITH_DEF_OPS, NON_LIN_ARITH_COMPLETION,
    	OSS_OPTIONS_KEY, OSS_ON, OSS_OFF,
    	QUANTIFIERS_OPTIONS_KEY, QUANTIFIERS_NONE, QUANTIFIERS_NON_SPLITTING, QUANTIFIERS_NON_SPLITTING_WITH_PROGS, QUANTIFIERS_INSTANTIATE,
    	VBT_PHASE, VBT_SYM_EX, VBT_QUAN_INST, VBT_MODEL_GEN,
    	CLASS_AXIOM_OFF, CLASS_AXIOM_DELAYED, CLASS_AXIOM_FREE,
    	AUTO_INDUCTION_OPTIONS_KEY, AUTO_INDUCTION_OFF, AUTO_INDUCTION_RESTRICTED, AUTO_INDUCTION_ON,  AUTO_INDUCTION_LEMMA_ON,
    	USER_TACLETS_OPTIONS_KEY_BASE, USER_TACLETS_OFF, USER_TACLETS_LOW, USER_TACLETS_HIGH, 
    	USER_TACLETS_OPTIONS_KEY(1), USER_TACLETS_OPTIONS_KEY(2), USER_TACLETS_OPTIONS_KEY(3),
    	SYMBOLIC_EXECUTION_ALIAS_CHECK_OPTIONS_KEY, SYMBOLIC_EXECUTION_ALIAS_CHECK_IMMEDIATELY, SYMBOLIC_EXECUTION_ALIAS_CHECK_NEVER,
    	SYMBOLIC_EXECUTION_NON_EXECUTION_BRANCH_HIDING_OPTIONS_KEY, SYMBOLIC_EXECUTION_NON_EXECUTION_BRANCH_HIDING_OFF, SYMBOLIC_EXECUTION_NON_EXECUTION_BRANCH_HIDING_SIDE_PROOF};
    
   
    private static final Properties defaultMap = new Properties();
    
    static {
        defaultMap.setProperty(SPLITTING_OPTIONS_KEY, SPLITTING_DELAYED);
        defaultMap.setProperty(LOOP_OPTIONS_KEY, LOOP_INVARIANT);
        defaultMap.setProperty(BLOCK_OPTIONS_KEY, BLOCK_CONTRACT);
        defaultMap.setProperty(METHOD_OPTIONS_KEY, METHOD_CONTRACT);
        defaultMap.setProperty(MPS_OPTIONS_KEY, MPS_MERGE);
        defaultMap.setProperty(OSS_OPTIONS_KEY, OSS_ON);
        defaultMap.setProperty(DEP_OPTIONS_KEY, DEP_ON);
        defaultMap.setProperty(QUERY_OPTIONS_KEY, QUERY_OFF);
        defaultMap.setProperty(QUERYAXIOM_OPTIONS_KEY, QUERYAXIOM_ON);
        defaultMap.setProperty(NON_LIN_ARITH_OPTIONS_KEY, NON_LIN_ARITH_NONE);
        defaultMap.setProperty(QUANTIFIERS_OPTIONS_KEY, QUANTIFIERS_NON_SPLITTING_WITH_PROGS);
        for (int i = 1; i <= USER_TACLETS_NUM; ++i)
            defaultMap.setProperty(USER_TACLETS_OPTIONS_KEY(i), USER_TACLETS_OFF);
        defaultMap.setProperty(INF_FLOW_CHECK_PROPERTY, INF_FLOW_CHECK_FALSE);
        defaultMap.setProperty(STOPMODE_OPTIONS_KEY, STOPMODE_DEFAULT);
        defaultMap.setProperty(VBT_PHASE, VBT_SYM_EX);
        defaultMap.setProperty(CLASS_AXIOM_OPTIONS_KEY, CLASS_AXIOM_FREE);
        defaultMap.setProperty(AUTO_INDUCTION_OPTIONS_KEY, AUTO_INDUCTION_OFF); //chrisg  
        defaultMap.setProperty(SYMBOLIC_EXECUTION_ALIAS_CHECK_OPTIONS_KEY, SYMBOLIC_EXECUTION_ALIAS_CHECK_NEVER);
        defaultMap.setProperty(SYMBOLIC_EXECUTION_NON_EXECUTION_BRANCH_HIDING_OPTIONS_KEY, SYMBOLIC_EXECUTION_NON_EXECUTION_BRANCH_HIDING_OFF);
    }
    
    public StrategyProperties() {
        put(SPLITTING_OPTIONS_KEY, defaultMap.get(SPLITTING_OPTIONS_KEY));                
        put(LOOP_OPTIONS_KEY, defaultMap.get(LOOP_OPTIONS_KEY));
        put(BLOCK_OPTIONS_KEY, defaultMap.get(BLOCK_OPTIONS_KEY));
        put(METHOD_OPTIONS_KEY, defaultMap.get(METHOD_OPTIONS_KEY));
        put(MPS_OPTIONS_KEY, defaultMap.get(MPS_OPTIONS_KEY));
        put(DEP_OPTIONS_KEY, defaultMap.get(DEP_OPTIONS_KEY));
        put(QUERY_OPTIONS_KEY, defaultMap.get(QUERY_OPTIONS_KEY));
        put(QUERYAXIOM_OPTIONS_KEY, defaultMap.get(QUERYAXIOM_OPTIONS_KEY));
        put(NON_LIN_ARITH_OPTIONS_KEY, defaultMap.get(NON_LIN_ARITH_OPTIONS_KEY));
        put(OSS_OPTIONS_KEY, defaultMap.get(OSS_OPTIONS_KEY));
        put(QUANTIFIERS_OPTIONS_KEY, defaultMap.get(QUANTIFIERS_OPTIONS_KEY));
        for (int i = 1; i <= USER_TACLETS_NUM; ++i)
            put(USER_TACLETS_OPTIONS_KEY(i), defaultMap.get(USER_TACLETS_OPTIONS_KEY(i)));
        put(INF_FLOW_CHECK_PROPERTY, defaultMap.get(INF_FLOW_CHECK_PROPERTY));
        put(STOPMODE_OPTIONS_KEY, defaultMap.get(STOPMODE_OPTIONS_KEY));
        put(VBT_PHASE, defaultMap.getProperty(VBT_PHASE));
        put(CLASS_AXIOM_OPTIONS_KEY, defaultMap.getProperty(CLASS_AXIOM_OPTIONS_KEY));
        put(AUTO_INDUCTION_OPTIONS_KEY, defaultMap.getProperty(AUTO_INDUCTION_OPTIONS_KEY));
    }

    public static String getDefaultProperty(String key) {
        return defaultMap.getProperty(key);
    }
    
    public String getProperty(String key) {
        String val = super.getProperty(key);
        if (val!=null) return val;
        return defaultMap.getProperty(key);
    }
    
    public static StrategyProperties read(Properties p) {        
        StrategyProperties sp = new StrategyProperties();

        sp.put(SPLITTING_OPTIONS_KEY, readSingleOption(p, SPLITTING_OPTIONS_KEY));                
        sp.put(LOOP_OPTIONS_KEY, readSingleOption(p, LOOP_OPTIONS_KEY));
        sp.put(BLOCK_OPTIONS_KEY, readSingleOption(p, BLOCK_OPTIONS_KEY)); 
        sp.put(METHOD_OPTIONS_KEY, readSingleOption(p, METHOD_OPTIONS_KEY));
        sp.put(MPS_OPTIONS_KEY, readSingleOption(p, MPS_OPTIONS_KEY));
        sp.put(DEP_OPTIONS_KEY, readSingleOption(p,DEP_OPTIONS_KEY));
        sp.put(QUERY_OPTIONS_KEY, readSingleOption(p,QUERY_OPTIONS_KEY));
        sp.put(QUERYAXIOM_OPTIONS_KEY, readSingleOption(p,QUERYAXIOM_OPTIONS_KEY));
        sp.put(NON_LIN_ARITH_OPTIONS_KEY, readSingleOption(p,NON_LIN_ARITH_OPTIONS_KEY));
        sp.put(OSS_OPTIONS_KEY, readSingleOption(p, OSS_OPTIONS_KEY));
        sp.put(QUANTIFIERS_OPTIONS_KEY, readSingleOption(p,QUANTIFIERS_OPTIONS_KEY));
        for (int i = 1; i <= USER_TACLETS_NUM; ++i)
            sp.put(USER_TACLETS_OPTIONS_KEY(i), readSingleOption(p,USER_TACLETS_OPTIONS_KEY(i)));
        sp.put(INF_FLOW_CHECK_PROPERTY, readSingleOption(p,INF_FLOW_CHECK_PROPERTY));
        sp.put(STOPMODE_OPTIONS_KEY, readSingleOption(p,STOPMODE_OPTIONS_KEY));
        sp.put(VBT_PHASE, readSingleOption(p,VBT_PHASE));
        sp.put(CLASS_AXIOM_OPTIONS_KEY, readSingleOption(p, CLASS_AXIOM_OPTIONS_KEY));
        sp.put(AUTO_INDUCTION_OPTIONS_KEY, readSingleOption(p,AUTO_INDUCTION_OPTIONS_KEY));
        sp.put(SYMBOLIC_EXECUTION_ALIAS_CHECK_OPTIONS_KEY, readSingleOption(p,SYMBOLIC_EXECUTION_ALIAS_CHECK_OPTIONS_KEY));
        sp.put(SYMBOLIC_EXECUTION_NON_EXECUTION_BRANCH_HIDING_OPTIONS_KEY, readSingleOption(p,SYMBOLIC_EXECUTION_NON_EXECUTION_BRANCH_HIDING_OPTIONS_KEY));
        return sp;
    }

    /**
     * @param p
     */
    private static Object readSingleOption(Properties p, String key) {
        String o = (String)p.get(STRATEGY_PROPERTY+key);
        if (o == null) o = (String)defaultMap.get(key);
        return getUniqueString(o);
    }

    public void write(Properties p) {                
        p.put(STRATEGY_PROPERTY+SPLITTING_OPTIONS_KEY, get(SPLITTING_OPTIONS_KEY));
        p.put(STRATEGY_PROPERTY+LOOP_OPTIONS_KEY, get(LOOP_OPTIONS_KEY));
        p.put(STRATEGY_PROPERTY+BLOCK_OPTIONS_KEY, get(BLOCK_OPTIONS_KEY));
        p.put(STRATEGY_PROPERTY+METHOD_OPTIONS_KEY, get(METHOD_OPTIONS_KEY));
        p.put(STRATEGY_PROPERTY+MPS_OPTIONS_KEY, get(MPS_OPTIONS_KEY));
        p.put(STRATEGY_PROPERTY+DEP_OPTIONS_KEY, get(DEP_OPTIONS_KEY));              
        p.put(STRATEGY_PROPERTY+QUERY_OPTIONS_KEY, get(QUERY_OPTIONS_KEY));              
        p.put(STRATEGY_PROPERTY+QUERYAXIOM_OPTIONS_KEY, get(QUERYAXIOM_OPTIONS_KEY));              
        p.put(STRATEGY_PROPERTY+NON_LIN_ARITH_OPTIONS_KEY, get(NON_LIN_ARITH_OPTIONS_KEY)); 
        p.put(STRATEGY_PROPERTY+OSS_OPTIONS_KEY, get(OSS_OPTIONS_KEY));             
        p.put(STRATEGY_PROPERTY+QUANTIFIERS_OPTIONS_KEY, get(QUANTIFIERS_OPTIONS_KEY));               
        for (int i = 1; i <= USER_TACLETS_NUM; ++i)
            p.put(STRATEGY_PROPERTY+USER_TACLETS_OPTIONS_KEY(i), get(USER_TACLETS_OPTIONS_KEY(i)));
        p.put(STRATEGY_PROPERTY+INF_FLOW_CHECK_PROPERTY, get(INF_FLOW_CHECK_PROPERTY));
        p.put(STRATEGY_PROPERTY+STOPMODE_OPTIONS_KEY, get(STOPMODE_OPTIONS_KEY));
        p.put(STRATEGY_PROPERTY+VBT_PHASE, get(VBT_PHASE));
        p.put(STRATEGY_PROPERTY+AUTO_INDUCTION_OPTIONS_KEY, get(AUTO_INDUCTION_OPTIONS_KEY));
        p.put(STRATEGY_PROPERTY+CLASS_AXIOM_OPTIONS_KEY, get(CLASS_AXIOM_OPTIONS_KEY));
        Object aliasCheckValue =  get(SYMBOLIC_EXECUTION_ALIAS_CHECK_OPTIONS_KEY);
        if (aliasCheckValue != null) {
           p.put(STRATEGY_PROPERTY+SYMBOLIC_EXECUTION_ALIAS_CHECK_OPTIONS_KEY, aliasCheckValue);
        }
        Object avoidBranchingValue =  get(SYMBOLIC_EXECUTION_NON_EXECUTION_BRANCH_HIDING_OPTIONS_KEY);
        if (avoidBranchingValue != null) {
           p.put(STRATEGY_PROPERTY+SYMBOLIC_EXECUTION_NON_EXECUTION_BRANCH_HIDING_OPTIONS_KEY, avoidBranchingValue);
        }
    }

    
    public synchronized Object clone() {
        final Properties p = (Properties) super.clone();
        final StrategyProperties sp = new StrategyProperties();
        sp.putAll(p);
        return sp;        
    }
    
    
    public boolean isDefault() {
	boolean result = true;
	Set<Map.Entry<Object,Object>> defaults = defaultMap.entrySet();
	for(Map.Entry<Object,Object> def : defaults) {
	    if(!def.getValue().equals(getProperty((String)def.getKey()))) {
		result = false;
		break;
	    }
	}
	return result;
    }
    
    /** 
     * @param in A keyword from the strategy properties. It must be registered in <code>stringPool<\code>.
     * @return Returns the same string but possibly with a different but unique object identity.
     */
    private final static String getUniqueString(String in){
    	for(String id:stringPool){
    		if(id.equals(in)){
    			return id; 
    		}
    	}
    	System.err.println("The string \""+in+"\" is not registered in the string pool of StrategyProperties. Update the string pool!");
    	return null;
    }
    
    /**
     * Sets the default settings for symbolic execution on the given {@link StrategyProperties}.
     * @param sp The {@link StrategyProperties} to modify.
     * @param quantifierInstantiationWithSplitting Instantiate quantifiers?
     * @param methodTreatmentContract Use method contracts or inline method bodies otherwise?
     * @param loopTreatmentInvariant Use loop invariants or unrole loops otherwise?
     * @param blockTreatmentContract Block contracts or expand otherwise?
     * @param nonExecutionBranchHidingSideProofs {@code true} hide non execution branch labels by side proofs, {@code false} do not hide execution branch labels. 
     * @param aliasChecks Do alias checks?
     */
    public static void setDefaultStrategyProperties(StrategyProperties sp, 
                                                    boolean quantifierInstantiationWithSplitting,
                                                    boolean methodTreatmentContract, 
                                                    boolean loopTreatmentInvariant,
                                                    boolean blockTreatmentContract,
                                                    boolean nonExecutionBranchHidingSideProofs,
                                                    boolean aliasChecks) {
       // TODO (DS, 2017-05-11): Would be great to also use the loop scope invariant for the SED. For this, one would however have to change the SED's implementation and to update the tests. 
       sp.setProperty(StrategyProperties.LOOP_OPTIONS_KEY, loopTreatmentInvariant ? StrategyProperties.LOOP_INVARIANT : StrategyProperties.LOOP_EXPAND);
       sp.setProperty(StrategyProperties.BLOCK_OPTIONS_KEY, blockTreatmentContract ? StrategyProperties.BLOCK_CONTRACT : StrategyProperties.BLOCK_EXPAND);
       sp.setProperty(StrategyProperties.METHOD_OPTIONS_KEY, methodTreatmentContract ? StrategyProperties.METHOD_CONTRACT : StrategyProperties.METHOD_EXPAND);
       sp.setProperty(StrategyProperties.OSS_OPTIONS_KEY, StrategyProperties.OSS_ON);
       sp.setProperty(StrategyProperties.MPS_OPTIONS_KEY, StrategyProperties.MPS_MERGE);
       sp.setProperty(StrategyProperties.QUERY_OPTIONS_KEY, StrategyProperties.QUERY_RESTRICTED);
       sp.setProperty(StrategyProperties.NON_LIN_ARITH_OPTIONS_KEY, StrategyProperties.NON_LIN_ARITH_DEF_OPS);
       sp.setProperty(StrategyProperties.AUTO_INDUCTION_OPTIONS_KEY, StrategyProperties.AUTO_INDUCTION_OFF);
       sp.setProperty(StrategyProperties.DEP_OPTIONS_KEY, StrategyProperties.DEP_OFF);
       sp.setProperty(StrategyProperties.QUERYAXIOM_OPTIONS_KEY, StrategyProperties.QUERYAXIOM_ON);
       sp.setProperty(StrategyProperties.SPLITTING_OPTIONS_KEY, StrategyProperties.SPLITTING_DELAYED);
       sp.setProperty(StrategyProperties.STOPMODE_OPTIONS_KEY, StrategyProperties.STOPMODE_DEFAULT);
       sp.setProperty(StrategyProperties.CLASS_AXIOM_OPTIONS_KEY, StrategyProperties.CLASS_AXIOM_FREE);
       sp.setProperty(StrategyProperties.QUANTIFIERS_OPTIONS_KEY, quantifierInstantiationWithSplitting ? StrategyProperties.QUANTIFIERS_INSTANTIATE : StrategyProperties.QUANTIFIERS_NON_SPLITTING_WITH_PROGS);
       sp.setProperty(StrategyProperties.SYMBOLIC_EXECUTION_ALIAS_CHECK_OPTIONS_KEY, aliasChecks ? StrategyProperties.SYMBOLIC_EXECUTION_ALIAS_CHECK_IMMEDIATELY : StrategyProperties.SYMBOLIC_EXECUTION_ALIAS_CHECK_NEVER);
       sp.setProperty(StrategyProperties.SYMBOLIC_EXECUTION_NON_EXECUTION_BRANCH_HIDING_OPTIONS_KEY, nonExecutionBranchHidingSideProofs ? StrategyProperties.SYMBOLIC_EXECUTION_NON_EXECUTION_BRANCH_HIDING_SIDE_PROOF : StrategyProperties.SYMBOLIC_EXECUTION_NON_EXECUTION_BRANCH_HIDING_OFF);
    }
>>>>>>> df141c89
}<|MERGE_RESOLUTION|>--- conflicted
+++ resolved
@@ -1,726 +1,365 @@
-<<<<<<< HEAD
-// This file is part of KeY - Integrated Deductive Software Design
-//
-// Copyright (C) 2001-2011 Universitaet Karlsruhe (TH), Germany
-//                         Universitaet Koblenz-Landau, Germany
-//                         Chalmers University of Technology, Sweden
-// Copyright (C) 2011-2014 Karlsruhe Institute of Technology, Germany
-//                         Technical University Darmstadt, Germany
-//                         Chalmers University of Technology, Sweden
-//
-// The KeY system is protected by the GNU General
-// Public License. See LICENSE.TXT for details.
-//
-
-package de.uka.ilkd.key.strategy;
-
-import java.util.Map;
-import java.util.Properties;
-import java.util.Set;
-
-public final class StrategyProperties extends Properties {
-    
-    private static final long serialVersionUID = -4647245742912258421L;
-    public final static String INF_FLOW_CHECK_PROPERTY = "INF_FLOW_CHECK_PROPERTY";
-    public final static String INF_FLOW_CHECK_TRUE = "INF_FLOW_CHECK_TRUE";
-    public final static String INF_FLOW_CHECK_FALSE = "INF_FLOW_CHECK_FALSE";
-    private static final String STRATEGY_PROPERTY = "[StrategyProperty]";
-    public final static String STOPMODE_OPTIONS_KEY = "STOPMODE_OPTIONS_KEY";
-    public final static String STOPMODE_DEFAULT = "STOPMODE_DEFAULT";
-    public final static String STOPMODE_NONCLOSE = "STOPMODE_NONCLOSE";
-    
-
-    public final static String SPLITTING_OPTIONS_KEY = "SPLITTING_OPTIONS_KEY";
-    public final static String SPLITTING_NORMAL = "SPLITTING_NORMAL";
-    public final static String SPLITTING_OFF = "SPLITTING_OFF";
-    public final static String SPLITTING_DELAYED = "SPLITTING_DELAYED";
-    
-    public final static String LOOP_OPTIONS_KEY = "LOOP_OPTIONS_KEY";
-    public final static String LOOP_EXPAND = "LOOP_EXPAND";
-    public final static String LOOP_EXPAND_BOUNDED = "LOOP_EXPAND_BOUNDED"; //Used for test generation chrisg
-    public final static String LOOP_INVARIANT = "LOOP_INVARIANT";
-    public final static String LOOP_SCOPE_INVARIANT = "LOOP_SCOPE_INVARIANT";
-    public final static String LOOP_NONE = "LOOP_NONE";
-    
-    public final static String BLOCK_OPTIONS_KEY = "BLOCK_OPTIONS_KEY";
-    public final static String BLOCK_CONTRACT_INTERNAL = "BLOCK_CONTRACT_INTERNAL";
-    public final static String BLOCK_CONTRACT_EXTERNAL = "BLOCK_CONTRACT_EXTERNAL";
-    public final static String BLOCK_EXPAND = "BLOCK_EXPAND";
-    public final static String BLOCK_NONE = "BLOCK_NONE";
-    
-    public final static String METHOD_OPTIONS_KEY = "METHOD_OPTIONS_KEY";
-    public final static String METHOD_EXPAND = "METHOD_EXPAND";
-    public final static String METHOD_CONTRACT = "METHOD_CONTRACT";
-    public final static String METHOD_NONE = "METHOD_NONE";
-    
-    public final static String MPS_OPTIONS_KEY = "MPS_OPTIONS_KEY";
-    public final static String MPS_SKIP = "MPS_SKIP";
-    public final static String MPS_MERGE= "MPS_MERGE";
-    public final static String MPS_NONE = "MPS_NONE";
-    
-    public final static String DEP_OPTIONS_KEY = "DEP_OPTIONS_KEY";
-    public final static String DEP_ON = "DEP_ON";
-    public final static String DEP_OFF = "DEP_OFF";
-
-    public final static String QUERY_OPTIONS_KEY = "QUERY_NEW_OPTIONS_KEY";
-    public final static String QUERY_ON = "QUERY_ON";
-    public final static String QUERY_RESTRICTED = "QUERY_RESTRICTED";
-    public final static String QUERY_OFF = "QUERY_OFF";
-
-    public final static String QUERYAXIOM_OPTIONS_KEY = "QUERYAXIOM_OPTIONS_KEY";
-    public final static String QUERYAXIOM_ON  = "QUERYAXIOM_ON";
-    public final static String QUERYAXIOM_OFF = "QUERYAXIOM_OFF";
-    
-    public final static String NON_LIN_ARITH_OPTIONS_KEY = "NON_LIN_ARITH_OPTIONS_KEY";
-    public final static String NON_LIN_ARITH_NONE = "NON_LIN_ARITH_NONE";
-    public final static String NON_LIN_ARITH_DEF_OPS = "NON_LIN_ARITH_DEF_OPS";
-    public final static String NON_LIN_ARITH_COMPLETION = "NON_LIN_ARITH_COMPLETION";
-
-    public final static String OSS_OPTIONS_KEY = "OSS_OPTIONS_KEY";
-    public final static String OSS_ON = "OSS_ON";
-    public final static String OSS_OFF= "OSS_OFF";
-
-    public final static String QUANTIFIERS_OPTIONS_KEY = "QUANTIFIERS_OPTIONS_KEY";
-    public final static String QUANTIFIERS_NONE = "QUANTIFIERS_NONE";
-    public final static String QUANTIFIERS_NON_SPLITTING = "QUANTIFIERS_NON_SPLITTING";
-    public final static String QUANTIFIERS_NON_SPLITTING_WITH_PROGS = "QUANTIFIERS_NON_SPLITTING_WITH_PROGS";
-    public final static String QUANTIFIERS_INSTANTIATE = "QUANTIFIERS_INSTANTIATE";
-
-    public final static String VBT_PHASE = "VBT_PHASE"; //Used for verification-based testing
-    public final static String VBT_SYM_EX = "VBT_SYM_EX";
-    public final static String VBT_QUAN_INST = "VBT_QUAN_INST";
-    public final static String VBT_MODEL_GEN = "VBT_MODEL_GEN";
-
-    public static final String CLASS_AXIOM_OPTIONS_KEY = "CLASS_AXIOM_OPTIONS_KEY";
-    public final static String CLASS_AXIOM_OFF = "CLASS_AXIOM_OFF";
-    public final static String CLASS_AXIOM_DELAYED= "CLASS_AXIOM_DELAYED";
-    public final static String CLASS_AXIOM_FREE = "CLASS_AXIOM_FREE";
-    
-    //chrisg
-    public final static String AUTO_INDUCTION_OPTIONS_KEY          = "AUTO_INDUCTION_OPTIONS_KEY"; 
-    public final static String AUTO_INDUCTION_OFF      = "AUTO_INDUCTION_OFF"; 
-    public final static String AUTO_INDUCTION_RESTRICTED      = "AUTO_INDUCTION_RESTRICTED"; 
-    public final static String AUTO_INDUCTION_ON       = "AUTO_INDUCTION_ON"; 
-    public final static String AUTO_INDUCTION_LEMMA_ON = "AUTO_INDUCTION_LEMMA_ON";
-    
-    public final static int USER_TACLETS_NUM = 3;
-    private final static String USER_TACLETS_OPTIONS_KEY_BASE = "USER_TACLETS_OPTIONS_KEY";
-    public static String USER_TACLETS_OPTIONS_KEY(int i)
-                             { return USER_TACLETS_OPTIONS_KEY_BASE + i; }
-    public final static String USER_TACLETS_OFF = "USER_TACLETS_OFF";
-    public final static String USER_TACLETS_LOW = "USER_TACLETS_LOW";
-    public final static String USER_TACLETS_HIGH = "USER_TACLETS_HIGH";
-
-    /**
-     * Key used in {@link StrategyProperties} to configure alias checks in a {@code} SymbolicExecutionStrategy}.
-     */
-    public static final String SYMBOLIC_EXECUTION_ALIAS_CHECK_OPTIONS_KEY = "SYMBOLIC_EXECUTION_ALIAS_CHECK_OPTIONS_KEY";
-    
-    /**
-     * Value of key {@link #SYMBOLIC_EXECUTION_ALIAS_CHECK_OPTIONS_KEY} in {@link StrategyProperties} to disable alias checks in a {@code SymbolicExecutionStrategy}.
-     */
-    public static final String SYMBOLIC_EXECUTION_ALIAS_CHECK_NEVER = "SYMBOLIC_EXECUTION_ALIAS_CHECK_NEVER";
-    
-    /**
-     * Value of key {@link #SYMBOLIC_EXECUTION_ALIAS_CHECK_OPTIONS_KEY} in {@link StrategyProperties} to enable immediately alias checks in a {@code SymbolicExecutionStrategy}.
-     */
-    public static final String SYMBOLIC_EXECUTION_ALIAS_CHECK_IMMEDIATELY = "SYMBOLIC_EXECUTION_ALIAS_CHECK_IMMEDIATELY";
-
-    /**
-     * Key used in {@link StrategyProperties} to avoid branches caused by modalities not part of main execution branch in a {@code SymbolicExecutionStrategy}.
-     */
-    public static final String SYMBOLIC_EXECUTION_NON_EXECUTION_BRANCH_HIDING_OPTIONS_KEY = "SYMBOLIC_EXECUTION_NON_EXECUTION_BRANCH_HIDING_OPTIONS_KEY";
-    
-    /**
-     * Value of key {@link #SYMBOLIC_EXECUTION_NON_EXECUTION_BRANCH_HIDING_OPTIONS_KEY} in {@link StrategyProperties} to disable branch avoiding caused by modalities not part of main execution in a {@code SymbolicExecutionStrategy}.
-     */
-    public static final String SYMBOLIC_EXECUTION_NON_EXECUTION_BRANCH_HIDING_OFF = "SYMBOLIC_EXECUTION_NON_EXECUTION_BRANCH_HIDING_OFF";
-    
-    /**
-     * Value of key {@link #SYMBOLIC_EXECUTION_NON_EXECUTION_BRANCH_HIDING_OPTIONS_KEY} in {@link StrategyProperties} to avoid branches caused by modalities not part of main execution by using site proofs in a {@code SymbolicExecutionStrategy}.
-     */
-    public static final String SYMBOLIC_EXECUTION_NON_EXECUTION_BRANCH_HIDING_SIDE_PROOF = "SYMBOLIC_EXECUTION_NON_EXECUTION_BRANCH_HIDING_SIDE_PROOF";
-    
-    
-    
-
-    //String identities.
-    private static final String[] stringPool = {
-        INF_FLOW_CHECK_PROPERTY, INF_FLOW_CHECK_TRUE, INF_FLOW_CHECK_FALSE,
-        STOPMODE_OPTIONS_KEY, STOPMODE_DEFAULT, STOPMODE_NONCLOSE,
-    	SPLITTING_OPTIONS_KEY, SPLITTING_NORMAL, SPLITTING_OFF, SPLITTING_DELAYED,
-    	LOOP_OPTIONS_KEY, LOOP_EXPAND, LOOP_EXPAND_BOUNDED, LOOP_INVARIANT, LOOP_SCOPE_INVARIANT, LOOP_NONE,
-    	BLOCK_OPTIONS_KEY, BLOCK_CONTRACT_INTERNAL, BLOCK_CONTRACT_EXTERNAL, BLOCK_EXPAND, BLOCK_NONE,
-    	METHOD_OPTIONS_KEY, METHOD_EXPAND, METHOD_CONTRACT, METHOD_NONE,
-    	MPS_OPTIONS_KEY, MPS_MERGE, MPS_SKIP, MPS_NONE,
-    	DEP_OPTIONS_KEY, DEP_ON, DEP_OFF,
-    	QUERY_OPTIONS_KEY, QUERY_ON, QUERY_RESTRICTED, QUERY_OFF,
-    	QUERYAXIOM_OPTIONS_KEY, QUERYAXIOM_ON, QUERYAXIOM_OFF,
-    	NON_LIN_ARITH_OPTIONS_KEY, NON_LIN_ARITH_NONE, NON_LIN_ARITH_DEF_OPS, NON_LIN_ARITH_COMPLETION,
-    	OSS_OPTIONS_KEY, OSS_ON, OSS_OFF,
-    	QUANTIFIERS_OPTIONS_KEY, QUANTIFIERS_NONE, QUANTIFIERS_NON_SPLITTING, QUANTIFIERS_NON_SPLITTING_WITH_PROGS, QUANTIFIERS_INSTANTIATE,
-    	VBT_PHASE, VBT_SYM_EX, VBT_QUAN_INST, VBT_MODEL_GEN,
-    	CLASS_AXIOM_OFF, CLASS_AXIOM_DELAYED, CLASS_AXIOM_FREE,
-    	AUTO_INDUCTION_OPTIONS_KEY, AUTO_INDUCTION_OFF, AUTO_INDUCTION_RESTRICTED, AUTO_INDUCTION_ON,  AUTO_INDUCTION_LEMMA_ON,
-    	USER_TACLETS_OPTIONS_KEY_BASE, USER_TACLETS_OFF, USER_TACLETS_LOW, USER_TACLETS_HIGH, 
-    	USER_TACLETS_OPTIONS_KEY(1), USER_TACLETS_OPTIONS_KEY(2), USER_TACLETS_OPTIONS_KEY(3),
-    	SYMBOLIC_EXECUTION_ALIAS_CHECK_OPTIONS_KEY, SYMBOLIC_EXECUTION_ALIAS_CHECK_IMMEDIATELY, SYMBOLIC_EXECUTION_ALIAS_CHECK_NEVER,
-    	SYMBOLIC_EXECUTION_NON_EXECUTION_BRANCH_HIDING_OPTIONS_KEY, SYMBOLIC_EXECUTION_NON_EXECUTION_BRANCH_HIDING_OFF, SYMBOLIC_EXECUTION_NON_EXECUTION_BRANCH_HIDING_SIDE_PROOF};
-    
-   
-    private static final Properties defaultMap = new Properties();
-    
-    static {
-        defaultMap.setProperty(SPLITTING_OPTIONS_KEY, SPLITTING_DELAYED);
-        defaultMap.setProperty(LOOP_OPTIONS_KEY, LOOP_INVARIANT);
-        defaultMap.setProperty(BLOCK_OPTIONS_KEY, BLOCK_CONTRACT_INTERNAL);
-        defaultMap.setProperty(METHOD_OPTIONS_KEY, METHOD_CONTRACT);
-        defaultMap.setProperty(MPS_OPTIONS_KEY, MPS_MERGE);
-        defaultMap.setProperty(OSS_OPTIONS_KEY, OSS_ON);
-        defaultMap.setProperty(DEP_OPTIONS_KEY, DEP_ON);
-        defaultMap.setProperty(QUERY_OPTIONS_KEY, QUERY_OFF);
-        defaultMap.setProperty(QUERYAXIOM_OPTIONS_KEY, QUERYAXIOM_ON);
-        defaultMap.setProperty(NON_LIN_ARITH_OPTIONS_KEY, NON_LIN_ARITH_NONE);
-        defaultMap.setProperty(QUANTIFIERS_OPTIONS_KEY, QUANTIFIERS_NON_SPLITTING_WITH_PROGS);
-        for (int i = 1; i <= USER_TACLETS_NUM; ++i)
-            defaultMap.setProperty(USER_TACLETS_OPTIONS_KEY(i), USER_TACLETS_OFF);
-        defaultMap.setProperty(INF_FLOW_CHECK_PROPERTY, INF_FLOW_CHECK_FALSE);
-        defaultMap.setProperty(STOPMODE_OPTIONS_KEY, STOPMODE_DEFAULT);
-        defaultMap.setProperty(VBT_PHASE, VBT_SYM_EX);
-        defaultMap.setProperty(CLASS_AXIOM_OPTIONS_KEY, CLASS_AXIOM_FREE);
-        defaultMap.setProperty(AUTO_INDUCTION_OPTIONS_KEY, AUTO_INDUCTION_OFF); //chrisg  
-        defaultMap.setProperty(SYMBOLIC_EXECUTION_ALIAS_CHECK_OPTIONS_KEY, SYMBOLIC_EXECUTION_ALIAS_CHECK_NEVER);
-        defaultMap.setProperty(SYMBOLIC_EXECUTION_NON_EXECUTION_BRANCH_HIDING_OPTIONS_KEY, SYMBOLIC_EXECUTION_NON_EXECUTION_BRANCH_HIDING_OFF);
-    }
-    
-    public StrategyProperties() {
-        put(SPLITTING_OPTIONS_KEY, defaultMap.get(SPLITTING_OPTIONS_KEY));                
-        put(LOOP_OPTIONS_KEY, defaultMap.get(LOOP_OPTIONS_KEY));
-        put(BLOCK_OPTIONS_KEY, defaultMap.get(BLOCK_OPTIONS_KEY));
-        put(METHOD_OPTIONS_KEY, defaultMap.get(METHOD_OPTIONS_KEY));
-        put(MPS_OPTIONS_KEY, defaultMap.get(MPS_OPTIONS_KEY));
-        put(DEP_OPTIONS_KEY, defaultMap.get(DEP_OPTIONS_KEY));
-        put(QUERY_OPTIONS_KEY, defaultMap.get(QUERY_OPTIONS_KEY));
-        put(QUERYAXIOM_OPTIONS_KEY, defaultMap.get(QUERYAXIOM_OPTIONS_KEY));
-        put(NON_LIN_ARITH_OPTIONS_KEY, defaultMap.get(NON_LIN_ARITH_OPTIONS_KEY));
-        put(OSS_OPTIONS_KEY, defaultMap.get(OSS_OPTIONS_KEY));
-        put(QUANTIFIERS_OPTIONS_KEY, defaultMap.get(QUANTIFIERS_OPTIONS_KEY));
-        for (int i = 1; i <= USER_TACLETS_NUM; ++i)
-            put(USER_TACLETS_OPTIONS_KEY(i), defaultMap.get(USER_TACLETS_OPTIONS_KEY(i)));
-        put(INF_FLOW_CHECK_PROPERTY, defaultMap.get(INF_FLOW_CHECK_PROPERTY));
-        put(STOPMODE_OPTIONS_KEY, defaultMap.get(STOPMODE_OPTIONS_KEY));
-        put(VBT_PHASE, defaultMap.getProperty(VBT_PHASE));
-        put(CLASS_AXIOM_OPTIONS_KEY, defaultMap.getProperty(CLASS_AXIOM_OPTIONS_KEY));
-        put(AUTO_INDUCTION_OPTIONS_KEY, defaultMap.getProperty(AUTO_INDUCTION_OPTIONS_KEY));
-    }
-
-    public static String getDefaultProperty(String key) {
-        return defaultMap.getProperty(key);
-    }
-    
-    public String getProperty(String key) {
-        String val = super.getProperty(key);
-        if (val!=null) return val;
-        return defaultMap.getProperty(key);
-    }
-    
-    public static StrategyProperties read(Properties p) {        
-        StrategyProperties sp = new StrategyProperties();
-
-        sp.put(SPLITTING_OPTIONS_KEY, readSingleOption(p, SPLITTING_OPTIONS_KEY));                
-        sp.put(LOOP_OPTIONS_KEY, readSingleOption(p, LOOP_OPTIONS_KEY));
-        sp.put(BLOCK_OPTIONS_KEY, readSingleOption(p, BLOCK_OPTIONS_KEY)); 
-        sp.put(METHOD_OPTIONS_KEY, readSingleOption(p, METHOD_OPTIONS_KEY));
-        sp.put(MPS_OPTIONS_KEY, readSingleOption(p, MPS_OPTIONS_KEY));
-        sp.put(DEP_OPTIONS_KEY, readSingleOption(p,DEP_OPTIONS_KEY));
-        sp.put(QUERY_OPTIONS_KEY, readSingleOption(p,QUERY_OPTIONS_KEY));
-        sp.put(QUERYAXIOM_OPTIONS_KEY, readSingleOption(p,QUERYAXIOM_OPTIONS_KEY));
-        sp.put(NON_LIN_ARITH_OPTIONS_KEY, readSingleOption(p,NON_LIN_ARITH_OPTIONS_KEY));
-        sp.put(OSS_OPTIONS_KEY, readSingleOption(p, OSS_OPTIONS_KEY));
-        sp.put(QUANTIFIERS_OPTIONS_KEY, readSingleOption(p,QUANTIFIERS_OPTIONS_KEY));
-        for (int i = 1; i <= USER_TACLETS_NUM; ++i)
-            sp.put(USER_TACLETS_OPTIONS_KEY(i), readSingleOption(p,USER_TACLETS_OPTIONS_KEY(i)));
-        sp.put(INF_FLOW_CHECK_PROPERTY, readSingleOption(p,INF_FLOW_CHECK_PROPERTY));
-        sp.put(STOPMODE_OPTIONS_KEY, readSingleOption(p,STOPMODE_OPTIONS_KEY));
-        sp.put(VBT_PHASE, readSingleOption(p,VBT_PHASE));
-        sp.put(CLASS_AXIOM_OPTIONS_KEY, readSingleOption(p, CLASS_AXIOM_OPTIONS_KEY));
-        sp.put(AUTO_INDUCTION_OPTIONS_KEY, readSingleOption(p,AUTO_INDUCTION_OPTIONS_KEY));
-        sp.put(SYMBOLIC_EXECUTION_ALIAS_CHECK_OPTIONS_KEY, readSingleOption(p,SYMBOLIC_EXECUTION_ALIAS_CHECK_OPTIONS_KEY));
-        sp.put(SYMBOLIC_EXECUTION_NON_EXECUTION_BRANCH_HIDING_OPTIONS_KEY, readSingleOption(p,SYMBOLIC_EXECUTION_NON_EXECUTION_BRANCH_HIDING_OPTIONS_KEY));
-        return sp;
-    }
-
-    /**
-     * @param p
-     */
-    private static Object readSingleOption(Properties p, String key) {
-        String o = (String)p.get(STRATEGY_PROPERTY+key);
-        if (o == null) o = (String)defaultMap.get(key);
-        return getUniqueString(o);
-    }
-
-    public void write(Properties p) {                
-        p.put(STRATEGY_PROPERTY+SPLITTING_OPTIONS_KEY, get(SPLITTING_OPTIONS_KEY));
-        p.put(STRATEGY_PROPERTY+LOOP_OPTIONS_KEY, get(LOOP_OPTIONS_KEY));
-        p.put(STRATEGY_PROPERTY+BLOCK_OPTIONS_KEY, get(BLOCK_OPTIONS_KEY));
-        p.put(STRATEGY_PROPERTY+METHOD_OPTIONS_KEY, get(METHOD_OPTIONS_KEY));
-        p.put(STRATEGY_PROPERTY+MPS_OPTIONS_KEY, get(MPS_OPTIONS_KEY));
-        p.put(STRATEGY_PROPERTY+DEP_OPTIONS_KEY, get(DEP_OPTIONS_KEY));              
-        p.put(STRATEGY_PROPERTY+QUERY_OPTIONS_KEY, get(QUERY_OPTIONS_KEY));              
-        p.put(STRATEGY_PROPERTY+QUERYAXIOM_OPTIONS_KEY, get(QUERYAXIOM_OPTIONS_KEY));              
-        p.put(STRATEGY_PROPERTY+NON_LIN_ARITH_OPTIONS_KEY, get(NON_LIN_ARITH_OPTIONS_KEY)); 
-        p.put(STRATEGY_PROPERTY+OSS_OPTIONS_KEY, get(OSS_OPTIONS_KEY));             
-        p.put(STRATEGY_PROPERTY+QUANTIFIERS_OPTIONS_KEY, get(QUANTIFIERS_OPTIONS_KEY));               
-        for (int i = 1; i <= USER_TACLETS_NUM; ++i)
-            p.put(STRATEGY_PROPERTY+USER_TACLETS_OPTIONS_KEY(i), get(USER_TACLETS_OPTIONS_KEY(i)));
-        p.put(STRATEGY_PROPERTY+INF_FLOW_CHECK_PROPERTY, get(INF_FLOW_CHECK_PROPERTY));
-        p.put(STRATEGY_PROPERTY+STOPMODE_OPTIONS_KEY, get(STOPMODE_OPTIONS_KEY));
-        p.put(STRATEGY_PROPERTY+VBT_PHASE, get(VBT_PHASE));
-        p.put(STRATEGY_PROPERTY+AUTO_INDUCTION_OPTIONS_KEY, get(AUTO_INDUCTION_OPTIONS_KEY));
-        p.put(STRATEGY_PROPERTY+CLASS_AXIOM_OPTIONS_KEY, get(CLASS_AXIOM_OPTIONS_KEY));
-        Object aliasCheckValue =  get(SYMBOLIC_EXECUTION_ALIAS_CHECK_OPTIONS_KEY);
-        if (aliasCheckValue != null) {
-           p.put(STRATEGY_PROPERTY+SYMBOLIC_EXECUTION_ALIAS_CHECK_OPTIONS_KEY, aliasCheckValue);
-        }
-        Object avoidBranchingValue =  get(SYMBOLIC_EXECUTION_NON_EXECUTION_BRANCH_HIDING_OPTIONS_KEY);
-        if (avoidBranchingValue != null) {
-           p.put(STRATEGY_PROPERTY+SYMBOLIC_EXECUTION_NON_EXECUTION_BRANCH_HIDING_OPTIONS_KEY, avoidBranchingValue);
-        }
-    }
-
-    
-    public synchronized Object clone() {
-        final Properties p = (Properties) super.clone();
-        final StrategyProperties sp = new StrategyProperties();
-        sp.putAll(p);
-        return sp;        
-    }
-    
-    
-    public boolean isDefault() {
-	boolean result = true;
-	Set<Map.Entry<Object,Object>> defaults = defaultMap.entrySet();
-	for(Map.Entry<Object,Object> def : defaults) {
-	    if(!def.getValue().equals(getProperty((String)def.getKey()))) {
-		result = false;
-		break;
-	    }
-	}
-	return result;
-    }
-    
-    /** 
-     * @param in A keyword from the strategy properties. It must be registered in <code>stringPool<\code>.
-     * @return Returns the same string but possibly with a different but unique object identity.
-     */
-    private final static String getUniqueString(String in){
-    	for(String id:stringPool){
-    		if(id.equals(in)){
-    			return id; 
-    		}
-    	}
-    	System.err.println("The string \""+in+"\" is not registered in the string pool of StrategyProperties. Update the string pool!");
-    	return null;
-    }
-    
-    /**
-     * Sets the default settings for symbolic execution on the given {@link StrategyProperties}.
-     * @param sp The {@link StrategyProperties} to modify.
-     * @param quantifierInstantiationWithSplitting Instantiate quantifiers?
-     * @param methodTreatmentContract Use method contracts or inline method bodies otherwise?
-     * @param loopTreatmentInvariant Use loop invariants or unrole loops otherwise?
-     * @param blockTreatmentContract Block contracts or expand otherwise?
-     * @param nonExecutionBranchHidingSideProofs {@code true} hide non execution branch labels by side proofs, {@code false} do not hide execution branch labels. 
-     * @param aliasChecks Do alias checks?
-     */
-    public static void setDefaultStrategyProperties(StrategyProperties sp, 
-                                                    boolean quantifierInstantiationWithSplitting,
-                                                    boolean methodTreatmentContract, 
-                                                    boolean loopTreatmentInvariant,
-                                                    boolean blockTreatmentContract,
-                                                    boolean nonExecutionBranchHidingSideProofs,
-                                                    boolean aliasChecks) {
-       // TODO (DS, 2017-05-11): Would be great to also use the loop scope invariant for the SED. For this, one would however have to change the SED's implementation and to update the tests. 
-       sp.setProperty(StrategyProperties.LOOP_OPTIONS_KEY, loopTreatmentInvariant ? StrategyProperties.LOOP_INVARIANT : StrategyProperties.LOOP_EXPAND);
-       sp.setProperty(StrategyProperties.BLOCK_OPTIONS_KEY, blockTreatmentContract ? StrategyProperties.BLOCK_CONTRACT_INTERNAL : StrategyProperties.BLOCK_EXPAND);
-       sp.setProperty(StrategyProperties.METHOD_OPTIONS_KEY, methodTreatmentContract ? StrategyProperties.METHOD_CONTRACT : StrategyProperties.METHOD_EXPAND);
-       sp.setProperty(StrategyProperties.OSS_OPTIONS_KEY, StrategyProperties.OSS_ON);
-       sp.setProperty(StrategyProperties.MPS_OPTIONS_KEY, StrategyProperties.MPS_MERGE);
-       sp.setProperty(StrategyProperties.QUERY_OPTIONS_KEY, StrategyProperties.QUERY_RESTRICTED);
-       sp.setProperty(StrategyProperties.NON_LIN_ARITH_OPTIONS_KEY, StrategyProperties.NON_LIN_ARITH_DEF_OPS);
-       sp.setProperty(StrategyProperties.AUTO_INDUCTION_OPTIONS_KEY, StrategyProperties.AUTO_INDUCTION_OFF);
-       sp.setProperty(StrategyProperties.DEP_OPTIONS_KEY, StrategyProperties.DEP_OFF);
-       sp.setProperty(StrategyProperties.QUERYAXIOM_OPTIONS_KEY, StrategyProperties.QUERYAXIOM_ON);
-       sp.setProperty(StrategyProperties.SPLITTING_OPTIONS_KEY, StrategyProperties.SPLITTING_DELAYED);
-       sp.setProperty(StrategyProperties.STOPMODE_OPTIONS_KEY, StrategyProperties.STOPMODE_DEFAULT);
-       sp.setProperty(StrategyProperties.CLASS_AXIOM_OPTIONS_KEY, StrategyProperties.CLASS_AXIOM_FREE);
-       sp.setProperty(StrategyProperties.QUANTIFIERS_OPTIONS_KEY, quantifierInstantiationWithSplitting ? StrategyProperties.QUANTIFIERS_INSTANTIATE : StrategyProperties.QUANTIFIERS_NON_SPLITTING_WITH_PROGS);
-       sp.setProperty(StrategyProperties.SYMBOLIC_EXECUTION_ALIAS_CHECK_OPTIONS_KEY, aliasChecks ? StrategyProperties.SYMBOLIC_EXECUTION_ALIAS_CHECK_IMMEDIATELY : StrategyProperties.SYMBOLIC_EXECUTION_ALIAS_CHECK_NEVER);
-       sp.setProperty(StrategyProperties.SYMBOLIC_EXECUTION_NON_EXECUTION_BRANCH_HIDING_OPTIONS_KEY, nonExecutionBranchHidingSideProofs ? StrategyProperties.SYMBOLIC_EXECUTION_NON_EXECUTION_BRANCH_HIDING_SIDE_PROOF : StrategyProperties.SYMBOLIC_EXECUTION_NON_EXECUTION_BRANCH_HIDING_OFF);
-    }
-=======
-// This file is part of KeY - Integrated Deductive Software Design
-//
-// Copyright (C) 2001-2011 Universitaet Karlsruhe (TH), Germany
-//                         Universitaet Koblenz-Landau, Germany
-//                         Chalmers University of Technology, Sweden
-// Copyright (C) 2011-2014 Karlsruhe Institute of Technology, Germany
-//                         Technical University Darmstadt, Germany
-//                         Chalmers University of Technology, Sweden
-//
-// The KeY system is protected by the GNU General
-// Public License. See LICENSE.TXT for details.
-//
-
-package de.uka.ilkd.key.strategy;
-
-import java.util.Map;
-import java.util.Properties;
-import java.util.Set;
-
-public final class StrategyProperties extends Properties {
-    
-    private static final long serialVersionUID = -4647245742912258421L;
-    public final static String INF_FLOW_CHECK_PROPERTY = "INF_FLOW_CHECK_PROPERTY";
-    public final static String INF_FLOW_CHECK_TRUE = "INF_FLOW_CHECK_TRUE";
-    public final static String INF_FLOW_CHECK_FALSE = "INF_FLOW_CHECK_FALSE";
-
-    /**
-     *  Section key for storage file to identify strategy settings 
-     */
-    private final static String STRATEGY_PROPERTY = "[StrategyProperty]";
-    
-    public final static String STOPMODE_OPTIONS_KEY = "STOPMODE_OPTIONS_KEY";
-    public final static String STOPMODE_DEFAULT = "STOPMODE_DEFAULT";
-    public final static String STOPMODE_NONCLOSE = "STOPMODE_NONCLOSE";
-    
-
-    public final static String SPLITTING_OPTIONS_KEY = "SPLITTING_OPTIONS_KEY";
-    public final static String SPLITTING_NORMAL = "SPLITTING_NORMAL";
-    public final static String SPLITTING_OFF = "SPLITTING_OFF";
-    public final static String SPLITTING_DELAYED = "SPLITTING_DELAYED";
-    
-    public final static String LOOP_OPTIONS_KEY = "LOOP_OPTIONS_KEY";
-    public final static String LOOP_EXPAND = "LOOP_EXPAND";
-    public final static String LOOP_EXPAND_BOUNDED = "LOOP_EXPAND_BOUNDED"; //Used for test generation chrisg
-    public final static String LOOP_INVARIANT = "LOOP_INVARIANT";
-    public final static String LOOP_SCOPE_INVARIANT = "LOOP_SCOPE_INVARIANT";
-    public final static String LOOP_NONE = "LOOP_NONE";
-    
-    public final static String BLOCK_OPTIONS_KEY = "BLOCK_OPTIONS_KEY";
-    public final static String BLOCK_CONTRACT = "BLOCK_CONTRACT";
-    public final static String BLOCK_EXPAND = "BLOCK_EXPAND";
-    public final static String BLOCK_NONE = "BLOCK_NONE";
-    
-    public final static String METHOD_OPTIONS_KEY = "METHOD_OPTIONS_KEY";
-    public final static String METHOD_EXPAND = "METHOD_EXPAND";
-    public final static String METHOD_CONTRACT = "METHOD_CONTRACT";
-    public final static String METHOD_NONE = "METHOD_NONE";
-    
-    public final static String MPS_OPTIONS_KEY = "MPS_OPTIONS_KEY";
-    public final static String MPS_SKIP = "MPS_SKIP";
-    public final static String MPS_MERGE= "MPS_MERGE";
-    public final static String MPS_NONE = "MPS_NONE";
-    
-    public final static String DEP_OPTIONS_KEY = "DEP_OPTIONS_KEY";
-    public final static String DEP_ON = "DEP_ON";
-    public final static String DEP_OFF = "DEP_OFF";
-
-    public final static String QUERY_OPTIONS_KEY = "QUERY_NEW_OPTIONS_KEY";
-    public final static String QUERY_ON = "QUERY_ON";
-    public final static String QUERY_RESTRICTED = "QUERY_RESTRICTED";
-    public final static String QUERY_OFF = "QUERY_OFF";
-
-    public final static String QUERYAXIOM_OPTIONS_KEY = "QUERYAXIOM_OPTIONS_KEY";
-    public final static String QUERYAXIOM_ON  = "QUERYAXIOM_ON";
-    public final static String QUERYAXIOM_OFF = "QUERYAXIOM_OFF";
-    
-    public final static String NON_LIN_ARITH_OPTIONS_KEY = "NON_LIN_ARITH_OPTIONS_KEY";
-    public final static String NON_LIN_ARITH_NONE = "NON_LIN_ARITH_NONE";
-    public final static String NON_LIN_ARITH_DEF_OPS = "NON_LIN_ARITH_DEF_OPS";
-    public final static String NON_LIN_ARITH_COMPLETION = "NON_LIN_ARITH_COMPLETION";
-
-    public final static String OSS_OPTIONS_KEY = "OSS_OPTIONS_KEY";
-    public final static String OSS_ON = "OSS_ON";
-    public final static String OSS_OFF= "OSS_OFF";
-
-    public final static String QUANTIFIERS_OPTIONS_KEY = "QUANTIFIERS_OPTIONS_KEY";
-    public final static String QUANTIFIERS_NONE = "QUANTIFIERS_NONE";
-    public final static String QUANTIFIERS_NON_SPLITTING = "QUANTIFIERS_NON_SPLITTING";
-    public final static String QUANTIFIERS_NON_SPLITTING_WITH_PROGS = "QUANTIFIERS_NON_SPLITTING_WITH_PROGS";
-    public final static String QUANTIFIERS_INSTANTIATE = "QUANTIFIERS_INSTANTIATE";
-
-    public final static String VBT_PHASE = "VBT_PHASE"; //Used for verification-based testing
-    public final static String VBT_SYM_EX = "VBT_SYM_EX";
-    public final static String VBT_QUAN_INST = "VBT_QUAN_INST";
-    public final static String VBT_MODEL_GEN = "VBT_MODEL_GEN";
-
-    public static final String CLASS_AXIOM_OPTIONS_KEY = "CLASS_AXIOM_OPTIONS_KEY";
-    public final static String CLASS_AXIOM_OFF = "CLASS_AXIOM_OFF";
-    public final static String CLASS_AXIOM_DELAYED= "CLASS_AXIOM_DELAYED";
-    public final static String CLASS_AXIOM_FREE = "CLASS_AXIOM_FREE";
-    
-    //chrisg
-    public final static String AUTO_INDUCTION_OPTIONS_KEY          = "AUTO_INDUCTION_OPTIONS_KEY"; 
-    public final static String AUTO_INDUCTION_OFF      = "AUTO_INDUCTION_OFF"; 
-    public final static String AUTO_INDUCTION_RESTRICTED      = "AUTO_INDUCTION_RESTRICTED"; 
-    public final static String AUTO_INDUCTION_ON       = "AUTO_INDUCTION_ON"; 
-    public final static String AUTO_INDUCTION_LEMMA_ON = "AUTO_INDUCTION_LEMMA_ON";
-    
-    public final static int USER_TACLETS_NUM = 3;
-    private final static String USER_TACLETS_OPTIONS_KEY_BASE = "USER_TACLETS_OPTIONS_KEY";
-    public static String USER_TACLETS_OPTIONS_KEY(int i)
-                             { return USER_TACLETS_OPTIONS_KEY_BASE + i; }
-    public final static String USER_TACLETS_OFF = "USER_TACLETS_OFF";
-    public final static String USER_TACLETS_LOW = "USER_TACLETS_LOW";
-    public final static String USER_TACLETS_HIGH = "USER_TACLETS_HIGH";
-
-    /**
-     * Key used in {@link StrategyProperties} to configure alias checks in a {@code} SymbolicExecutionStrategy}.
-     */
-    public static final String SYMBOLIC_EXECUTION_ALIAS_CHECK_OPTIONS_KEY = "SYMBOLIC_EXECUTION_ALIAS_CHECK_OPTIONS_KEY";
-    
-    /**
-     * Value of key {@link #SYMBOLIC_EXECUTION_ALIAS_CHECK_OPTIONS_KEY} in {@link StrategyProperties} to disable alias checks in a {@code SymbolicExecutionStrategy}.
-     */
-    public static final String SYMBOLIC_EXECUTION_ALIAS_CHECK_NEVER = "SYMBOLIC_EXECUTION_ALIAS_CHECK_NEVER";
-    
-    /**
-     * Value of key {@link #SYMBOLIC_EXECUTION_ALIAS_CHECK_OPTIONS_KEY} in {@link StrategyProperties} to enable immediately alias checks in a {@code SymbolicExecutionStrategy}.
-     */
-    public static final String SYMBOLIC_EXECUTION_ALIAS_CHECK_IMMEDIATELY = "SYMBOLIC_EXECUTION_ALIAS_CHECK_IMMEDIATELY";
-
-    /**
-     * Key used in {@link StrategyProperties} to avoid branches caused by modalities not part of main execution branch in a {@code SymbolicExecutionStrategy}.
-     */
-    public static final String SYMBOLIC_EXECUTION_NON_EXECUTION_BRANCH_HIDING_OPTIONS_KEY = "SYMBOLIC_EXECUTION_NON_EXECUTION_BRANCH_HIDING_OPTIONS_KEY";
-    
-    /**
-     * Value of key {@link #SYMBOLIC_EXECUTION_NON_EXECUTION_BRANCH_HIDING_OPTIONS_KEY} in {@link StrategyProperties} to disable branch avoiding caused by modalities not part of main execution in a {@code SymbolicExecutionStrategy}.
-     */
-    public static final String SYMBOLIC_EXECUTION_NON_EXECUTION_BRANCH_HIDING_OFF = "SYMBOLIC_EXECUTION_NON_EXECUTION_BRANCH_HIDING_OFF";
-    
-    /**
-     * Value of key {@link #SYMBOLIC_EXECUTION_NON_EXECUTION_BRANCH_HIDING_OPTIONS_KEY} in {@link StrategyProperties} to avoid branches caused by modalities not part of main execution by using site proofs in a {@code SymbolicExecutionStrategy}.
-     */
-    public static final String SYMBOLIC_EXECUTION_NON_EXECUTION_BRANCH_HIDING_SIDE_PROOF = "SYMBOLIC_EXECUTION_NON_EXECUTION_BRANCH_HIDING_SIDE_PROOF";
-    
-    
-    
-
-    //String identities.
-    private static final String[] stringPool = {
-        INF_FLOW_CHECK_PROPERTY, INF_FLOW_CHECK_TRUE, INF_FLOW_CHECK_FALSE,
-        STOPMODE_OPTIONS_KEY, STOPMODE_DEFAULT, STOPMODE_NONCLOSE,
-    	SPLITTING_OPTIONS_KEY, SPLITTING_NORMAL, SPLITTING_OFF, SPLITTING_DELAYED,
-    	LOOP_OPTIONS_KEY, LOOP_EXPAND, LOOP_EXPAND_BOUNDED, LOOP_INVARIANT, LOOP_SCOPE_INVARIANT, LOOP_NONE,
-    	BLOCK_OPTIONS_KEY, BLOCK_CONTRACT, BLOCK_EXPAND, BLOCK_NONE,
-    	METHOD_OPTIONS_KEY, METHOD_EXPAND, METHOD_CONTRACT, METHOD_NONE,
-    	MPS_OPTIONS_KEY, MPS_MERGE, MPS_SKIP, MPS_NONE,
-    	DEP_OPTIONS_KEY, DEP_ON, DEP_OFF,
-    	QUERY_OPTIONS_KEY, QUERY_ON, QUERY_RESTRICTED, QUERY_OFF,
-    	QUERYAXIOM_OPTIONS_KEY, QUERYAXIOM_ON, QUERYAXIOM_OFF,
-    	NON_LIN_ARITH_OPTIONS_KEY, NON_LIN_ARITH_NONE, NON_LIN_ARITH_DEF_OPS, NON_LIN_ARITH_COMPLETION,
-    	OSS_OPTIONS_KEY, OSS_ON, OSS_OFF,
-    	QUANTIFIERS_OPTIONS_KEY, QUANTIFIERS_NONE, QUANTIFIERS_NON_SPLITTING, QUANTIFIERS_NON_SPLITTING_WITH_PROGS, QUANTIFIERS_INSTANTIATE,
-    	VBT_PHASE, VBT_SYM_EX, VBT_QUAN_INST, VBT_MODEL_GEN,
-    	CLASS_AXIOM_OFF, CLASS_AXIOM_DELAYED, CLASS_AXIOM_FREE,
-    	AUTO_INDUCTION_OPTIONS_KEY, AUTO_INDUCTION_OFF, AUTO_INDUCTION_RESTRICTED, AUTO_INDUCTION_ON,  AUTO_INDUCTION_LEMMA_ON,
-    	USER_TACLETS_OPTIONS_KEY_BASE, USER_TACLETS_OFF, USER_TACLETS_LOW, USER_TACLETS_HIGH, 
-    	USER_TACLETS_OPTIONS_KEY(1), USER_TACLETS_OPTIONS_KEY(2), USER_TACLETS_OPTIONS_KEY(3),
-    	SYMBOLIC_EXECUTION_ALIAS_CHECK_OPTIONS_KEY, SYMBOLIC_EXECUTION_ALIAS_CHECK_IMMEDIATELY, SYMBOLIC_EXECUTION_ALIAS_CHECK_NEVER,
-    	SYMBOLIC_EXECUTION_NON_EXECUTION_BRANCH_HIDING_OPTIONS_KEY, SYMBOLIC_EXECUTION_NON_EXECUTION_BRANCH_HIDING_OFF, SYMBOLIC_EXECUTION_NON_EXECUTION_BRANCH_HIDING_SIDE_PROOF};
-    
-   
-    private static final Properties defaultMap = new Properties();
-    
-    static {
-        defaultMap.setProperty(SPLITTING_OPTIONS_KEY, SPLITTING_DELAYED);
-        defaultMap.setProperty(LOOP_OPTIONS_KEY, LOOP_INVARIANT);
-        defaultMap.setProperty(BLOCK_OPTIONS_KEY, BLOCK_CONTRACT);
-        defaultMap.setProperty(METHOD_OPTIONS_KEY, METHOD_CONTRACT);
-        defaultMap.setProperty(MPS_OPTIONS_KEY, MPS_MERGE);
-        defaultMap.setProperty(OSS_OPTIONS_KEY, OSS_ON);
-        defaultMap.setProperty(DEP_OPTIONS_KEY, DEP_ON);
-        defaultMap.setProperty(QUERY_OPTIONS_KEY, QUERY_OFF);
-        defaultMap.setProperty(QUERYAXIOM_OPTIONS_KEY, QUERYAXIOM_ON);
-        defaultMap.setProperty(NON_LIN_ARITH_OPTIONS_KEY, NON_LIN_ARITH_NONE);
-        defaultMap.setProperty(QUANTIFIERS_OPTIONS_KEY, QUANTIFIERS_NON_SPLITTING_WITH_PROGS);
-        for (int i = 1; i <= USER_TACLETS_NUM; ++i)
-            defaultMap.setProperty(USER_TACLETS_OPTIONS_KEY(i), USER_TACLETS_OFF);
-        defaultMap.setProperty(INF_FLOW_CHECK_PROPERTY, INF_FLOW_CHECK_FALSE);
-        defaultMap.setProperty(STOPMODE_OPTIONS_KEY, STOPMODE_DEFAULT);
-        defaultMap.setProperty(VBT_PHASE, VBT_SYM_EX);
-        defaultMap.setProperty(CLASS_AXIOM_OPTIONS_KEY, CLASS_AXIOM_FREE);
-        defaultMap.setProperty(AUTO_INDUCTION_OPTIONS_KEY, AUTO_INDUCTION_OFF); //chrisg  
-        defaultMap.setProperty(SYMBOLIC_EXECUTION_ALIAS_CHECK_OPTIONS_KEY, SYMBOLIC_EXECUTION_ALIAS_CHECK_NEVER);
-        defaultMap.setProperty(SYMBOLIC_EXECUTION_NON_EXECUTION_BRANCH_HIDING_OPTIONS_KEY, SYMBOLIC_EXECUTION_NON_EXECUTION_BRANCH_HIDING_OFF);
-    }
-    
-    public StrategyProperties() {
-        put(SPLITTING_OPTIONS_KEY, defaultMap.get(SPLITTING_OPTIONS_KEY));                
-        put(LOOP_OPTIONS_KEY, defaultMap.get(LOOP_OPTIONS_KEY));
-        put(BLOCK_OPTIONS_KEY, defaultMap.get(BLOCK_OPTIONS_KEY));
-        put(METHOD_OPTIONS_KEY, defaultMap.get(METHOD_OPTIONS_KEY));
-        put(MPS_OPTIONS_KEY, defaultMap.get(MPS_OPTIONS_KEY));
-        put(DEP_OPTIONS_KEY, defaultMap.get(DEP_OPTIONS_KEY));
-        put(QUERY_OPTIONS_KEY, defaultMap.get(QUERY_OPTIONS_KEY));
-        put(QUERYAXIOM_OPTIONS_KEY, defaultMap.get(QUERYAXIOM_OPTIONS_KEY));
-        put(NON_LIN_ARITH_OPTIONS_KEY, defaultMap.get(NON_LIN_ARITH_OPTIONS_KEY));
-        put(OSS_OPTIONS_KEY, defaultMap.get(OSS_OPTIONS_KEY));
-        put(QUANTIFIERS_OPTIONS_KEY, defaultMap.get(QUANTIFIERS_OPTIONS_KEY));
-        for (int i = 1; i <= USER_TACLETS_NUM; ++i)
-            put(USER_TACLETS_OPTIONS_KEY(i), defaultMap.get(USER_TACLETS_OPTIONS_KEY(i)));
-        put(INF_FLOW_CHECK_PROPERTY, defaultMap.get(INF_FLOW_CHECK_PROPERTY));
-        put(STOPMODE_OPTIONS_KEY, defaultMap.get(STOPMODE_OPTIONS_KEY));
-        put(VBT_PHASE, defaultMap.getProperty(VBT_PHASE));
-        put(CLASS_AXIOM_OPTIONS_KEY, defaultMap.getProperty(CLASS_AXIOM_OPTIONS_KEY));
-        put(AUTO_INDUCTION_OPTIONS_KEY, defaultMap.getProperty(AUTO_INDUCTION_OPTIONS_KEY));
-    }
-
-    public static String getDefaultProperty(String key) {
-        return defaultMap.getProperty(key);
-    }
-    
-    public String getProperty(String key) {
-        String val = super.getProperty(key);
-        if (val!=null) return val;
-        return defaultMap.getProperty(key);
-    }
-    
-    public static StrategyProperties read(Properties p) {        
-        StrategyProperties sp = new StrategyProperties();
-
-        sp.put(SPLITTING_OPTIONS_KEY, readSingleOption(p, SPLITTING_OPTIONS_KEY));                
-        sp.put(LOOP_OPTIONS_KEY, readSingleOption(p, LOOP_OPTIONS_KEY));
-        sp.put(BLOCK_OPTIONS_KEY, readSingleOption(p, BLOCK_OPTIONS_KEY)); 
-        sp.put(METHOD_OPTIONS_KEY, readSingleOption(p, METHOD_OPTIONS_KEY));
-        sp.put(MPS_OPTIONS_KEY, readSingleOption(p, MPS_OPTIONS_KEY));
-        sp.put(DEP_OPTIONS_KEY, readSingleOption(p,DEP_OPTIONS_KEY));
-        sp.put(QUERY_OPTIONS_KEY, readSingleOption(p,QUERY_OPTIONS_KEY));
-        sp.put(QUERYAXIOM_OPTIONS_KEY, readSingleOption(p,QUERYAXIOM_OPTIONS_KEY));
-        sp.put(NON_LIN_ARITH_OPTIONS_KEY, readSingleOption(p,NON_LIN_ARITH_OPTIONS_KEY));
-        sp.put(OSS_OPTIONS_KEY, readSingleOption(p, OSS_OPTIONS_KEY));
-        sp.put(QUANTIFIERS_OPTIONS_KEY, readSingleOption(p,QUANTIFIERS_OPTIONS_KEY));
-        for (int i = 1; i <= USER_TACLETS_NUM; ++i)
-            sp.put(USER_TACLETS_OPTIONS_KEY(i), readSingleOption(p,USER_TACLETS_OPTIONS_KEY(i)));
-        sp.put(INF_FLOW_CHECK_PROPERTY, readSingleOption(p,INF_FLOW_CHECK_PROPERTY));
-        sp.put(STOPMODE_OPTIONS_KEY, readSingleOption(p,STOPMODE_OPTIONS_KEY));
-        sp.put(VBT_PHASE, readSingleOption(p,VBT_PHASE));
-        sp.put(CLASS_AXIOM_OPTIONS_KEY, readSingleOption(p, CLASS_AXIOM_OPTIONS_KEY));
-        sp.put(AUTO_INDUCTION_OPTIONS_KEY, readSingleOption(p,AUTO_INDUCTION_OPTIONS_KEY));
-        sp.put(SYMBOLIC_EXECUTION_ALIAS_CHECK_OPTIONS_KEY, readSingleOption(p,SYMBOLIC_EXECUTION_ALIAS_CHECK_OPTIONS_KEY));
-        sp.put(SYMBOLIC_EXECUTION_NON_EXECUTION_BRANCH_HIDING_OPTIONS_KEY, readSingleOption(p,SYMBOLIC_EXECUTION_NON_EXECUTION_BRANCH_HIDING_OPTIONS_KEY));
-        return sp;
-    }
-
-    /**
-     * @param p
-     */
-    private static Object readSingleOption(Properties p, String key) {
-        String o = (String)p.get(STRATEGY_PROPERTY+key);
-        if (o == null) o = (String)defaultMap.get(key);
-        return getUniqueString(o);
-    }
-
-    public void write(Properties p) {                
-        p.put(STRATEGY_PROPERTY+SPLITTING_OPTIONS_KEY, get(SPLITTING_OPTIONS_KEY));
-        p.put(STRATEGY_PROPERTY+LOOP_OPTIONS_KEY, get(LOOP_OPTIONS_KEY));
-        p.put(STRATEGY_PROPERTY+BLOCK_OPTIONS_KEY, get(BLOCK_OPTIONS_KEY));
-        p.put(STRATEGY_PROPERTY+METHOD_OPTIONS_KEY, get(METHOD_OPTIONS_KEY));
-        p.put(STRATEGY_PROPERTY+MPS_OPTIONS_KEY, get(MPS_OPTIONS_KEY));
-        p.put(STRATEGY_PROPERTY+DEP_OPTIONS_KEY, get(DEP_OPTIONS_KEY));              
-        p.put(STRATEGY_PROPERTY+QUERY_OPTIONS_KEY, get(QUERY_OPTIONS_KEY));              
-        p.put(STRATEGY_PROPERTY+QUERYAXIOM_OPTIONS_KEY, get(QUERYAXIOM_OPTIONS_KEY));              
-        p.put(STRATEGY_PROPERTY+NON_LIN_ARITH_OPTIONS_KEY, get(NON_LIN_ARITH_OPTIONS_KEY)); 
-        p.put(STRATEGY_PROPERTY+OSS_OPTIONS_KEY, get(OSS_OPTIONS_KEY));             
-        p.put(STRATEGY_PROPERTY+QUANTIFIERS_OPTIONS_KEY, get(QUANTIFIERS_OPTIONS_KEY));               
-        for (int i = 1; i <= USER_TACLETS_NUM; ++i)
-            p.put(STRATEGY_PROPERTY+USER_TACLETS_OPTIONS_KEY(i), get(USER_TACLETS_OPTIONS_KEY(i)));
-        p.put(STRATEGY_PROPERTY+INF_FLOW_CHECK_PROPERTY, get(INF_FLOW_CHECK_PROPERTY));
-        p.put(STRATEGY_PROPERTY+STOPMODE_OPTIONS_KEY, get(STOPMODE_OPTIONS_KEY));
-        p.put(STRATEGY_PROPERTY+VBT_PHASE, get(VBT_PHASE));
-        p.put(STRATEGY_PROPERTY+AUTO_INDUCTION_OPTIONS_KEY, get(AUTO_INDUCTION_OPTIONS_KEY));
-        p.put(STRATEGY_PROPERTY+CLASS_AXIOM_OPTIONS_KEY, get(CLASS_AXIOM_OPTIONS_KEY));
-        Object aliasCheckValue =  get(SYMBOLIC_EXECUTION_ALIAS_CHECK_OPTIONS_KEY);
-        if (aliasCheckValue != null) {
-           p.put(STRATEGY_PROPERTY+SYMBOLIC_EXECUTION_ALIAS_CHECK_OPTIONS_KEY, aliasCheckValue);
-        }
-        Object avoidBranchingValue =  get(SYMBOLIC_EXECUTION_NON_EXECUTION_BRANCH_HIDING_OPTIONS_KEY);
-        if (avoidBranchingValue != null) {
-           p.put(STRATEGY_PROPERTY+SYMBOLIC_EXECUTION_NON_EXECUTION_BRANCH_HIDING_OPTIONS_KEY, avoidBranchingValue);
-        }
-    }
-
-    
-    public synchronized Object clone() {
-        final Properties p = (Properties) super.clone();
-        final StrategyProperties sp = new StrategyProperties();
-        sp.putAll(p);
-        return sp;        
-    }
-    
-    
-    public boolean isDefault() {
-	boolean result = true;
-	Set<Map.Entry<Object,Object>> defaults = defaultMap.entrySet();
-	for(Map.Entry<Object,Object> def : defaults) {
-	    if(!def.getValue().equals(getProperty((String)def.getKey()))) {
-		result = false;
-		break;
-	    }
-	}
-	return result;
-    }
-    
-    /** 
-     * @param in A keyword from the strategy properties. It must be registered in <code>stringPool<\code>.
-     * @return Returns the same string but possibly with a different but unique object identity.
-     */
-    private final static String getUniqueString(String in){
-    	for(String id:stringPool){
-    		if(id.equals(in)){
-    			return id; 
-    		}
-    	}
-    	System.err.println("The string \""+in+"\" is not registered in the string pool of StrategyProperties. Update the string pool!");
-    	return null;
-    }
-    
-    /**
-     * Sets the default settings for symbolic execution on the given {@link StrategyProperties}.
-     * @param sp The {@link StrategyProperties} to modify.
-     * @param quantifierInstantiationWithSplitting Instantiate quantifiers?
-     * @param methodTreatmentContract Use method contracts or inline method bodies otherwise?
-     * @param loopTreatmentInvariant Use loop invariants or unrole loops otherwise?
-     * @param blockTreatmentContract Block contracts or expand otherwise?
-     * @param nonExecutionBranchHidingSideProofs {@code true} hide non execution branch labels by side proofs, {@code false} do not hide execution branch labels. 
-     * @param aliasChecks Do alias checks?
-     */
-    public static void setDefaultStrategyProperties(StrategyProperties sp, 
-                                                    boolean quantifierInstantiationWithSplitting,
-                                                    boolean methodTreatmentContract, 
-                                                    boolean loopTreatmentInvariant,
-                                                    boolean blockTreatmentContract,
-                                                    boolean nonExecutionBranchHidingSideProofs,
-                                                    boolean aliasChecks) {
-       // TODO (DS, 2017-05-11): Would be great to also use the loop scope invariant for the SED. For this, one would however have to change the SED's implementation and to update the tests. 
-       sp.setProperty(StrategyProperties.LOOP_OPTIONS_KEY, loopTreatmentInvariant ? StrategyProperties.LOOP_INVARIANT : StrategyProperties.LOOP_EXPAND);
-       sp.setProperty(StrategyProperties.BLOCK_OPTIONS_KEY, blockTreatmentContract ? StrategyProperties.BLOCK_CONTRACT : StrategyProperties.BLOCK_EXPAND);
-       sp.setProperty(StrategyProperties.METHOD_OPTIONS_KEY, methodTreatmentContract ? StrategyProperties.METHOD_CONTRACT : StrategyProperties.METHOD_EXPAND);
-       sp.setProperty(StrategyProperties.OSS_OPTIONS_KEY, StrategyProperties.OSS_ON);
-       sp.setProperty(StrategyProperties.MPS_OPTIONS_KEY, StrategyProperties.MPS_MERGE);
-       sp.setProperty(StrategyProperties.QUERY_OPTIONS_KEY, StrategyProperties.QUERY_RESTRICTED);
-       sp.setProperty(StrategyProperties.NON_LIN_ARITH_OPTIONS_KEY, StrategyProperties.NON_LIN_ARITH_DEF_OPS);
-       sp.setProperty(StrategyProperties.AUTO_INDUCTION_OPTIONS_KEY, StrategyProperties.AUTO_INDUCTION_OFF);
-       sp.setProperty(StrategyProperties.DEP_OPTIONS_KEY, StrategyProperties.DEP_OFF);
-       sp.setProperty(StrategyProperties.QUERYAXIOM_OPTIONS_KEY, StrategyProperties.QUERYAXIOM_ON);
-       sp.setProperty(StrategyProperties.SPLITTING_OPTIONS_KEY, StrategyProperties.SPLITTING_DELAYED);
-       sp.setProperty(StrategyProperties.STOPMODE_OPTIONS_KEY, StrategyProperties.STOPMODE_DEFAULT);
-       sp.setProperty(StrategyProperties.CLASS_AXIOM_OPTIONS_KEY, StrategyProperties.CLASS_AXIOM_FREE);
-       sp.setProperty(StrategyProperties.QUANTIFIERS_OPTIONS_KEY, quantifierInstantiationWithSplitting ? StrategyProperties.QUANTIFIERS_INSTANTIATE : StrategyProperties.QUANTIFIERS_NON_SPLITTING_WITH_PROGS);
-       sp.setProperty(StrategyProperties.SYMBOLIC_EXECUTION_ALIAS_CHECK_OPTIONS_KEY, aliasChecks ? StrategyProperties.SYMBOLIC_EXECUTION_ALIAS_CHECK_IMMEDIATELY : StrategyProperties.SYMBOLIC_EXECUTION_ALIAS_CHECK_NEVER);
-       sp.setProperty(StrategyProperties.SYMBOLIC_EXECUTION_NON_EXECUTION_BRANCH_HIDING_OPTIONS_KEY, nonExecutionBranchHidingSideProofs ? StrategyProperties.SYMBOLIC_EXECUTION_NON_EXECUTION_BRANCH_HIDING_SIDE_PROOF : StrategyProperties.SYMBOLIC_EXECUTION_NON_EXECUTION_BRANCH_HIDING_OFF);
-    }
->>>>>>> df141c89
-}+// This file is part of KeY - Integrated Deductive Software Design
+//
+// Copyright (C) 2001-2011 Universitaet Karlsruhe (TH), Germany
+//                         Universitaet Koblenz-Landau, Germany
+//                         Chalmers University of Technology, Sweden
+// Copyright (C) 2011-2014 Karlsruhe Institute of Technology, Germany
+//                         Technical University Darmstadt, Germany
+//                         Chalmers University of Technology, Sweden
+//
+// The KeY system is protected by the GNU General
+// Public License. See LICENSE.TXT for details.
+//
+
+package de.uka.ilkd.key.strategy;
+
+import java.util.Map;
+import java.util.Properties;
+import java.util.Set;
+
+public final class StrategyProperties extends Properties {
+
+    private static final long serialVersionUID = -4647245742912258421L;
+    public final static String INF_FLOW_CHECK_PROPERTY = "INF_FLOW_CHECK_PROPERTY";
+    public final static String INF_FLOW_CHECK_TRUE = "INF_FLOW_CHECK_TRUE";
+    public final static String INF_FLOW_CHECK_FALSE = "INF_FLOW_CHECK_FALSE";
+
+    /**
+     *  Section key for storage file to identify strategy settings
+     */
+    private static final String STRATEGY_PROPERTY = "[StrategyProperty]";
+
+    public final static String STOPMODE_OPTIONS_KEY = "STOPMODE_OPTIONS_KEY";
+    public final static String STOPMODE_DEFAULT = "STOPMODE_DEFAULT";
+    public final static String STOPMODE_NONCLOSE = "STOPMODE_NONCLOSE";
+
+
+    public final static String SPLITTING_OPTIONS_KEY = "SPLITTING_OPTIONS_KEY";
+    public final static String SPLITTING_NORMAL = "SPLITTING_NORMAL";
+    public final static String SPLITTING_OFF = "SPLITTING_OFF";
+    public final static String SPLITTING_DELAYED = "SPLITTING_DELAYED";
+
+    public final static String LOOP_OPTIONS_KEY = "LOOP_OPTIONS_KEY";
+    public final static String LOOP_EXPAND = "LOOP_EXPAND";
+    public final static String LOOP_EXPAND_BOUNDED = "LOOP_EXPAND_BOUNDED"; //Used for test generation chrisg
+    public final static String LOOP_INVARIANT = "LOOP_INVARIANT";
+    public final static String LOOP_SCOPE_INVARIANT = "LOOP_SCOPE_INVARIANT";
+    public final static String LOOP_NONE = "LOOP_NONE";
+
+    public final static String BLOCK_OPTIONS_KEY = "BLOCK_OPTIONS_KEY";
+    public final static String BLOCK_CONTRACT_INTERNAL = "BLOCK_CONTRACT_INTERNAL";
+    public final static String BLOCK_CONTRACT_EXTERNAL = "BLOCK_CONTRACT_EXTERNAL";
+    public final static String BLOCK_EXPAND = "BLOCK_EXPAND";
+    public final static String BLOCK_NONE = "BLOCK_NONE";
+
+    public final static String METHOD_OPTIONS_KEY = "METHOD_OPTIONS_KEY";
+    public final static String METHOD_EXPAND = "METHOD_EXPAND";
+    public final static String METHOD_CONTRACT = "METHOD_CONTRACT";
+    public final static String METHOD_NONE = "METHOD_NONE";
+
+    public final static String MPS_OPTIONS_KEY = "MPS_OPTIONS_KEY";
+    public final static String MPS_SKIP = "MPS_SKIP";
+    public final static String MPS_MERGE= "MPS_MERGE";
+    public final static String MPS_NONE = "MPS_NONE";
+
+    public final static String DEP_OPTIONS_KEY = "DEP_OPTIONS_KEY";
+    public final static String DEP_ON = "DEP_ON";
+    public final static String DEP_OFF = "DEP_OFF";
+
+    public final static String QUERY_OPTIONS_KEY = "QUERY_NEW_OPTIONS_KEY";
+    public final static String QUERY_ON = "QUERY_ON";
+    public final static String QUERY_RESTRICTED = "QUERY_RESTRICTED";
+    public final static String QUERY_OFF = "QUERY_OFF";
+
+    public final static String QUERYAXIOM_OPTIONS_KEY = "QUERYAXIOM_OPTIONS_KEY";
+    public final static String QUERYAXIOM_ON  = "QUERYAXIOM_ON";
+    public final static String QUERYAXIOM_OFF = "QUERYAXIOM_OFF";
+
+    public final static String NON_LIN_ARITH_OPTIONS_KEY = "NON_LIN_ARITH_OPTIONS_KEY";
+    public final static String NON_LIN_ARITH_NONE = "NON_LIN_ARITH_NONE";
+    public final static String NON_LIN_ARITH_DEF_OPS = "NON_LIN_ARITH_DEF_OPS";
+    public final static String NON_LIN_ARITH_COMPLETION = "NON_LIN_ARITH_COMPLETION";
+
+    public final static String OSS_OPTIONS_KEY = "OSS_OPTIONS_KEY";
+    public final static String OSS_ON = "OSS_ON";
+    public final static String OSS_OFF= "OSS_OFF";
+
+    public final static String QUANTIFIERS_OPTIONS_KEY = "QUANTIFIERS_OPTIONS_KEY";
+    public final static String QUANTIFIERS_NONE = "QUANTIFIERS_NONE";
+    public final static String QUANTIFIERS_NON_SPLITTING = "QUANTIFIERS_NON_SPLITTING";
+    public final static String QUANTIFIERS_NON_SPLITTING_WITH_PROGS = "QUANTIFIERS_NON_SPLITTING_WITH_PROGS";
+    public final static String QUANTIFIERS_INSTANTIATE = "QUANTIFIERS_INSTANTIATE";
+
+    public final static String VBT_PHASE = "VBT_PHASE"; //Used for verification-based testing
+    public final static String VBT_SYM_EX = "VBT_SYM_EX";
+    public final static String VBT_QUAN_INST = "VBT_QUAN_INST";
+    public final static String VBT_MODEL_GEN = "VBT_MODEL_GEN";
+
+    public static final String CLASS_AXIOM_OPTIONS_KEY = "CLASS_AXIOM_OPTIONS_KEY";
+    public final static String CLASS_AXIOM_OFF = "CLASS_AXIOM_OFF";
+    public final static String CLASS_AXIOM_DELAYED= "CLASS_AXIOM_DELAYED";
+    public final static String CLASS_AXIOM_FREE = "CLASS_AXIOM_FREE";
+
+    //chrisg
+    public final static String AUTO_INDUCTION_OPTIONS_KEY = "AUTO_INDUCTION_OPTIONS_KEY";
+    public final static String AUTO_INDUCTION_OFF        = "AUTO_INDUCTION_OFF";
+    public final static String AUTO_INDUCTION_RESTRICTED = "AUTO_INDUCTION_RESTRICTED";
+    public final static String AUTO_INDUCTION_ON         = "AUTO_INDUCTION_ON";
+    public final static String AUTO_INDUCTION_LEMMA_ON   = "AUTO_INDUCTION_LEMMA_ON";
+
+    public final static int USER_TACLETS_NUM = 3;
+    private final static String USER_TACLETS_OPTIONS_KEY_BASE = "USER_TACLETS_OPTIONS_KEY";
+    public static String USER_TACLETS_OPTIONS_KEY(int i)
+                             { return USER_TACLETS_OPTIONS_KEY_BASE + i; }
+    public final static String USER_TACLETS_OFF = "USER_TACLETS_OFF";
+    public final static String USER_TACLETS_LOW = "USER_TACLETS_LOW";
+    public final static String USER_TACLETS_HIGH = "USER_TACLETS_HIGH";
+
+    /**
+     * Key used in {@link StrategyProperties} to configure alias checks in a {@code} SymbolicExecutionStrategy}.
+     */
+    public static final String SYMBOLIC_EXECUTION_ALIAS_CHECK_OPTIONS_KEY = "SYMBOLIC_EXECUTION_ALIAS_CHECK_OPTIONS_KEY";
+
+    /**
+     * Value of key {@link #SYMBOLIC_EXECUTION_ALIAS_CHECK_OPTIONS_KEY} in {@link StrategyProperties} to disable alias checks in a {@code SymbolicExecutionStrategy}.
+     */
+    public static final String SYMBOLIC_EXECUTION_ALIAS_CHECK_NEVER = "SYMBOLIC_EXECUTION_ALIAS_CHECK_NEVER";
+
+    /**
+     * Value of key {@link #SYMBOLIC_EXECUTION_ALIAS_CHECK_OPTIONS_KEY} in {@link StrategyProperties} to enable immediately alias checks in a {@code SymbolicExecutionStrategy}.
+     */
+    public static final String SYMBOLIC_EXECUTION_ALIAS_CHECK_IMMEDIATELY = "SYMBOLIC_EXECUTION_ALIAS_CHECK_IMMEDIATELY";
+
+    /**
+     * Key used in {@link StrategyProperties} to avoid branches caused by modalities not part of main execution branch in a {@code SymbolicExecutionStrategy}.
+     */
+    public static final String SYMBOLIC_EXECUTION_NON_EXECUTION_BRANCH_HIDING_OPTIONS_KEY = "SYMBOLIC_EXECUTION_NON_EXECUTION_BRANCH_HIDING_OPTIONS_KEY";
+
+    /**
+     * Value of key {@link #SYMBOLIC_EXECUTION_NON_EXECUTION_BRANCH_HIDING_OPTIONS_KEY} in {@link StrategyProperties} to disable branch avoiding caused by modalities not part of main execution in a {@code SymbolicExecutionStrategy}.
+     */
+    public static final String SYMBOLIC_EXECUTION_NON_EXECUTION_BRANCH_HIDING_OFF = "SYMBOLIC_EXECUTION_NON_EXECUTION_BRANCH_HIDING_OFF";
+
+    /**
+     * Value of key {@link #SYMBOLIC_EXECUTION_NON_EXECUTION_BRANCH_HIDING_OPTIONS_KEY} in {@link StrategyProperties} to avoid branches caused by modalities not part of main execution by using site proofs in a {@code SymbolicExecutionStrategy}.
+     */
+    public static final String SYMBOLIC_EXECUTION_NON_EXECUTION_BRANCH_HIDING_SIDE_PROOF = "SYMBOLIC_EXECUTION_NON_EXECUTION_BRANCH_HIDING_SIDE_PROOF";
+
+
+
+
+    //String identities.
+    private static final String[] stringPool = {
+        INF_FLOW_CHECK_PROPERTY, INF_FLOW_CHECK_TRUE, INF_FLOW_CHECK_FALSE,
+        STOPMODE_OPTIONS_KEY, STOPMODE_DEFAULT, STOPMODE_NONCLOSE,
+        SPLITTING_OPTIONS_KEY, SPLITTING_NORMAL, SPLITTING_OFF, SPLITTING_DELAYED,
+        LOOP_OPTIONS_KEY, LOOP_EXPAND, LOOP_EXPAND_BOUNDED, LOOP_INVARIANT, LOOP_SCOPE_INVARIANT, LOOP_NONE,
+        BLOCK_OPTIONS_KEY, BLOCK_CONTRACT_INTERNAL, BLOCK_CONTRACT_EXTERNAL, BLOCK_EXPAND, BLOCK_NONE,
+        METHOD_OPTIONS_KEY, METHOD_EXPAND, METHOD_CONTRACT, METHOD_NONE,
+        MPS_OPTIONS_KEY, MPS_MERGE, MPS_SKIP, MPS_NONE,
+        DEP_OPTIONS_KEY, DEP_ON, DEP_OFF,
+        QUERY_OPTIONS_KEY, QUERY_ON, QUERY_RESTRICTED, QUERY_OFF,
+        QUERYAXIOM_OPTIONS_KEY, QUERYAXIOM_ON, QUERYAXIOM_OFF,
+        NON_LIN_ARITH_OPTIONS_KEY, NON_LIN_ARITH_NONE, NON_LIN_ARITH_DEF_OPS, NON_LIN_ARITH_COMPLETION,
+        OSS_OPTIONS_KEY, OSS_ON, OSS_OFF,
+        QUANTIFIERS_OPTIONS_KEY, QUANTIFIERS_NONE, QUANTIFIERS_NON_SPLITTING, QUANTIFIERS_NON_SPLITTING_WITH_PROGS, QUANTIFIERS_INSTANTIATE,
+        VBT_PHASE, VBT_SYM_EX, VBT_QUAN_INST, VBT_MODEL_GEN,
+        CLASS_AXIOM_OFF, CLASS_AXIOM_DELAYED, CLASS_AXIOM_FREE,
+        AUTO_INDUCTION_OPTIONS_KEY, AUTO_INDUCTION_OFF, AUTO_INDUCTION_RESTRICTED, AUTO_INDUCTION_ON, AUTO_INDUCTION_LEMMA_ON,
+        USER_TACLETS_OPTIONS_KEY_BASE, USER_TACLETS_OFF, USER_TACLETS_LOW, USER_TACLETS_HIGH,
+        USER_TACLETS_OPTIONS_KEY(1), USER_TACLETS_OPTIONS_KEY(2), USER_TACLETS_OPTIONS_KEY(3),
+        SYMBOLIC_EXECUTION_ALIAS_CHECK_OPTIONS_KEY, SYMBOLIC_EXECUTION_ALIAS_CHECK_IMMEDIATELY, SYMBOLIC_EXECUTION_ALIAS_CHECK_NEVER,
+        SYMBOLIC_EXECUTION_NON_EXECUTION_BRANCH_HIDING_OPTIONS_KEY, SYMBOLIC_EXECUTION_NON_EXECUTION_BRANCH_HIDING_OFF, SYMBOLIC_EXECUTION_NON_EXECUTION_BRANCH_HIDING_SIDE_PROOF};
+
+
+    private static final Properties defaultMap = new Properties();
+
+    static {
+        defaultMap.setProperty(SPLITTING_OPTIONS_KEY, SPLITTING_DELAYED);
+        defaultMap.setProperty(LOOP_OPTIONS_KEY, LOOP_INVARIANT);
+        defaultMap.setProperty(BLOCK_OPTIONS_KEY, BLOCK_CONTRACT_INTERNAL);
+        defaultMap.setProperty(METHOD_OPTIONS_KEY, METHOD_CONTRACT);
+        defaultMap.setProperty(MPS_OPTIONS_KEY, MPS_MERGE);
+        defaultMap.setProperty(OSS_OPTIONS_KEY, OSS_ON);
+        defaultMap.setProperty(DEP_OPTIONS_KEY, DEP_ON);
+        defaultMap.setProperty(QUERY_OPTIONS_KEY, QUERY_OFF);
+        defaultMap.setProperty(QUERYAXIOM_OPTIONS_KEY, QUERYAXIOM_ON);
+        defaultMap.setProperty(NON_LIN_ARITH_OPTIONS_KEY, NON_LIN_ARITH_NONE);
+        defaultMap.setProperty(QUANTIFIERS_OPTIONS_KEY, QUANTIFIERS_NON_SPLITTING_WITH_PROGS);
+        for (int i = 1; i <= USER_TACLETS_NUM; ++i)
+            defaultMap.setProperty(USER_TACLETS_OPTIONS_KEY(i), USER_TACLETS_OFF);
+        defaultMap.setProperty(INF_FLOW_CHECK_PROPERTY, INF_FLOW_CHECK_FALSE);
+        defaultMap.setProperty(STOPMODE_OPTIONS_KEY, STOPMODE_DEFAULT);
+        defaultMap.setProperty(VBT_PHASE, VBT_SYM_EX);
+        defaultMap.setProperty(CLASS_AXIOM_OPTIONS_KEY, CLASS_AXIOM_FREE);
+        defaultMap.setProperty(AUTO_INDUCTION_OPTIONS_KEY, AUTO_INDUCTION_OFF); //chrisg
+        defaultMap.setProperty(SYMBOLIC_EXECUTION_ALIAS_CHECK_OPTIONS_KEY, SYMBOLIC_EXECUTION_ALIAS_CHECK_NEVER);
+        defaultMap.setProperty(SYMBOLIC_EXECUTION_NON_EXECUTION_BRANCH_HIDING_OPTIONS_KEY, SYMBOLIC_EXECUTION_NON_EXECUTION_BRANCH_HIDING_OFF);
+    }
+
+    public StrategyProperties() {
+        put(SPLITTING_OPTIONS_KEY, defaultMap.get(SPLITTING_OPTIONS_KEY));
+        put(LOOP_OPTIONS_KEY, defaultMap.get(LOOP_OPTIONS_KEY));
+        put(BLOCK_OPTIONS_KEY, defaultMap.get(BLOCK_OPTIONS_KEY));
+        put(METHOD_OPTIONS_KEY, defaultMap.get(METHOD_OPTIONS_KEY));
+        put(MPS_OPTIONS_KEY, defaultMap.get(MPS_OPTIONS_KEY));
+        put(DEP_OPTIONS_KEY, defaultMap.get(DEP_OPTIONS_KEY));
+        put(QUERY_OPTIONS_KEY, defaultMap.get(QUERY_OPTIONS_KEY));
+        put(QUERYAXIOM_OPTIONS_KEY, defaultMap.get(QUERYAXIOM_OPTIONS_KEY));
+        put(NON_LIN_ARITH_OPTIONS_KEY, defaultMap.get(NON_LIN_ARITH_OPTIONS_KEY));
+        put(OSS_OPTIONS_KEY, defaultMap.get(OSS_OPTIONS_KEY));
+        put(QUANTIFIERS_OPTIONS_KEY, defaultMap.get(QUANTIFIERS_OPTIONS_KEY));
+        for (int i = 1; i <= USER_TACLETS_NUM; ++i)
+            put(USER_TACLETS_OPTIONS_KEY(i), defaultMap.get(USER_TACLETS_OPTIONS_KEY(i)));
+        put(INF_FLOW_CHECK_PROPERTY, defaultMap.get(INF_FLOW_CHECK_PROPERTY));
+        put(STOPMODE_OPTIONS_KEY, defaultMap.get(STOPMODE_OPTIONS_KEY));
+        put(VBT_PHASE, defaultMap.getProperty(VBT_PHASE));
+        put(CLASS_AXIOM_OPTIONS_KEY, defaultMap.getProperty(CLASS_AXIOM_OPTIONS_KEY));
+        put(AUTO_INDUCTION_OPTIONS_KEY, defaultMap.getProperty(AUTO_INDUCTION_OPTIONS_KEY));
+    }
+
+    public static String getDefaultProperty(String key) {
+        return defaultMap.getProperty(key);
+    }
+
+    public String getProperty(String key) {
+        String val = super.getProperty(key);
+        if (val!=null) return val;
+        return defaultMap.getProperty(key);
+    }
+
+    public static StrategyProperties read(Properties p) {
+        StrategyProperties sp = new StrategyProperties();
+
+        sp.put(SPLITTING_OPTIONS_KEY, readSingleOption(p, SPLITTING_OPTIONS_KEY));
+        sp.put(LOOP_OPTIONS_KEY, readSingleOption(p, LOOP_OPTIONS_KEY));
+        sp.put(BLOCK_OPTIONS_KEY, readSingleOption(p, BLOCK_OPTIONS_KEY));
+        sp.put(METHOD_OPTIONS_KEY, readSingleOption(p, METHOD_OPTIONS_KEY));
+        sp.put(MPS_OPTIONS_KEY, readSingleOption(p, MPS_OPTIONS_KEY));
+        sp.put(DEP_OPTIONS_KEY, readSingleOption(p,DEP_OPTIONS_KEY));
+        sp.put(QUERY_OPTIONS_KEY, readSingleOption(p,QUERY_OPTIONS_KEY));
+        sp.put(QUERYAXIOM_OPTIONS_KEY, readSingleOption(p,QUERYAXIOM_OPTIONS_KEY));
+        sp.put(NON_LIN_ARITH_OPTIONS_KEY, readSingleOption(p,NON_LIN_ARITH_OPTIONS_KEY));
+        sp.put(OSS_OPTIONS_KEY, readSingleOption(p, OSS_OPTIONS_KEY));
+        sp.put(QUANTIFIERS_OPTIONS_KEY, readSingleOption(p,QUANTIFIERS_OPTIONS_KEY));
+        for (int i = 1; i <= USER_TACLETS_NUM; ++i)
+            sp.put(USER_TACLETS_OPTIONS_KEY(i), readSingleOption(p,USER_TACLETS_OPTIONS_KEY(i)));
+        sp.put(INF_FLOW_CHECK_PROPERTY, readSingleOption(p,INF_FLOW_CHECK_PROPERTY));
+        sp.put(STOPMODE_OPTIONS_KEY, readSingleOption(p,STOPMODE_OPTIONS_KEY));
+        sp.put(VBT_PHASE, readSingleOption(p,VBT_PHASE));
+        sp.put(CLASS_AXIOM_OPTIONS_KEY, readSingleOption(p, CLASS_AXIOM_OPTIONS_KEY));
+        sp.put(AUTO_INDUCTION_OPTIONS_KEY, readSingleOption(p,AUTO_INDUCTION_OPTIONS_KEY));
+        sp.put(SYMBOLIC_EXECUTION_ALIAS_CHECK_OPTIONS_KEY, readSingleOption(p,SYMBOLIC_EXECUTION_ALIAS_CHECK_OPTIONS_KEY));
+        sp.put(SYMBOLIC_EXECUTION_NON_EXECUTION_BRANCH_HIDING_OPTIONS_KEY, readSingleOption(p,SYMBOLIC_EXECUTION_NON_EXECUTION_BRANCH_HIDING_OPTIONS_KEY));
+        return sp;
+    }
+
+    /**
+     * @param p
+     */
+    private static Object readSingleOption(Properties p, String key) {
+        String o = (String)p.get(STRATEGY_PROPERTY+key);
+        if (o == null) o = (String)defaultMap.get(key);
+        return getUniqueString(o);
+    }
+
+    public void write(Properties p) {
+        p.put(STRATEGY_PROPERTY+SPLITTING_OPTIONS_KEY, get(SPLITTING_OPTIONS_KEY));
+        p.put(STRATEGY_PROPERTY+LOOP_OPTIONS_KEY, get(LOOP_OPTIONS_KEY));
+        p.put(STRATEGY_PROPERTY+BLOCK_OPTIONS_KEY, get(BLOCK_OPTIONS_KEY));
+        p.put(STRATEGY_PROPERTY+METHOD_OPTIONS_KEY, get(METHOD_OPTIONS_KEY));
+        p.put(STRATEGY_PROPERTY+MPS_OPTIONS_KEY, get(MPS_OPTIONS_KEY));
+        p.put(STRATEGY_PROPERTY+DEP_OPTIONS_KEY, get(DEP_OPTIONS_KEY));
+        p.put(STRATEGY_PROPERTY+QUERY_OPTIONS_KEY, get(QUERY_OPTIONS_KEY));
+        p.put(STRATEGY_PROPERTY+QUERYAXIOM_OPTIONS_KEY, get(QUERYAXIOM_OPTIONS_KEY));
+        p.put(STRATEGY_PROPERTY+NON_LIN_ARITH_OPTIONS_KEY, get(NON_LIN_ARITH_OPTIONS_KEY));
+        p.put(STRATEGY_PROPERTY+OSS_OPTIONS_KEY, get(OSS_OPTIONS_KEY));
+        p.put(STRATEGY_PROPERTY+QUANTIFIERS_OPTIONS_KEY, get(QUANTIFIERS_OPTIONS_KEY));
+        for (int i = 1; i <= USER_TACLETS_NUM; ++i)
+            p.put(STRATEGY_PROPERTY+USER_TACLETS_OPTIONS_KEY(i), get(USER_TACLETS_OPTIONS_KEY(i)));
+        p.put(STRATEGY_PROPERTY+INF_FLOW_CHECK_PROPERTY, get(INF_FLOW_CHECK_PROPERTY));
+        p.put(STRATEGY_PROPERTY+STOPMODE_OPTIONS_KEY, get(STOPMODE_OPTIONS_KEY));
+        p.put(STRATEGY_PROPERTY+VBT_PHASE, get(VBT_PHASE));
+        p.put(STRATEGY_PROPERTY+AUTO_INDUCTION_OPTIONS_KEY, get(AUTO_INDUCTION_OPTIONS_KEY));
+        p.put(STRATEGY_PROPERTY+CLASS_AXIOM_OPTIONS_KEY, get(CLASS_AXIOM_OPTIONS_KEY));
+        Object aliasCheckValue =  get(SYMBOLIC_EXECUTION_ALIAS_CHECK_OPTIONS_KEY);
+        if (aliasCheckValue != null) {
+           p.put(STRATEGY_PROPERTY+SYMBOLIC_EXECUTION_ALIAS_CHECK_OPTIONS_KEY, aliasCheckValue);
+        }
+        Object avoidBranchingValue =  get(SYMBOLIC_EXECUTION_NON_EXECUTION_BRANCH_HIDING_OPTIONS_KEY);
+        if (avoidBranchingValue != null) {
+           p.put(STRATEGY_PROPERTY+SYMBOLIC_EXECUTION_NON_EXECUTION_BRANCH_HIDING_OPTIONS_KEY, avoidBranchingValue);
+        }
+    }
+
+
+    public synchronized Object clone() {
+        final Properties p = (Properties) super.clone();
+        final StrategyProperties sp = new StrategyProperties();
+        sp.putAll(p);
+        return sp;
+    }
+
+
+    public boolean isDefault() {
+        boolean result = true;
+        Set<Map.Entry<Object,Object>> defaults = defaultMap.entrySet();
+        for(Map.Entry<Object,Object> def : defaults) {
+            if(!def.getValue().equals(getProperty((String)def.getKey()))) {
+                result = false;
+                break;
+            }
+        }
+        return result;
+    }
+
+    /**
+     * @param in A keyword from the strategy properties. It must be registered in <code>stringPool<\code>.
+     * @return Returns the same string but possibly with a different but unique object identity.
+     */
+    private final static String getUniqueString(String in) {
+        for(String id:stringPool) {
+            if(id.equals(in)) {
+                return id;
+            }
+        }
+        System.err.println("The string \""+in+"\" is not registered in the string pool of StrategyProperties. Update the string pool!");
+        return null;
+    }
+    
+    /**
+     * Sets the default settings for symbolic execution on the given {@link StrategyProperties}.
+     * @param sp The {@link StrategyProperties} to modify.
+     * @param quantifierInstantiationWithSplitting Instantiate quantifiers?
+     * @param methodTreatmentContract Use method contracts or inline method bodies otherwise?
+     * @param loopTreatmentInvariant Use loop invariants or unrole loops otherwise?
+     * @param blockTreatmentContract Block contracts or expand otherwise?
+     * @param nonExecutionBranchHidingSideProofs {@code true} hide non execution branch labels by side proofs, {@code false} do not hide execution branch labels.
+     * @param aliasChecks Do alias checks?
+     */
+    public static void setDefaultStrategyProperties(StrategyProperties sp,
+                                                    boolean quantifierInstantiationWithSplitting,
+                                                    boolean methodTreatmentContract,
+                                                    boolean loopTreatmentInvariant,
+                                                    boolean blockTreatmentContract,
+                                                    boolean nonExecutionBranchHidingSideProofs,
+                                                    boolean aliasChecks) {
+       // TODO (DS, 2017-05-11): Would be great to also use the loop scope invariant for the SED. For this, one would however have to change the SED's implementation and to update the tests.
+       sp.setProperty(StrategyProperties.LOOP_OPTIONS_KEY, loopTreatmentInvariant ? StrategyProperties.LOOP_INVARIANT : StrategyProperties.LOOP_EXPAND);
+       sp.setProperty(StrategyProperties.BLOCK_OPTIONS_KEY, blockTreatmentContract ? StrategyProperties.BLOCK_CONTRACT_INTERNAL : StrategyProperties.BLOCK_EXPAND);
+       sp.setProperty(StrategyProperties.METHOD_OPTIONS_KEY, methodTreatmentContract ? StrategyProperties.METHOD_CONTRACT : StrategyProperties.METHOD_EXPAND);
+       sp.setProperty(StrategyProperties.OSS_OPTIONS_KEY, StrategyProperties.OSS_ON);
+       sp.setProperty(StrategyProperties.MPS_OPTIONS_KEY, StrategyProperties.MPS_MERGE);
+       sp.setProperty(StrategyProperties.QUERY_OPTIONS_KEY, StrategyProperties.QUERY_RESTRICTED);
+       sp.setProperty(StrategyProperties.NON_LIN_ARITH_OPTIONS_KEY, StrategyProperties.NON_LIN_ARITH_DEF_OPS);
+       sp.setProperty(StrategyProperties.AUTO_INDUCTION_OPTIONS_KEY, StrategyProperties.AUTO_INDUCTION_OFF);
+       sp.setProperty(StrategyProperties.DEP_OPTIONS_KEY, StrategyProperties.DEP_OFF);
+       sp.setProperty(StrategyProperties.QUERYAXIOM_OPTIONS_KEY, StrategyProperties.QUERYAXIOM_ON);
+       sp.setProperty(StrategyProperties.SPLITTING_OPTIONS_KEY, StrategyProperties.SPLITTING_DELAYED);
+       sp.setProperty(StrategyProperties.STOPMODE_OPTIONS_KEY, StrategyProperties.STOPMODE_DEFAULT);
+       sp.setProperty(StrategyProperties.CLASS_AXIOM_OPTIONS_KEY, StrategyProperties.CLASS_AXIOM_FREE);
+       sp.setProperty(StrategyProperties.QUANTIFIERS_OPTIONS_KEY, quantifierInstantiationWithSplitting ? StrategyProperties.QUANTIFIERS_INSTANTIATE : StrategyProperties.QUANTIFIERS_NON_SPLITTING_WITH_PROGS);
+       sp.setProperty(StrategyProperties.SYMBOLIC_EXECUTION_ALIAS_CHECK_OPTIONS_KEY, aliasChecks ? StrategyProperties.SYMBOLIC_EXECUTION_ALIAS_CHECK_IMMEDIATELY : StrategyProperties.SYMBOLIC_EXECUTION_ALIAS_CHECK_NEVER);
+       sp.setProperty(StrategyProperties.SYMBOLIC_EXECUTION_NON_EXECUTION_BRANCH_HIDING_OPTIONS_KEY, nonExecutionBranchHidingSideProofs ? StrategyProperties.SYMBOLIC_EXECUTION_NON_EXECUTION_BRANCH_HIDING_SIDE_PROOF : StrategyProperties.SYMBOLIC_EXECUTION_NON_EXECUTION_BRANCH_HIDING_OFF);
+    }
+}