<<<<<<< HEAD
parser grammar KeYJMLParser;

options {
    tokenVocab = KeYJMLLexer;
    k = 1;
}

@header {
    package de.uka.ilkd.key.speclang.jml.translation;

    import java.io.StringReader;

    import org.key_project.util.collection.*;
    import de.uka.ilkd.key.java.JavaInfo;
    import de.uka.ilkd.key.java.Position;
    import de.uka.ilkd.key.java.Services;
    import de.uka.ilkd.key.java.abstraction.*;
    import de.uka.ilkd.key.java.expression.literal.StringLiteral;
    import de.uka.ilkd.key.java.expression.literal.CharLiteral;
    import de.uka.ilkd.key.java.recoderext.ImplicitFieldAdder;
    import de.uka.ilkd.key.ldt.*;
    import de.uka.ilkd.key.logic.*;
    import de.uka.ilkd.key.logic.op.*;
    import de.uka.ilkd.key.logic.sort.*;
    import de.uka.ilkd.key.proof.OpReplacer;
    import de.uka.ilkd.key.speclang.HeapContext;
    import de.uka.ilkd.key.speclang.PositionedString;
    import de.uka.ilkd.key.speclang.translation.*;
    import de.uka.ilkd.key.util.Pair;
    import de.uka.ilkd.key.util.Triple;
    import de.uka.ilkd.key.util.InfFlowSpec;
    import de.uka.ilkd.key.util.mergerule.MergeParamsSpec;

    import java.math.BigInteger;
    import java.util.List;
    import java.util.Map;
    import java.util.LinkedHashMap;
    import java.util.ArrayList;
}

@members {

    private TermBuilder tb;

    private Services services;
    private JavaInfo javaInfo;
    private KeYJavaType containerType;
    private IntegerLDT intLDT;
    private HeapLDT heapLDT;
    private LocSetLDT locSetLDT;
    private BooleanLDT booleanLDT;
    private SLTranslationExceptionManager excManager;
    private List<PositionedString> warnings = new java.util.ArrayList<PositionedString>();

    private JMLTranslator translator;

    private ProgramVariable selfVar;
    private ImmutableList<ProgramVariable> paramVars;
    private ProgramVariable resultVar;
    private ProgramVariable excVar;
    private Map<LocationVariable,Term> atPres;
    private Map<LocationVariable,Term> atBefores;

    // Helper objects
    private JMLResolverManager resolverManager;
    private JavaIntegerSemanticsHelper intHelper;

    private KeYJMLParser(KeYJMLLexer lexer,
		String fileName,
		Services services,
		KeYJavaType specInClass,
		ProgramVariable self,
		ImmutableList<ProgramVariable> paramVars,
		ProgramVariable result,
		ProgramVariable exc,
		Map<LocationVariable,Term> atPres,
		Map<LocationVariable,Term> atBefores) {
	this(new CommonTokenStream(lexer));

	// save parameters
	this.services       = services;
	this.tb             = services.getTermBuilder();
	this.javaInfo       = services.getJavaInfo();
	containerType  =   specInClass;
	this.intLDT         = services.getTypeConverter().getIntegerLDT();
	this.heapLDT        = services.getTypeConverter().getHeapLDT();
	this.locSetLDT      = services.getTypeConverter().getLocSetLDT();
	this.booleanLDT     = services.getTypeConverter().getBooleanLDT();
	this.excManager     = new SLTranslationExceptionManager(this,
				    				fileName,
				    				new Position(0,0));
        this.translator     = new JMLTranslator(excManager, fileName, services);

	this.selfVar	    = self;
	this.paramVars      = paramVars;
	this.resultVar      = result;
	this.excVar	    = exc;
	this.atPres         = atPres;
    this.atBefores      = atBefores;

        intHelper = new JavaIntegerSemanticsHelper(services, excManager);
	// initialize helper objects
	this.resolverManager = new JMLResolverManager(this.javaInfo,
						      specInClass,
						      selfVar,
						      this.excManager);

	// initialize namespaces
	resolverManager.pushLocalVariablesNamespace();
	if(paramVars != null) {
	    resolverManager.putIntoTopLocalVariablesNamespace(paramVars);

	}
	if(resultVar != null) {
	    resolverManager.putIntoTopLocalVariablesNamespace(resultVar);
	}
    }

    static ANTLRStringStream createANTLRStringStream(PositionedString ps){
       ANTLRStringStream result = new ANTLRStringStream(ps.text);
       result.name = ps.fileName;
       result.setCharPositionInLine(ps.pos.getColumn());
       result.setLine(ps.pos.getLine() + 1);
       return result;
    }

    public KeYJMLParser(PositionedString ps,
        Services services,
        KeYJavaType specInClass,
        ProgramVariable self,
        ImmutableList<ProgramVariable> paramVars,
        ProgramVariable result,
        ProgramVariable exc,
        Map<LocationVariable,Term> atPres) {
    this(new KeYJMLLexer(createANTLRStringStream(ps)),
         ps.fileName,
         services,
         specInClass,
         self,
         paramVars,
         result,
         exc,
         atPres,
         null);
    }

    public KeYJMLParser(PositionedString ps,
		Services services,
		KeYJavaType specInClass,
		ProgramVariable self,
		ImmutableList<ProgramVariable> paramVars,
		ProgramVariable result,
		ProgramVariable exc,
		Map<LocationVariable,Term> atPres,
        Map<LocationVariable,Term> atBefores) {
	this(new KeYJMLLexer(createANTLRStringStream(ps)),
	     ps.fileName,
	     services,
	     specInClass,
	     self,
	     paramVars,
	     result,
	     exc,
	     atPres,
	     atBefores);
    }


    public SLTranslationExceptionManager getExceptionManager() {
        return excManager;
    }


    private void raiseError(String msg) throws SLTranslationException {
	throw excManager.createException(msg);
    }

    private void raiseError(String msg, Token t) throws SLTranslationException {
	throw excManager.createException(msg, t);
    }

    private void raiseNotSupported(String feature)
	    throws SLTranslationException {
	throw excManager.createWarningException(feature + " not supported");
    }

    /**
     * This is used for features without semantics such as labels or annotations.
     * @author bruns
     * @since 1.7.2178
     */
    private void addIgnoreWarning(String feature, Token t) {
        String msg = feature + " is not supported and has been silently ignored.";
        warnings.add(new PositionedString(msg,t));
    }

    public List<PositionedString> getWarnings(){
        List<PositionedString> res = new ArrayList<PositionedString>(warnings.size());
        res.addAll(translator.getWarnings());
        return res;
    }


    public Term parseExpression() throws SLTranslationException {
	Term result = null;

	try {
	    result = expression().getTerm();
	} catch (RecognitionException e) {
	    throw excManager.convertException(e);
	}

	return tb.convertToFormula(result);
    }


    public ImmutableList<ProgramVariable> parseVariableDeclaration() throws SLTranslationException {

	Pair<KeYJavaType,ImmutableList<LogicVariable>> vars;
	try {
	    vars = quantifiedvardecls();
	} catch (RecognitionException e) {
	    throw excManager.convertException(e);
	}

	ImmutableList<ProgramVariable> result = ImmutableSLList.<ProgramVariable>nil();
	for(LogicVariable lv : vars.second) {
	    ProgramVariable pv
	    	= new LocationVariable(new ProgramElementName(
	    	                           lv.name().toString()),
	                               vars.first);
	    result = result.append(pv);
	}
	return result;
    }



    /**
     * Extracts a term's subterms as an array.
     */
    private Term[] getSubTerms(Term term) {
	Term[] result = new Term[term.arity()];
	for(int i = 0; i < term.arity(); i++) {
	    result[i] = term.sub(i);
	    assert result[i] != null;
	}
	return result;
    }


    /**
     * Extracts the sorts from an array of terms as an array.
     */
    private Sort[] getSorts(Term[] terms) {
	Sort[] result = new Sort[terms.length];
	for(int i = 0; i < terms.length; i++) {
	    result[i] = terms[i].sort();
	}
	return result;
    }

	private LocationVariable getBaseHeap() {
		return services.getTypeConverter().getHeapLDT().getHeap();
	}

	private LocationVariable getSavedHeap() {
		return services.getTypeConverter().getHeapLDT().getSavedHeap();
	}

	private LocationVariable getPermissionHeap() {
		return services.getTypeConverter().getHeapLDT().getPermissionHeap();
	}

    /**
     * Converts a term so that all of its non-rigid operators refer to the pre-state of the
     * current method ({@link atPres}).
     */
    // TODO: remove when all clients have been moved to JMLTranslator
    private Term convertToOld(final Term term) {
	    assert atPres != null && atPres.get(getBaseHeap()) != null;
	    Map<Term, Term> map = new LinkedHashMap<Term, Term>();
        for (LocationVariable var : atPres.keySet()) {
            // caution: That may now also be other variables than only heaps.
            Term varAtPre = atPres.get(var);
            if (varAtPre != null) {
                map.put(tb.var(var), varAtPre);
            }
        }
	    OpReplacer or = new OpReplacer(map, tb.tf());
	    return or.replace(term);
    }
    
    /**
     * Converts a term so that all of its non-rigid operators refer to the pre-state of the
     * current block ({@link atBefores}).
     */
    // TODO: remove when all clients have been moved to JMLTranslator
    private Term convertToBefore(final Term term) {
        assert atBefores != null && atBefores.get(getBaseHeap()) != null;
        Map<Term, Term> map = new LinkedHashMap<Term, Term>();
        for (LocationVariable var : atBefores.keySet()) {
            // caution: That may now also be other variables than only heaps.
            Term varAtPre = atBefores.get(var);
            if (varAtPre != null) {
                map.put(tb.var(var), varAtPre);
            }
        }
        OpReplacer or = new OpReplacer(map, tb.tf());
        return or.replace(term);
    }

    private Term convertToBackup(Term term) {
	assert atPres != null && atPres.get(getSavedHeap()) != null;
	Map map = new LinkedHashMap();
	map.put(tb.var(getBaseHeap()), tb.var(getSavedHeap()));
        if(atPres.get(getBaseHeap()) != null) {
	  map.put(atPres.get(getBaseHeap()), atPres.get(getSavedHeap()));
        }
	OpReplacer or = new OpReplacer(map, tb.tf());
	return or.replace(term);
    }

    private Term convertToPermission(Term term) throws SLTranslationException {
        LocationVariable permissionHeap = getPermissionHeap();
        if(permissionHeap == null) {
           raiseError("\\permission expression used in a non-permission context and permissions not enabled.");
        }
        if(!term.op().name().toString().endsWith("::select")) {
           raiseError("\\permission expression used with non store-ref expression.");
        }
        return tb.select(services.getTypeConverter().getPermissionLDT().targetSort(), tb.var(getPermissionHeap()), term.sub(1), term.sub(2));
    }

    private String createSignatureString(ImmutableList<SLExpression> signature) {
	if (signature == null || signature.isEmpty()) {
	    return "";
	}
	String sigString = "";

	for(SLExpression expr : signature) {
	    final KeYJavaType t = expr.getType();
	    sigString += (t==null? "<unknown type>": t.getFullName()) + ", ";
	}

	return sigString.substring(0, sigString.length() - 2);
    }


    private SLExpression lookupIdentifier(String lookupName,
					  SLExpression receiver,
					  SLParameters params,
					  Token t)
				       throws SLTranslationException {

	// Identifier with suffix in parentheses? Probably a method call
	// parse in the parameter list and call again
    if (input.LA(1) == LPAREN) {
    	return receiver;
    }

	SLExpression result = null;
	try {
	 result = resolverManager.resolve(receiver,
	   			      lookupName,
				      params);
	} catch(SLTranslationException exc) {
	   // no type name found maybe package?
	}

	if(result != null) {
	    return result;
	}

	// no identifier found, maybe it was just a package prefix.
	// but package prefixes don't have a receiver!
	// Let primarysuffix handle faulty method call.
	if (receiver != null && params == null) {
	    raiseError("Identifier " + lookupName + " not found: " +
	               lookupName);
	}

	return null;
    }
    
    // Helper variable, which is necessary because antlr doesn't forward local variables to generated DFAs.
    // It is used in a semantic predicate to determine the branch that will be taken by the generated DFA.
    private boolean representsClauseLhsIsLocSet;


    /* ---- antlr stuff ---- (Exception handling) */

    @Override
    public void reportError(RecognitionException ex) {
        // dont do anything
    }

    public void recover(IntStream input, RecognitionException re) {
        throw new RuntimeException(re);
    }

    /** Not currently used */
    @Override
    public Object recoverFromMismatchedSet(IntStream input,
            RecognitionException e, BitSet follow) throws RecognitionException {
        // comment says it is never used, still make sure ...
        throw e;
    }

    protected Object recoverFromMismatchedToken(IntStream input, int ttype,
            BitSet follow) throws RecognitionException {
        throw new MismatchedTokenException(ttype, input);
    }
    
    protected void mismatch(IntStream input, int ttype, BitSet follow) throws RecognitionException
    {
        throw new MismatchedTokenException(ttype, input);
    }

}

@rulecatch {
    catch(RecognitionException re) {
        throw re;
    }
}

top returns [Object ret = null] throws  SLTranslationException
:
    (   accessibleclause { ret = $accessibleclause.ret; }
    |   assignableclause { ret = $assignableclause.ret; }
    |   breaksclause { ret = $breaksclause.result; }
    |   continuesclause { ret = $continuesclause.result; }
    |   dependsclause { ret = $dependsclause.result; }
    |   ensuresclause { ret = $ensuresclause.ret; }
    |   ensuresfreeclause { ret = $ensuresfreeclause.ret; }
    |   representsclause { ret = $representsclause.result; }
    |   axiomsclause { ret = $axiomsclause.ret; }
    |   requiresclause { ret = $requiresclause.ret; }
    |   requiresfreeclause { ret = $requiresfreeclause.ret; }
    |   decreasesclause { ret = $decreasesclause.ret; }
    |   separatesclause { ret = $separatesclause.result; } // old information flow syntax
    |   determinesclause { ret = $determinesclause.result; } // new information flow syntax
    |   loopseparatesclause { ret = $loopseparatesclause.result; } // old information flow syntax
    |   loopdeterminesclause { ret = $loopdeterminesclause.result; } // new information flow syntax
    |   returnsclause { ret = $returnsclause.ret; }
    |   signalsclause { ret = $signalsclause.ret; }
    |   signalsonlyclause { ret = $signalsonlyclause.result; }
    |   termexpression { ret = $termexpression.result; }
    |   mergeparamsspec { ret = $mergeparamsspec.result; }
    )
    (SEMI)? EOF
    ;

accessibleclause returns [Term ret = null] throws SLTranslationException
@after{ ret = result; }
:
    acc=ACCESSIBLE result=storeRefUnion
        { result = translator.translate(acc.getText(), Term.class, result, services); }
    ;


assignableclause returns [Term ret = null] throws SLTranslationException
@after{ ret = result; }
:
    ass=ASSIGNABLE
    ( result=storeRefUnion
        { result = translator.translate(ass.getText(), Term.class, result, services); }
    | STRICTLY_NOTHING
        { result = tb.strictlyNothing(); }
    )
    ;


dependsclause returns [Triple<ObserverFunction,Term,Term> result=null] throws SLTranslationException
:
    dep=DEPENDS lhs=expression
    COLON rhs=storeRefUnion
    (MEASURED_BY mby=expression)? SEMI
        { result = translator.translate(
                dep.getText(), Triple.class, lhs, rhs, mby, services); }
    ;

decreasesclause returns [Term ret = null] throws SLTranslationException
@after{ret=result;}
:
    dec=DECREASES result=termexpression
        (COMMA t=termexpression { result = tb.pair(result, t); } )*
    ;

requiresclause returns [Term ret = null] throws SLTranslationException
:
    req=REQUIRES result=predornot
            { ret = translator.translate(req.getText(), Term.class, result, services); }
    ;

requiresfreeclause returns [Term ret = null] throws SLTranslationException
:
    req=REQUIRES_FREE result=predornot
            { ret = translator.translate(req.getText(), Term.class, result, services); }
    ;

ensuresclause returns [Term ret = null] throws SLTranslationException
:
    ens=ENSURES result=predornot
            { ret = translator.translate(ens.getText(), Term.class, result, services); }
    ;

ensuresfreeclause returns [Term ret = null] throws SLTranslationException
:
    ens=ENSURES_FREE result=predornot
            { ret = translator.translate(ens.getText(), Term.class, result, services); }
    ;

axiomsclause returns [Term ret = null] throws SLTranslationException
:
    axm=MODEL_METHOD_AXIOM result=termexpression
            { ret = translator.translate(axm.getText(), Term.class, result, services); }
    ;

representsclause returns [Pair<ObserverFunction,Term> result=null] throws SLTranslationException
:
    rep=REPRESENTS lhs=expression {representsClauseLhsIsLocSet = lhs.getTerm().sort().equals(locSetLDT.targetSort());}
    {
        // TODO: move code out of the parser!
        if(!lhs.isTerm()
            || !(lhs.getTerm().op() instanceof ObserverFunction)
            || lhs.getTerm().sub(0).op() != heapLDT.getHeap()) {
            raiseError("Represents clause with unexpected lhs: " + lhs);
        } else if(selfVar != null
                  && ((ObserverFunction)lhs.getTerm().op()).isStatic()) {
            raiseError("Represents clauses for static model fields must be static.");
        }
    }
    (
        (
        (LARROW | EQUAL_SINGLE)
        (
        { !representsClauseLhsIsLocSet}?
             rhs=expression
            {   // TODO: move code out of the parser!
                if(!rhs.isTerm()) {
                    raiseError("Represents clause with unexpected rhs: " + rhs);
                }
                Term rhsTerm = rhs.getTerm();
                if(rhsTerm.sort() == Sort.FORMULA) {
                    rhsTerm = tb.ife(rhsTerm, tb.TRUE(), tb.FALSE());
                }
                t = tb.equals(lhs.getTerm(), rhsTerm);
            }
        |
            t=storeRefUnion
            {   // TODO: move code out of the parser!
                t = tb.equals(lhs.getTerm(), t);
            }
        ))
        |
        (
            SUCH_THAT t=predicate
        )
    )
    { result = translator.translate(rep.getText(), Pair.class, lhs, t, services); }
    ;


separatesclause returns  [InfFlowSpec result = InfFlowSpec.EMPTY_INF_FLOW_SPEC] throws SLTranslationException
@init {
    ImmutableList<Term> decl = ImmutableSLList.<Term>nil();
    ImmutableList<Term> erases = ImmutableSLList.<Term>nil();
    ImmutableList<Term> newObs = ImmutableSLList.<Term>nil();
}
:
    SEPARATES (NOTHING | sep = infflowspeclist)
    (   (DECLASSIFIES (NOTHING | tmp = infflowspeclist {decl = decl.append(tmp);})) |
        (ERASES (NOTHING | tmp = infflowspeclist {erases = erases.append(tmp);})) |
        (NEW_OBJECTS (NOTHING | tmp = infflowspeclist {newObs = newObs.append(tmp);}))
    )*
    {decl = sep.append(decl);
     erases = sep.append(erases);
     result = new InfFlowSpec(decl, erases, newObs);}
    ;


loopseparatesclause returns  [InfFlowSpec result = InfFlowSpec.EMPTY_INF_FLOW_SPEC] throws SLTranslationException
@init {
    ImmutableList<Term> sep = ImmutableSLList.<Term>nil();
    ImmutableList<Term> newObs = ImmutableSLList.<Term>nil();
}
:
    LOOP_SEPARATES (NOTHING | tmp = infflowspeclist {sep=tmp;})
    (   (NEW_OBJECTS (NOTHING | tmp = infflowspeclist {newObs = newObs.append(tmp);}))
    )*
    {result = new InfFlowSpec(sep, sep, newObs);}
    ;


determinesclause returns  [InfFlowSpec result = InfFlowSpec.EMPTY_INF_FLOW_SPEC] throws SLTranslationException
@init {
    ImmutableList<Term> decl = ImmutableSLList.<Term>nil();
    ImmutableList<Term> erases = ImmutableSLList.<Term>nil();
    ImmutableList<Term> newObs = ImmutableSLList.<Term>nil();
}
:
    DETERMINES (NOTHING {det=ImmutableSLList.<Term>nil();} | det = infflowspeclist)
    BY (NOTHING {by = ImmutableSLList.<Term>nil();} | (ITSELF {by = det;}) | by = infflowspeclist)
    (   (DECLASSIFIES (NOTHING | tmp = infflowspeclist {decl = decl.append(tmp);})) |
        (ERASES (NOTHING | tmp = infflowspeclist {erases = erases.append(tmp);})) |
        (NEW_OBJECTS (NOTHING | tmp = infflowspeclist {newObs = newObs.append(tmp);}))
    )*
    {det = det.append(erases);
     by = by.append(decl);
     result = new InfFlowSpec(by, det, newObs);}
    ;


loopdeterminesclause returns  [InfFlowSpec result = InfFlowSpec.EMPTY_INF_FLOW_SPEC] throws SLTranslationException
@init {
    ImmutableList<Term> newObs = ImmutableSLList.<Term>nil();
}
:
    LOOP_DETERMINES (NOTHING | det = infflowspeclist)
    BY ITSELF
    (   (NEW_OBJECTS (NOTHING | tmp = infflowspeclist {newObs = newObs.append(tmp);}))
    )*
    {result = new InfFlowSpec(det, det, newObs);}
    ;


infflowspeclist returns  [ImmutableList<Term> result = ImmutableSLList.<Term>nil()] throws SLTranslationException
:
    term = termexpression { result = result.append(term); }
    (COMMA term = termexpression { result = result.append(term); })*
        { result = translator.translate("infflowspeclist", ImmutableList.class, result, services); }
    ;


signalsclause returns [Term ret=null] throws SLTranslationException
@init {
    Term pred = null;
    String vName = null;
    LogicVariable eVar = null;
}
@after{ret=result;}
:
	sig=SIGNALS LPAREN excType=referencetype (id=IDENT { vName = id.getText(); })? RPAREN
	{
	    if (vName != null) {
		eVar = new LogicVariable(new Name(vName), excType.getSort());
		resolverManager.pushLocalVariablesNamespace();
		resolverManager.putIntoTopLocalVariablesNamespace(eVar, excType);
	    }
	}
	(result = predornot)?
	{
	    if (vName != null) {
		resolverManager.popLocalVariablesNamespace();
	    }
            result = translator.translate(sig.getText(), Term.class, result, eVar, excVar, excType, services);
	}
    ;


signalsonlyclause returns [Term result = null] throws SLTranslationException
@init {
    ImmutableList<KeYJavaType> typeList = ImmutableSLList.<KeYJavaType>nil();
    KeYJavaType type = null;
}
:
    sigo=SIGNALS_ONLY
    (   NOTHING
      | rtype = referencetype { typeList = typeList.append(rtype); }
        (COMMA rtype = referencetype { typeList = typeList.append(rtype); })*
    )
    { result = translator.translate(sigo.getText(), Term.class, typeList, this.excVar, services); }
    ;
    
mergeparamsspec returns [MergeParamsSpec result = null] throws SLTranslationException
@init {
    ImmutableList<Term> preds = ImmutableSLList.<Term>nil();
    LocationVariable placeholder = null;
}
:
	MERGE_PARAMS
	
	LBRACE

		(latticetype = IDENT)
		
		COLON
	
	    LPAREN
	    	(phType = typespec)
	    	(phName = IDENT)
	    	{
	            placeholder = new LocationVariable(new ProgramElementName(phName.getText()), phType);
	            resolverManager.putIntoTopLocalVariablesNamespace(placeholder);
	    	}
	    RPAREN
	    
	    RARROW
	    
	    LBRACE
	    	(abstrPred = predicate)
	    	{
	    		preds = preds.prepend(abstrPred);
	    	}
	    	(
	    		COMMA
	    		(abstrPred = predicate)
		    	{
		    		preds = preds.prepend(abstrPred);
		    	}
	    	)*
	    RBRACE
	    
    RBRACE
    {
    	result = new MergeParamsSpec(latticetype.getText(), placeholder, preds);
    }
;


termexpression returns [Term result = null] throws SLTranslationException
:
    exp=expression { result = (Term) exp.getTerm(); }
    ;


breaksclause returns [Pair result=null] throws SLTranslationException
@init {
    String label = null;
}
:
	breaks=BREAKS LPAREN (id=IDENT { label = id.getText(); })? RPAREN
	(pred = predornot)?
	{
        result = translator.translate(breaks.getText(), Pair.class, pred, label, services);
	}
;


continuesclause returns [Pair result=null] throws SLTranslationException
@init {
    String label = null;
}
:
	continues=CONTINUES LPAREN (id=IDENT { label = id.getText(); })? RPAREN
	(pred = predornot)?
	{
        result = translator.translate(continues.getText(), Pair.class, pred, label, services);
	}
	;


returnsclause returns [Term ret=null] throws SLTranslationException
@after{ret=result;}
:
	rtrns=RETURNS
	(result = predornot)?
	{
        result = translator.translate(rtrns.getText(), Term.class, result, services);
	}
    ;


storeRefUnion returns [Term result = null] throws SLTranslationException
:   list = storeRefList
    { result = tb.union(list); };


storeRefList returns [ImmutableList<Term> result = ImmutableSLList.<Term>nil()] throws SLTranslationException
:   t = storeref { result = result.append(t); }
	(COMMA t = storeref { result = result.append(t); } )*;



storeRefIntersect returns [Term result = null] throws SLTranslationException
:   list = storeRefList { result = tb.intersect(list); };


storeref returns [Term ret = null] throws SLTranslationException
@after{ret=result;}
:       NOTHING { result = tb.empty(); }
    |   EVERYTHING { result = tb.createdLocs(); }
    |   NOT_SPECIFIED { result = tb.createdLocs(); }
    |   result = storeRefExpr;


createLocset returns [Term result = null] throws SLTranslationException
:
    (LOCSET | SINGLETON) LPAREN list=exprList RPAREN
    {
        result = translator.translate("create locset", Term.class, list, services);
    }
    ;


exprList returns [ImmutableList<SLExpression> result = ImmutableSLList.<SLExpression>nil()] throws SLTranslationException
:   expr = expression { result = result.append(expr); }
	(COMMA expr = expression { result = result.append(expr); } )*;


storeRefExpr returns [Term result = null] throws SLTranslationException
:
    expr=expression
    {
        result = translator.translate("store_ref_expr", Term.class, expr, services);
    }
    ;


specarrayrefexpr[SLExpression receiver, String fullyQualifiedName, Token lbrack]
               returns [SLExpression result = null]
               throws SLTranslationException
:
    (
	( rangeFrom=expression (DOTDOT rangeTo=expression)? )
	| MULT
    )
    {
        result = translator.translate("array reference", SLExpression.class, services, receiver, fullyQualifiedName, lbrack, rangeFrom, rangeTo);
    }
;


predornot returns [Term ret=null] throws SLTranslationException
@after{ ret = result; }
:
	result=predicate
    |   n=NOT_SPECIFIED
        { result = translator.createSkolemExprBool(n).getTerm(); }
    |   SAME
    ;

predicate returns [Term result=null] throws SLTranslationException
:
	expr=expression
	{
	    if(!expr.isTerm() && expr.getTerm().sort() == Sort.FORMULA) {
	        raiseError("Expected a formula: " + expr);
	    }
	    result = expr.getTerm();
	}
    ;


expression returns [SLExpression ret=null] throws SLTranslationException
:
	result=conditionalexpr
	{
	    if(!result.isTerm()) {
	        raiseError("Expected a term: " + result);
	    }
	    ret = result;
	}
    ;

conditionalexpr returns [SLExpression ret=null] throws SLTranslationException
@after{ret=result;}
:
	result=equivalenceexpr
	(
	    QUESTIONMARK a=conditionalexpr COLON b=conditionalexpr
	    {
	    	result = translator.translate(JMLTranslator.JMLKeyWord.CONDITIONAL, services, result, a, b);
	    }
	)?
    ;


equivalenceexpr returns [SLExpression ret=null] throws SLTranslationException
@after{ret=result;}
:
	result = impliesexpr
        (   eq=EQV_ANTIV right=impliesexpr
            { result = translator.translate(eq.getText(), SLExpression.class, result, right, services); }
        )*
    ;

/*
 * Note: According to JML Manual 12.6.3 forward implication has to be parsed right-associatively
 * and backward implication left-associatively.
 */
impliesexpr returns [SLExpression ret=null] throws SLTranslationException
@after{ret=result;}
:
	result=logicalorexpr
	(
	    IMPLIES expr=impliesforwardexpr
	    {
		result = new SLExpression(tb.imp(tb.convertToFormula(result.getTerm()),
		                                 tb.convertToFormula(expr.getTerm())));
	    }

	  |
	    (
		IMPLIESBACKWARD expr=logicalorexpr
		{
		result = new SLExpression(tb.imp(tb.convertToFormula(expr.getTerm()),
		                                 tb.convertToFormula(result.getTerm())));
		}
	    )+
	)?
;

impliesforwardexpr returns [SLExpression ret=null] throws SLTranslationException
@after{ret=result;}
:
	result=logicalorexpr
	(
	    IMPLIES expr=impliesforwardexpr
	    {
		result = new SLExpression(tb.imp(tb.convertToFormula(result.getTerm()),
		                                 tb.convertToFormula(expr.getTerm())));
	    }
	)?
;

logicalorexpr returns [SLExpression ret=null] throws SLTranslationException
@after{ret=result;}
:
	result=logicalandexpr
	(
	    LOGICALOR expr=logicalandexpr
	    {
	        result = new SLExpression(tb.orSC(tb.convertToFormula(result.getTerm()),
                                                  tb.convertToFormula(expr.getTerm())));
	    }
	)*
;

logicalandexpr returns [SLExpression ret=null] throws SLTranslationException
@after{ret=result;}
:
	result=inclusiveorexpr
	(
	    LOGICALAND expr=inclusiveorexpr
	    {
		result = new SLExpression(tb.andSC(tb.convertToFormula(result.getTerm()),
                                                   tb.convertToFormula(expr.getTerm())));
	    }
	)*
;


inclusiveorexpr returns [SLExpression ret=null] throws SLTranslationException
@after{ret=result;}
:
	result=exclusiveorexpr
	(
	    INCLUSIVEOR expr=exclusiveorexpr
	    {
	       if(intHelper.isIntegerTerm(result)) {
                   result = intHelper.buildPromotedOrExpression(result,expr);
               } else {
                   result = new SLExpression(tb.or(tb.convertToFormula(result.getTerm()),
                                                   tb.convertToFormula(expr.getTerm())));
               }
	    }
	)*
;


exclusiveorexpr returns [SLExpression ret=null] throws SLTranslationException
@after{ret=result;}
:
	result=andexpr
	(
	    XOR expr=andexpr
	    {
	       if(intHelper.isIntegerTerm(result)) {
                   result = intHelper.buildPromotedXorExpression(result,expr);
               } else {
                   Term resultFormula = tb.convertToFormula(result.getTerm());
                   Term exprFormula = tb.convertToFormula(expr.getTerm());
                   result = new SLExpression(tb.or(tb.and(resultFormula, tb.not(exprFormula)),
                                                   tb.and(tb.not(resultFormula), exprFormula)));
               }
	    }
	)*
;


andexpr returns [SLExpression ret=null] throws SLTranslationException
@after{ret=result;}
:
	result=equalityexpr
	{
	    if(!result.isTerm()) {
		raiseError("Found a type where only a term is allowed: "
			   + result);
	    }
	}
	(
	    AND expr=equalityexpr
	    {
	       if(intHelper.isIntegerTerm(result)) {
                   result = intHelper.buildPromotedAndExpression(result, expr);
               } else {
                   result = new SLExpression(tb.and(tb.convertToFormula(result.getTerm()),
                                                    tb.convertToFormula(expr.getTerm())));
               }
	    }
	)*
;

equalityexpr returns [SLExpression ret=null] throws SLTranslationException
@after{ret=result;}
	 :
	result=relationalexpr
	(   eq=EQ_NEQ right=relationalexpr
	        { result = translator.translate(eq.getText(), SLExpression.class, result, right, services); }
	)*
;

relationalexpr returns [SLExpression ret=null] throws SLTranslationException
@init {
    Function f = null;
    KeYJavaType type = null;
    Token opToken = null;
}
@after{ret=result;}
:
	result=shiftexpr
	(
	    lt=LT right=shiftexpr 
	    // allow range predicates of the shape 0 < x < 23 (JML extension)
	    ( LT right2=shiftexpr )?
	    {
		f = intLDT.getLessThan();
		opToken = lt;
	    }
	|
	    gt=GT right=shiftexpr
	    {
		f = intLDT.getGreaterThan();
		opToken = gt;
	    }
	|
	    leq=LEQ right=shiftexpr
	    // allow range predicates of the shape 0 <= x < 23 (JML extension)
	    ( LT right2=shiftexpr )?
	    {
		f = intLDT.getLessOrEquals();
		opToken = leq;
	    }
	|
	    geq=GEQ right=shiftexpr
	    {
		f = intLDT.getGreaterOrEquals();
		opToken = geq;
	    }
	|
	    llt=LOCKSET_LT right=postfixexpr
	    {
	        addIgnoreWarning("Lockset ordering is not supported",llt);
	        final Sort objSort = services.getJavaInfo().getJavaLangObject().getSort();
	        f = new Function(new Name("lockset_lt"), Sort.FORMULA, objSort, objSort);
	        opToken = llt;
	    }
	|
	    lleq=LOCKSET_LEQ right=postfixexpr
	    {
	        addIgnoreWarning("Lockset ordering is not supported",lleq);
	        final Sort objSort = services.getJavaInfo().getJavaLangObject().getSort();
	        f = new Function(new Name("lockset_leq"), Sort.FORMULA, objSort, objSort);
	        opToken = lleq;
	    }
	|
	    io=INSTANCEOF rtype=typespec
	    {
		f = rtype.getSort().getInstanceofSymbol(services);
		opToken = io;
	    }
	|
	    st=ST right=shiftexpr
	    {
		if (result.isTerm() || right.isTerm()) {
		    raiseError("Cannot build subtype expression from terms.", st);
		}
		assert result.isType();
		assert right.isType();

		if (result.getTerm() == null) {
		    addIgnoreWarning("subtype expression <: only supported for" +
			" \\typeof() arguments on the left side.", st);
			final Namespace<Function> fns = services.getNamespaces().functions();
			int x = -1; Name name = null;
			do name = new Name("subtype_"+ ++x);
			while (fns.lookup(name)!= null);
			final Function z = new Function(name,Sort.FORMULA);
			fns.add(z);
			result = new SLExpression(tb.func(z));
		} else {

		Sort os = right.getType().getSort();
		Function ioFunc = os.getInstanceofSymbol(services);

		result = new SLExpression(
		    tb.equals(
			tb.func(ioFunc, result.getTerm()),
			tb.TRUE()));
	    }
	    }
	)?
	{
	    if (f != null) {
		assert opToken != null;
		if (result.isType()) {
		    raiseError("Cannot build relational expression from type " +
			result.getType().getName() + ".", opToken);
		}
		assert result.isTerm();

		try {
			if (right == null) {
			    // instanceof-expression
			    result = new SLExpression(
				tb.and(tb.not(tb.equals(result.getTerm(), tb.NULL())),
				       tb.equals(tb.func(f, result.getTerm()), tb.TRUE())));
			} else {
			    if (right.isType()) {
			    raiseError("Cannot build relational expression from type " +
				right.getType().getName() + ".", opToken);
			    }
			    assert right.isTerm();

			    result = new SLExpression(
				tb.func(f,result.getTerm(),right.getTerm()));
			} 
			if (right2 != null) { // range expressions like 0 <= x < 23
			    if (right2.isType()) {
			    raiseError("Cannot build relational expression from type " +
				right2.getType().getName() + ".", opToken);
			    }
			    assert right2.isTerm();
			    final Term upperBound = tb.func(intLDT.getLessThan(),right.getTerm(),right2.getTerm());
			    result = new SLExpression(tb.and(result.getTerm(),upperBound));
			}
		} catch (TermCreationException e) {
		    raiseError("Error in relational expression: " + e.getMessage());
		} catch (IllegalArgumentException e) {
		    raiseError("Internal error.");
		}
	    }
	}
;

shiftexpr returns [SLExpression ret=null] throws SLTranslationException
@after{ret=result;}
:
    result=additiveexpr
    (
	sr=SHIFTRIGHT e=additiveexpr
	{
        result = translator.<SLExpression>translate(sr.getText(), SLExpression.class, services, result, e);
	}
    |
	sl=SHIFTLEFT e=additiveexpr
	{
        result = translator.<SLExpression>translate(sl.getText(), SLExpression.class, services, result, e);
	}
    |
	usr=UNSIGNEDSHIFTRIGHT e=additiveexpr
	{
        result = translator.<SLExpression>translate(usr.getText(), SLExpression.class, services, result, e);
	}
    )*
;


additiveexpr returns [SLExpression ret=null] throws SLTranslationException
@after{ret = result;}
:
    result=multexpr
    (
	plus=PLUS e=multexpr
	{
        result = translator.<SLExpression>translate(plus.getText(), SLExpression.class, services, result, e);
	}
    |
	minus=MINUS e=multexpr
	{
	    result = translator.<SLExpression>translate(minus.getText(), SLExpression.class, services, result, e);
	}
    )*
;


multexpr returns [SLExpression ret=null] throws SLTranslationException
@after {ret = result;}
:
    result=unaryexpr
    (
	MULT e=unaryexpr
	{
	    if (result.isType()) {
		raiseError("Cannot build multiplicative expression from type " +
		    result.getType().getName() + ".");
	    }
	    if (e.isType()) {
		raiseError("Cannot multiply by type " +
		    e.getType().getName() + ".");
	    }
	    assert result.isTerm();
	    assert e.isTerm();

	    result = intHelper.buildMulExpression(result, e);
	}
    |
	DIV e=unaryexpr
	{
	    if (result.isType()) {
		raiseError("Cannot build multiplicative expression from type " +
		    result.getType().getName() + ".");
	    }
	    if (e.isType()) {
		raiseError("Cannot divide by type " +
		    e.getType().getName() + ".");
	    }
	    assert result.isTerm();
	    assert e.isTerm();

	    result = intHelper.buildDivExpression(result, e);
	}
    |
	MOD e=unaryexpr
	{
	    if (result.isType()) {
		raiseError("Cannot build multiplicative expression from type " +
		    result.getType().getName() + ".");
	    }
	    if (e.isType()) {
		raiseError("Cannot build modulo expression from type " +
		    e.getType().getName() + ".");
	    }
	    assert result.isTerm();
	    assert e.isTerm();

	    result = intHelper.buildModExpression(result, e);
	}
    )*
;


unaryexpr returns [SLExpression ret=null] throws SLTranslationException
@after {ret = result;}
:
    PLUS result=unaryexpr
	{
	    if (result.isType()) {
		raiseError("Cannot build  +" + result.getType().getName() + ".");
	    }
	    assert result.isTerm();

	    result = intHelper.buildPromotedUnaryPlusExpression(result);
	}
    |
	MINUS result=unaryexpr
	{
	    if (result.isType()) {
		raiseError("Cannot build  -" + result.getType().getName() + ".");
	    }
	    assert result.isTerm();

	    result = intHelper.buildUnaryMinusExpression(result);
	}
    |
	(LPAREN typespec RPAREN ) => result = castexpr
    |
	    result=unaryexprnotplusminus
;

castexpr returns  [SLExpression ret = null] throws SLTranslationException
@init {
    KeYJavaType type = null;
}
:
LPAREN rtype=typespec RPAREN result=unaryexpr
{
    ret = translator.translate(JMLTranslator.JMLKeyWord.CAST, services, intHelper, rtype, result);
}
;

unaryexprnotplusminus returns [SLExpression ret=null] throws SLTranslationException
@after {ret = result;}
:
	NOT e=unaryexpr
	{
	    if (e.isType()) {
		raiseError("Cannot negate type " + e.getType().getName() + ".");
	    }

	    Term t = e.getTerm();
	    assert t != null;

	    if (t.sort() == Sort.FORMULA) {
		result = new SLExpression(tb.not(t));
	    } else if(t.sort() == booleanLDT.targetSort()) {
		result = new SLExpression(tb.not(tb.equals(t, tb.TRUE())));
	    } else {
		raiseError("Wrong type in not-expression: " + t);
	    }
	}
    |
	BITWISENOT e=unaryexpr
	{
	    if(e.isType()) {
		raiseError("Cannot negate type " + e.getType().getName() + ".");
	    }

	    result = intHelper.buildPromotedNegExpression(e);
	}

    |
	result=postfixexpr
;


postfixexpr returns [SLExpression ret=null] throws SLTranslationException
@init {
    String fullyQualifiedName = "";
    SLExpression result=null;
}
@after { ret = result; }
:
	expr=primaryexpr
	{  
	    fullyQualifiedName = input.LT(-1).getText();
	}
	(
	    {
	        if (expr != null && expr.getType() == null) {
	            raiseError("SLExpression without a type: " + expr);
	        }/* else if (expr != null && expr.getType().getJavaType() instanceof PrimitiveType) {
		    raiseError("Cannot build postfix expression from primitive type.");
		}*/
	    }
	    expr=primarysuffix[expr, fullyQualifiedName]
	    {
		fullyQualifiedName += "." + input.LT(-1).getText();
	    }
	)*

	{
	    if (expr == null) {
		raiseError("Expression " + fullyQualifiedName + " cannot be resolved.");
	    }
	    result = expr; //.getTerm();
	}
;

primaryexpr returns [SLExpression ret=null] throws SLTranslationException
@init {
    Term s1, s2;
}
@after {ret = result;}
:
	result = constant
    |   id=IDENT     { result = lookupIdentifier(id.getText(), null, null, id); }
    |   inv=INV      { result = translator.translate(inv.getText(),services,
                                selfVar==null? null: tb.var(selfVar),containerType);}
    |   TRUE         { result = new SLExpression(tb.tt()); }
    |   FALSE        { result = new SLExpression(tb.ff()); }
    |   NULL         { result = new SLExpression(tb.NULL()); }
    |   result=jmlprimary
    |   THIS
        {
            if(selfVar == null) {
            	raiseError("Cannot access \"this\" in a static context!");
            }
            try {
                result = new SLExpression(tb.var(selfVar), selfVar.getKeYJavaType());
            } catch (Throwable e) { raiseError(e.getMessage()); }
        }
    |   new_expr
    |   array_initializer
;

transactionUpdated
  returns [SLExpression result=null]
  throws SLTranslationException
@init {
   String fieldName = "<transactionConditionallyUpdated>";
}
:

   tk=TRANSACTIONUPDATED LPAREN expr=expression RPAREN
   {
      result = lookupIdentifier(fieldName, expr, null, tk);
   }
;

primarysuffix[SLExpression receiver, String fullyQualifiedName]
		returns [SLExpression ret=null]
		throws SLTranslationException
@init {
    String lookupName = null;
}
@after { ret = result; }
:
{
    lookupName = fullyQualifiedName;
}
( DOT
    ( id=IDENT
	{
	    if(receiver == null) {
		// Receiver was only a package/classname prefix
		lookupName = fullyQualifiedName + "." + id.getText();
	    } else {
		lookupName = id.getText();
	    }
	    try {
	    	result = lookupIdentifier(lookupName, receiver, null, id);
	    } catch(SLTranslationException e) {
	    	result = lookupIdentifier(fullyQualifiedName + "." + lookupName, null, null, id);
	    }
	}
    | tr=TRANSIENT
    {
        result = lookupIdentifier("<transient>", receiver, null, tr);
    }
    |    
     THIS
    {
    	result = new SLExpression(
    		services.getTypeConverter().findThisForSort(receiver.getType().getSort(),
    							    tb.var(selfVar),
    							    javaInfo.getKeYJavaType(selfVar.sort()),
    							    true),
                receiver.getType());
    }
    | INV
    {
        result = translator.translate("\\inv",services,receiver.getTerm(),receiver.getType());
    }
    | MULT
         {
	     result = new SLExpression(tb.allFields(receiver.getTerm()),
	                               javaInfo.getPrimitiveKeYJavaType(PrimitiveType.JAVA_LOCSET));
         }
   )
    |
	l=LPAREN (params=expressionlist)? RPAREN
	{
            ImmutableList<SLExpression> preHeapParams = ImmutableSLList.<SLExpression>nil();
            for(LocationVariable heap : HeapContext.getModHeaps(services, false)) {
              Term p;
              if(atPres == null || atPres.get(heap) == null) { p = tb.var(heap); } else { p = atPres.get(heap); }
              preHeapParams = preHeapParams.append(new SLExpression(p));
            }
            params = (params == null) ? preHeapParams : params.prepend(preHeapParams);

	    lookupName = lookupName.substring(lookupName.lastIndexOf('.')+1);

	    result = lookupIdentifier(lookupName, receiver, new SLParameters(params), l);
	    if (result == null) {
		raiseError("Method " + lookupName + "("
		           + createSignatureString(params) + ") not found!", l);
	    }
            if(((IProgramMethod)result.getTerm().op()).getStateCount() > 1 &&
               (atPres == null || atPres.get(getBaseHeap()) == null)) {
               raiseError("Two-state model method " + lookupName + " not allowed in this context!", l);
            }

	}
    |
	lbrack=LBRACKET result=specarrayrefexpr[receiver, fullyQualifiedName, lbrack] RBRACKET

)
;

new_expr throws SLTranslationException
:
	NEW typ=type (
	    LPAREN ( params=expressionlist )? RPAREN
	   |
	    array_dimensions (array_initializer)?
	   )
        {
        	raiseNotSupported("'new' within specifications");
        }
    ;

array_dimensions throws SLTranslationException
:
    array_dimension
    // TODO handle higher dimensions
;

array_dimension throws SLTranslationException
:
    LBRACKET (length=expression)? RBRACKET
;

array_initializer throws SLTranslationException
:
    LBRACE init=expressionlist RBRACE
    {
        raiseNotSupported("array initializer");
    }
;

expressionlist returns [ImmutableList<SLExpression> result=ImmutableSLList.<SLExpression>nil()]
               throws SLTranslationException
:
	expr=expression { result = result.append(expr); } (COMMA expr=expression {result = result.append(expr);} )*
;

constant returns [SLExpression ret=null] throws SLTranslationException
:
	result=javaliteral { ret = result; }
;

javaliteral returns [SLExpression ret=null] throws SLTranslationException
@after{ ret = result; }
:
	result=integerliteral
    |
	l=STRING_LITERAL
	{
	    Term charListTerm
	       = services.getTypeConverter()
	                 .convertToLogicElement(
	                 	new StringLiteral(l.getText()));
	    Function strPool
	    	= (Function) services.getNamespaces()
	    	                     .functions()
	    	                     .lookup(CharListLDT.STRINGPOOL_NAME);
	    if(strPool == null) {
	        raiseError("string literals used in specification, "
	                   + "but string pool function not found");
	    }
	    Term stringTerm = tb.func(strPool, charListTerm);
	    return new SLExpression(stringTerm,
	                            javaInfo.getKeYJavaType("java.lang.String"));
	}
    |
	c=CHAR_LITERAL
	{
       Term charLit = 
         services.getTypeConverter().getIntegerLDT().translateLiteral(new CharLiteral(c.getText()), services);
        	   
	    return new SLExpression(charLit, javaInfo.getKeYJavaType("char"));
	}
    ;

integerliteral returns [SLExpression ret=null] throws SLTranslationException
@after {ret = result;}
:
	result=decimalintegerliteral
    |
	result=hexintegerliteral
;

hexintegerliteral returns [SLExpression result=null] throws SLTranslationException
:
    n=HEXNUMERAL
    {
	BigInteger decInteger = new BigInteger(n.getText().substring(2), 16);
	result = new SLExpression(tb.zTerm(decInteger.toString()),
	                          javaInfo.getPrimitiveKeYJavaType(PrimitiveType.JAVA_INT));
    }
;

decimalintegerliteral returns [SLExpression ret=null] throws SLTranslationException
:
	result=decimalnumeral{ret = result;}
;

decimalnumeral returns [SLExpression result=null] throws SLTranslationException
:
    n=DIGITS
    {
      if(n.getText().startsWith("0")) {
          n.setText(new java.math.BigInteger(n.getText(), 8).toString());
      }
	  result = new SLExpression(tb.zTerm(n.getText()),
	                            javaInfo.getPrimitiveKeYJavaType(PrimitiveType.JAVA_INT));
    }
;

jmlprimary returns [SLExpression ret=null] throws SLTranslationException
@after {ret = result;}
:
	RESULT
	{
	    if(resultVar==null) {
		raiseError("\\result used in wrong context");
	    } else
	    result = new SLExpression(tb.var(resultVar), resultVar.getKeYJavaType());
	}
	|
	  EXCEPTION 
	  { if (excVar==null) raiseError("\\exception may only appear in determines clauses");
	    else result = new SLExpression(tb.var(excVar), excVar.getKeYJavaType()); }
    |
	(LPAREN quantifier) => result=specquantifiedexpression
    |
        (LPAREN BSUM) => result=bsumterm
    |
        (LPAREN SEQDEF) => result=seqdefterm
    |
	(OLD | PRE) => result=oldexpression
	|
    (BEFORE) => result=beforeexpression
    |   result = transactionUpdated
    |
	BACKUP LPAREN result=expression RPAREN
	{
	    if (atPres == null || atPres.get(getSavedHeap()) == null) {
		raiseError("JML construct " +
			   "\\backup not allowed in this context.");
	    }
	    typ = result.getType();
	    if(typ != null) {
	      result = new SLExpression(convertToBackup(result.getTerm()),
	                                result.getType());
	    } else {
	      result = new SLExpression(convertToBackup(result.getTerm()));
	    }
	}
    |
        PERMISSION LPAREN result=expression RPAREN
        {
            result = new SLExpression(convertToPermission(result.getTerm()));
        }
    |
	NONNULLELEMENTS LPAREN result=expression RPAREN
	{
	    t = result.getTerm();
	    Term resTerm = tb.not(tb.equals(t, tb.NULL()));

	    if (t.sort() instanceof ArraySort) {
		LogicVariable i = new LogicVariable(new Name("i"), javaInfo
				.getKeYJavaType(PrimitiveType.JAVA_INT)
				.getSort());

		// See JML reference manual
		// http://www.cs.iastate.edu/~leavens/JML/jmlrefman/jmlrefman_11.html#SEC139
		Term range = tb.and(
		    tb.leq(tb.zero(), tb.var(i)),
		    tb.lt(tb.var(i), tb.dotLength(t)));
		Term body = tb.equals(tb.dotArr(t, tb.var(i)), tb.NULL());
		body = tb.not(body);
		body = tb.imp(range, body);

		result = new SLExpression(tb.and(resTerm, tb.all(i, body)));
	    } else {
	        raiseError("\\nonnullelements may only be applied to arrays");
	    }
	}

    |   desc=INFORMAL_DESCRIPTION
	{
	    result = translator.translate("(* *)", SLExpression.class, services, desc,
	        selfVar, resultVar, paramVars, atPres == null ? null : atPres.get(getBaseHeap()));
	}

    |   escape=DL_ESCAPE ( (LPAREN) => LPAREN ( list=expressionlist )? RPAREN )?
        {
            result = translator.translate("\\dl_", SLExpression.class, escape, list, services);
        }
        
    |   mapEmpty=MAPEMPTY { result = translator.translateMapExpressionToJDL(mapEmpty,list,services); }
        
    |   tk=mapExpression LPAREN ( list=expressionlist )? RPAREN
		{
		    result = translator.translateMapExpressionToJDL(tk,list,services);
		}

    |   s2m=SEQ2MAP LPAREN ( list=expressionlist )? RPAREN
		{
		    result = translator.translateMapExpressionToJDL(s2m,list,services);
		}

    |   NOT_MODIFIED LPAREN t=storeRefUnion RPAREN
        {
        result = new SLExpression(translator.translate("\\not_modified", Term.class, services, atPres == null ? null : atPres.get(getBaseHeap()), t));
        }
    |   na=NOT_ASSIGNED LPAREN t=storeRefUnion RPAREN
        {
        result = translator.createSkolemExprBool(na);
        }

    // TODO: add \only_*

    |   FRESH LPAREN list=expressionlist RPAREN
	{
        result = translator.translate("\\fresh", SLExpression.class, list, atPres, services);
	}

    |   REACH LPAREN t=storeref COMMA e1=expression COMMA e2=expression (COMMA e3=expression)? RPAREN
	{
        result = translator.translate("reach", SLExpression.class, t, e1, e2, e3, services);
	}

    |   REACHLOCS LPAREN t=storeref COMMA e1=expression (COMMA e3=expression)? RPAREN
	{
        result = translator.translate("reachLocs", SLExpression.class, t, e1, e3, services);
	}

    |   duration=DURATION LPAREN result=expression RPAREN
	{
	    result = translator.createSkolemExprLong(duration,services);
	}

    |   space=SPACE LPAREN result=expression RPAREN
	{
	    result = translator.createSkolemExprLong(space,services);
	}

    |   wspace=WORKINGSPACE LPAREN result=expression RPAREN
	{
	    result = translator.createSkolemExprLong(wspace,services);
	}

    |   (MAX) => max=MAX LPAREN result=expression RPAREN
    {
        result = translator.createSkolemExprObject(max,services);
    }
    |   TYPEOF LPAREN result=expression RPAREN
	{
	    result = new SLExpression(result.getTerm(),
	                              result.getType(),
	                              false);
	}

    |   ELEMTYPE LPAREN result=expression RPAREN
	{
	    raiseNotSupported("\\elemtype");
	}

    |   TYPE_SMALL LPAREN typ=typespec RPAREN
	{
	    result = new SLExpression(typ);
	}

    |   lockset=LOCKSET
	{
	    result = translator.createSkolemExprObject(lockset,services);
	}

    |   IS_INITIALIZED LPAREN typ=referencetype RPAREN
	{
	    Term resTerm = tb.equals(
		tb.var(
		    javaInfo.getAttribute(ImplicitFieldAdder.IMPLICIT_CLASS_INITIALIZED,
					  typ)),
		tb.TRUE());
	    result = new SLExpression(resTerm);
	}

    |   INVARIANT_FOR LPAREN result=expression RPAREN
	{
	    result = translator.translate("\\invariant_for", SLExpression.class, services, result);

	}

	|   STATIC_INVARIANT_FOR LPAREN typ=referencetype RPAREN
	{
	    result = translator.translate("\\static_invariant_for", SLExpression.class, services, typ);
	}

    |   ( LPAREN LBLNEG ) => LPAREN lblneg=LBLNEG IDENT result=expression RPAREN
	{
	    addIgnoreWarning("\\lblneg",lblneg);
	}

    |   ( LPAREN LBLPOS ) => LPAREN lblpos=LBLPOS IDENT result=expression RPAREN
	{
	    addIgnoreWarning("\\lblpos",lblpos);
	}
	|   INDEX { result = translator.translate(JMLTranslator.JMLKeyWord.INDEX, services); }
	|   VALUES { result = translator.translate(JMLTranslator.JMLKeyWord.VALUES, services); }
    |   STRING_EQUAL LPAREN e1=expression COMMA e2=expression RPAREN
        {
	    Function strContent
	    	= (Function) services.getNamespaces()
            	                     .functions()
            	                     .lookup(CharListLDT.STRINGCONTENT_NAME);
            if(strContent == null) {
                raiseError("strings used in spec, but string content "
                           + "function not found");
            }
            return new SLExpression(tb.equals(tb.func(strContent, e1.getTerm()),
                                              tb.func(strContent, e2.getTerm())));
        }

    |   EMPTYSET
        {
            result = translator.translate(JMLTranslator.JMLKeyWord.EMPTY, services, javaInfo);
        }

    |   t = createLocset
        { result = new SLExpression(t, javaInfo.getPrimitiveKeYJavaType(PrimitiveType.JAVA_LOCSET)); }

    |   (UNION | UNION_2) LPAREN t=storeRefUnion RPAREN
        { result = translator.translate(JMLTranslator.JMLKeyWord.UNION, t, javaInfo); }

    |   INTERSECT LPAREN t=storeRefIntersect RPAREN
        { result = translator.translate(JMLTranslator.JMLKeyWord.INTERSECT, t, javaInfo); }

    |   SETMINUS LPAREN t=storeref COMMA t2=storeref RPAREN
        {
            result = new SLExpression(tb.setMinus(t, t2),
                                      javaInfo.getPrimitiveKeYJavaType(PrimitiveType.JAVA_LOCSET));
        }

    |   ALLFIELDS LPAREN e1=expression RPAREN
        {
            if(!e1.isTerm() || !e1.getTerm().sort().extendsTrans(services.getJavaInfo().objectSort())) {
                raiseError("Invalid argument to \\allFields: " + e1);
            }
            result = new SLExpression(tb.allFields(e1.getTerm()),
                                      javaInfo.getPrimitiveKeYJavaType(PrimitiveType.JAVA_LOCSET));
        }

    |  ALLOBJECTS LPAREN t=storeref RPAREN
        {
            result = new SLExpression(tb.allObjects(t.sub(1)),
                                      javaInfo.getPrimitiveKeYJavaType(PrimitiveType.JAVA_LOCSET));
        }
    |   UNIONINF
        LPAREN
        (nullable=boundvarmodifiers)?
        declVars=quantifiedvardecls
        SEMI
        {
            resolverManager.pushLocalVariablesNamespace();
            resolverManager.putIntoTopLocalVariablesNamespace(declVars.second, declVars.first);
        }
        ((predicate SEMI) => t2=predicate SEMI | SEMI )?
        t=storeref
        RPAREN
        {
               resolverManager.popLocalVariablesNamespace();
               result = translator.translate(JMLTranslator.JMLKeyWord.UNIONINF, nullable, declVars, t, t2, services);
        }

    |   pd=DISJOINT LPAREN tlist=storeRefList RPAREN {
            result = translator.translate(pd.getText(), SLExpression.class, tlist, services);
        }

    |   SUBSET LPAREN t=storeref COMMA t2=storeref RPAREN
        {
            result = new SLExpression(tb.subset(t, t2));
        }

    |   NEWELEMSFRESH LPAREN t=storeref RPAREN
        {
            result = new SLExpression(tb.subset(t,
                                                tb.union(convertToOld(t),
                                                         tb.freshLocs(atPres == null ? null : atPres.get(getBaseHeap())))));

        }

    |   (SEQEMPTY
        | (LPAREN (SEQDEF | SEQ) quantifiedvardecls SEMI)
        | (SEQSINGLETON | SEQ) LPAREN
        | SEQSUB LPAREN
        | SEQREVERSE
        | SEQREPLACE
        // | SEQCONTAINS
        | SEQCONCAT
        | SEQGET
        | INDEXOF)
         => result = sequence    
    
    |   LPAREN result=expression RPAREN
;


sequence returns [SLExpression ret = null] throws SLTranslationException
@init {
    ImmutableList<Term> tlist = null;
    KeYJavaType typ;
    Term t, t2;
    Token tk = null;
    Pair<KeYJavaType,ImmutableList<LogicVariable>> declVars = null;
}
@after { ret = result; }
:
        SEQEMPTY
        {
            result = new SLExpression(tb.seqEmpty());
        }
    |   (LPAREN (SEQDEF | SEQ) quantifiedvardecls SEMI) => result=seqdefterm
    |   (SEQSINGLETON | SEQ) LPAREN list=exprList RPAREN
        {
            result = translator.translate("\\seq", SLExpression.class, list, services);
        }

    |   SEQSUB LPAREN e1=expression COMMA e2=expression COMMA e3=expression RPAREN
        {
            result = new SLExpression(tb.seqSub(e1.getTerm(), e2.getTerm(), e3.getTerm()));
        }

    |   SEQREVERSE LPAREN e1=expression RPAREN
        {
            result = new SLExpression(tb.seqReverse(e1.getTerm()));
        }
    |   SEQREPLACE LPAREN e1=expression COMMA e2=expression COMMA e3=expression RPAREN
        {
            // short for "e1[0..e2-1]+e3+e1[e2+1..e1.length-1]"
            final Term minusOne = tb.zTerm("-1");
            final Term ante = tb.seqSub(e1.getTerm(), tb.zero(), tb.add(e2.getTerm(), minusOne));
            final Term insert = tb.seqSingleton(e3.getTerm());
            final Term post = tb.seqSub(e1.getTerm(), tb.add(e2.getTerm(), tb.one()), tb.add(tb.seqLen(e1.getTerm()), minusOne));
            final Term put = tb.seqConcat(ante, tb.seqConcat(insert, post));
            result = new SLExpression(put);
        }
        
    |   (tk2= SEQCONCAT{tk=tk2;} | tk3= SEQGET{tk=tk3;} | tk4= INDEXOF{tk=tk4;})
        LPAREN e1=expression COMMA e2=expression RPAREN
        {
            result = translator.translate(tk.getText(), SLExpression.class, services, e1, e2);
        }
;

mapExpression returns [Token token = null] :
  ( MAP_GET
  | MAP_OVERRIDE
  | MAP_UPDATE
  | MAP_REMOVE
  | IN_DOMAIN
  | DOMAIN_IMPLIES_CREATED
  | MAP_SIZE
  | MAP_SINGLETON
  | IS_FINITE
  )
    { token = input.LT(-2); }
  ;

quantifier returns [Token token = null] :
  ( FORALL
  | EXISTS
  | MIN
  | MAX
  | NUM_OF
  | PRODUCT
  | SUM
  )
    { token = input.LT(-1); }
  ;

specquantifiedexpression returns [SLExpression result = null] throws SLTranslationException
@init {
    p = tb.tt();
}
:
	LPAREN
	q=quantifier
	(nullable=boundvarmodifiers)?
	declVars=quantifiedvardecls SEMI
	{
	    resolverManager.pushLocalVariablesNamespace();
	    resolverManager.putIntoTopLocalVariablesNamespace(declVars.second, declVars.first);
	}
	((predicate SEMI) => p=predicate SEMI | SEMI)?
	expr=expression
	{
	    resolverManager.popLocalVariablesNamespace();

	    p = tb.convertToFormula(p);
	    result = translator.translate(q.getText(), SLExpression.class, p, expr.getTerm(), declVars.first, declVars.second, nullable, expr.getType(), services);
	}
	RPAREN
;

oldexpression returns [SLExpression ret=null] throws SLTranslationException
@init {
    KeYJavaType typ;
}
@after {ret = result;}
:
    (
    PRE LPAREN result=expression RPAREN
    |
    OLD LPAREN result=expression (COMMA id=IDENT)? RPAREN
    )
    {
        if (atPres == null || atPres.get(getBaseHeap()) == null) {
        raiseError("JML construct " +
               "\\old not allowed in this context.");
        }

        if (id != null) addIgnoreWarning("\\old with label",id);

        typ = result.getType();
        if(typ != null) {
          result = new SLExpression(convertToOld(result.getTerm()),
                                    result.getType());
        } else {
          result = new SLExpression(convertToOld(result.getTerm()));
        }
    }
;

beforeexpression returns [SLExpression ret=null] throws SLTranslationException
@init {
    KeYJavaType typ;
}
@after {ret = result;}
:
    ( BEFORE LPAREN result=expression RPAREN )
    {
        if (atBefores == null || atBefores.get(getBaseHeap()) == null) {
        raiseError("JML construct " +
               "\\before not allowed in this context.");
        }

        typ = result.getType();
        if(typ != null) {
          result = new SLExpression(convertToBefore(result.getTerm()),
                                    result.getType());
        } else {
          result = new SLExpression(convertToBefore(result.getTerm()));
        }
    }
;

bsumterm returns [SLExpression result=null] throws SLTranslationException
    :
        LPAREN
        q=BSUM decls=quantifiedvardecls
        {
            resolverManager.pushLocalVariablesNamespace();
            resolverManager.putIntoTopLocalVariablesNamespace(decls.second, decls.first);
        }
        SEMI
        (
            a=expression SEMI  b=expression SEMI t=expression
        )
        {
            result = translator.translate(q.getText(), SLExpression.class, a, b, t, decls.first, decls.second, services);
            resolverManager.popLocalVariablesNamespace();
        }
        RPAREN
;
        catch [SLTranslationException ex] {
        resolverManager.popLocalVariablesNamespace();
        throw ex;
        }


seqdefterm returns [SLExpression result=null] throws SLTranslationException
    :
        LPAREN
        q=SEQDEF decls=quantifiedvardecls
        {
            resolverManager.pushLocalVariablesNamespace();
            resolverManager.putIntoTopLocalVariablesNamespace(decls.second, decls.first);
        }
        SEMI
        (
            a=expression SEMI  b=expression SEMI t=expression
        )
        {
            result = translator.translate(q.getText(), SLExpression.class, a, b, t, decls.first, decls.second, services);
            resolverManager.popLocalVariablesNamespace();
        }
        RPAREN
;
        catch [SLTranslationException ex] {
        resolverManager.popLocalVariablesNamespace();
        throw ex;
        }

quantifiedvardecls returns [Pair<KeYJavaType,ImmutableList<LogicVariable>> result = null]
                   throws SLTranslationException
@init {
    ImmutableList<LogicVariable> vars = ImmutableSLList.<LogicVariable>nil();
}
:
	t=typespec v=quantifiedvariabledeclarator[t]

	{ vars = vars.append(v); }

	(
	    COMMA v=quantifiedvariabledeclarator[t]

	    { vars = vars.append(v); }
	)*
	{
	    result = new Pair<KeYJavaType,ImmutableList<LogicVariable>>(t, vars);
	}
;

boundvarmodifiers returns [boolean nullable = false] throws SLTranslationException
:
	NON_NULL | NULLABLE { nullable = true; }
;

typespec returns [KeYJavaType ret = null] throws SLTranslationException
@after {ret = t;}
:
	t=type
	(
	    dim=dims
	    {
		String fullName = t.getFullName();
		for (int i=0; i < dim; i++) {
		    fullName += "[]";
		}
		t = javaInfo.getKeYJavaType(fullName);
	if(t == null && dim > 0) {
	    //try to create missing array type
	      try {
	    javaInfo.readJavaBlock("{" + fullName + " k;}");
	    t = javaInfo.getKeYJavaType(fullName);
	    } catch (Exception e) {
	    t = null;
		}
	    }
	    }
	)?
;

dims returns [int dimension = 0] throws SLTranslationException
:
	(LBRACKET RBRACKET { dimension++; } )+
    ;

type returns [KeYJavaType ret = null] throws SLTranslationException
@after{ ret = t; }
:
	(builtintype) => t=builtintype
    |
	t=referencetype
    |
	TYPE
	{
	    raiseNotSupported("\\TYPE");
	}

;

referencetype returns [KeYJavaType type = null] throws SLTranslationException
    :
	typename=name
	{
	    try {
		type = resolverManager.resolve(null, typename, null).getType();
	    } catch (NullPointerException e) {
		raiseError("Type " + typename + " not found.");
	    }
	}
;

builtintype returns [KeYJavaType type = null] throws SLTranslationException
:
	(
	    BYTE
	    {
		type = javaInfo.getKeYJavaType(PrimitiveType.JAVA_BYTE);
	    }
	|
	    SHORT
	    {
		type = javaInfo.getKeYJavaType(PrimitiveType.JAVA_SHORT);
	    }
	|
	    INT
	    {
		type = javaInfo.getKeYJavaType(PrimitiveType.JAVA_INT);
	    }
	|
	    LONG
	    {
		type = javaInfo.getKeYJavaType(PrimitiveType.JAVA_LONG);
	    }
	|
	    BOOLEAN
	    {
		type = javaInfo.getKeYJavaType(PrimitiveType.JAVA_BOOLEAN);
	    }
	|
	    VOID
	    {
		type = KeYJavaType.VOID_TYPE;
	    }
	|
	    BIGINT
	    {
		type = javaInfo.getKeYJavaType(PrimitiveType.JAVA_BIGINT);
	    }
	|
	    REAL
	    {
		type = javaInfo.getKeYJavaType(PrimitiveType.JAVA_REAL);
	    }
        |   LOCSET
            {
                type = javaInfo.getKeYJavaType(PrimitiveType.JAVA_LOCSET);
            }
        |   SEQ
            {
                type = javaInfo.getKeYJavaType(PrimitiveType.JAVA_SEQ);
            }
        | FREE { type = javaInfo.getKeYJavaType(PrimitiveType.JAVA_FREE_ADT); }
	)

;

name returns [String result = ""] throws SLTranslationException
:
	id=IDENT
	{ result += id.getText(); }
	(
	    DOT id1=IDENT
	    { result += "." + id1.getText(); }
	)*
;

quantifiedvariabledeclarator[KeYJavaType t] returns [LogicVariable v = null] throws SLTranslationException
@init {
    KeYJavaType varType = null;
}
:
   id=IDENT (dim=dims)?
   {
	  if (dim > 0) {
	    String fullName;
	    if (t.getJavaType() instanceof ArrayType) {
		fullName = ((ArrayType) t.getJavaType()).getAlternativeNameRepresentation();
	    } else {
		fullName = t.getFullName();
	    }
	    for (int i=0; i < dim; i++) {
		fullName += "[]";
	    }

	    varType = javaInfo.getKeYJavaType(fullName);
	  } else {
		  varType = t;
	  }

	  v = new LogicVariable(new Name(id.getText()), varType.getSort());
   }
;

=======
parser grammar KeYJMLParser;

options {
    tokenVocab = KeYJMLLexer;
    k = 1;
}

@header {
    package de.uka.ilkd.key.speclang.jml.translation;

    import java.io.StringReader;

    import org.key_project.util.collection.*;
    import de.uka.ilkd.key.java.JavaInfo;
    import de.uka.ilkd.key.java.Position;
    import de.uka.ilkd.key.java.Services;
    import de.uka.ilkd.key.java.abstraction.*;
    import de.uka.ilkd.key.java.expression.literal.StringLiteral;
    import de.uka.ilkd.key.java.expression.literal.CharLiteral;
    import de.uka.ilkd.key.java.expression.Literal;
    import de.uka.ilkd.key.java.expression.literal.CharLiteral;
    import de.uka.ilkd.key.java.expression.literal.IntLiteral;
    import de.uka.ilkd.key.java.expression.literal.LongLiteral;
    import de.uka.ilkd.key.java.recoderext.ImplicitFieldAdder;
    import de.uka.ilkd.key.ldt.*;
    import de.uka.ilkd.key.logic.*;
    import de.uka.ilkd.key.logic.op.*;
    import de.uka.ilkd.key.logic.sort.*;
    import de.uka.ilkd.key.proof.OpReplacer;
    import de.uka.ilkd.key.speclang.HeapContext;
    import de.uka.ilkd.key.speclang.PositionedString;
    import de.uka.ilkd.key.speclang.translation.*;
    import de.uka.ilkd.key.util.Pair;
    import de.uka.ilkd.key.util.Triple;
    import de.uka.ilkd.key.util.InfFlowSpec;
    import de.uka.ilkd.key.util.mergerule.MergeParamsSpec;

    import java.math.BigInteger;
    import java.util.List;
    import java.util.Map;
    import java.util.LinkedHashMap;
    import java.util.ArrayList;
}

@members {

    /**
     * maximum valid value of a signed int
     */
    private static final BigInteger MAX_INT = BigInteger.valueOf(Integer.MAX_VALUE);
    
    /**
     * maximum valid value of a signed long
     */
    private static final BigInteger MAX_LONG = BigInteger.valueOf(Long.MAX_VALUE);

    /**
     * maximum valid value if an int was interpreted unsigned
     */
    private static final BigInteger MAX_UINT = new BigInteger("4294967295");
    
    /**
     * maximum valid value if a long was interpreted unsigned
     */
    private static final BigInteger MAX_ULONG = new BigInteger("18446744073709551615");

    private TermBuilder tb;

    private Services services;
    private JavaInfo javaInfo;
    private KeYJavaType containerType;
    private IntegerLDT intLDT;
    private HeapLDT heapLDT;
    private LocSetLDT locSetLDT;
    private BooleanLDT booleanLDT;
    private SLTranslationExceptionManager excManager;
    private List<PositionedString> warnings = new java.util.ArrayList<PositionedString>();

    private JMLTranslator translator;

    private ProgramVariable selfVar;
    private ImmutableList<ProgramVariable> paramVars;
    private ProgramVariable resultVar;
    private ProgramVariable excVar;
    private Map<LocationVariable,Term> atPres;

    // Helper objects
    private JMLResolverManager resolverManager;
    private JavaIntegerSemanticsHelper intHelper;

    private KeYJMLParser(KeYJMLLexer lexer,
		String fileName,
		Services services,
		KeYJavaType specInClass,
		ProgramVariable self,
		ImmutableList<ProgramVariable> paramVars,
		ProgramVariable result,
		ProgramVariable exc,
		Map<LocationVariable,Term> atPres) {
	this(new CommonTokenStream(lexer));

	// save parameters
	this.services       = services;
	this.tb             = services.getTermBuilder();
	this.javaInfo       = services.getJavaInfo();
	containerType  =   specInClass;
	this.intLDT         = services.getTypeConverter().getIntegerLDT();
	this.heapLDT        = services.getTypeConverter().getHeapLDT();
	this.locSetLDT      = services.getTypeConverter().getLocSetLDT();
	this.booleanLDT     = services.getTypeConverter().getBooleanLDT();
	this.excManager     = new SLTranslationExceptionManager(this,
				    				fileName,
				    				new Position(0,0));
        this.translator     = new JMLTranslator(excManager, fileName, services);

	this.selfVar	    = self;
	this.paramVars      = paramVars;
	this.resultVar      = result;
	this.excVar	    = exc;
	this.atPres         = atPres;

        intHelper = new JavaIntegerSemanticsHelper(services, excManager);
	// initialize helper objects
	this.resolverManager = new JMLResolverManager(this.javaInfo,
						      specInClass,
						      selfVar,
						      this.excManager);

	// initialize namespaces
	resolverManager.pushLocalVariablesNamespace();
	if(paramVars != null) {
	    resolverManager.putIntoTopLocalVariablesNamespace(paramVars);

	}
	if(resultVar != null) {
	    resolverManager.putIntoTopLocalVariablesNamespace(resultVar);
	}
    }

    static ANTLRStringStream createANTLRStringStream(PositionedString ps){
       ANTLRStringStream result = new ANTLRStringStream(ps.text);
       result.name = ps.fileName;
       result.setCharPositionInLine(ps.pos.getColumn());
       result.setLine(ps.pos.getLine() + 1);
       return result;
    }

    public KeYJMLParser(PositionedString ps,
		Services services,
		KeYJavaType specInClass,
		ProgramVariable self,
		ImmutableList<ProgramVariable> paramVars,
		ProgramVariable result,
		ProgramVariable exc,
		Map<LocationVariable,Term> atPres) {
	this(new KeYJMLLexer(createANTLRStringStream(ps)),
	     ps.fileName,
	     services,
	     specInClass,
	     self,
	     paramVars,
	     result,
	     exc,
	     atPres);
    }


    public SLTranslationExceptionManager getExceptionManager() {
        return excManager;
    }


    private void raiseError(String msg) throws SLTranslationException {
	throw excManager.createException(msg);
    }

    private void raiseError(String msg, Token t) throws SLTranslationException {
	throw excManager.createException(msg, t);
    }

    private void raiseNotSupported(String feature)
	    throws SLTranslationException {
	throw excManager.createWarningException(feature + " not supported");
    }

    /**
     * This is used for features without semantics such as labels or annotations.
     * @author bruns
     * @since 1.7.2178
     */
    private void addIgnoreWarning(String feature, Token t) {
        String msg = feature + " is not supported and has been silently ignored.";
        warnings.add(new PositionedString(msg,t));
    }

    public List<PositionedString> getWarnings(){
        List<PositionedString> res = new ArrayList<PositionedString>(warnings.size());
        res.addAll(translator.getWarnings());
        return res;
    }


    public Term parseExpression() throws SLTranslationException {
	Term result = null;

	try {
	    result = expression().getTerm();
	} catch (RecognitionException e) {
	    throw excManager.convertException(e);
	}

	return tb.convertToFormula(result);
    }


    public ImmutableList<ProgramVariable> parseVariableDeclaration() throws SLTranslationException {

	Pair<KeYJavaType,ImmutableList<LogicVariable>> vars;
	try {
	    vars = quantifiedvardecls();
	} catch (RecognitionException e) {
	    throw excManager.convertException(e);
	}

	ImmutableList<ProgramVariable> result = ImmutableSLList.<ProgramVariable>nil();
	for(LogicVariable lv : vars.second) {
	    ProgramVariable pv
	    	= new LocationVariable(new ProgramElementName(
	    	                           lv.name().toString()),
	                               vars.first);
	    result = result.append(pv);
	}
	return result;
    }



    /**
     * Extracts a term's subterms as an array.
     */
    private Term[] getSubTerms(Term term) {
	Term[] result = new Term[term.arity()];
	for(int i = 0; i < term.arity(); i++) {
	    result[i] = term.sub(i);
	    assert result[i] != null;
	}
	return result;
    }


    /**
     * Extracts the sorts from an array of terms as an array.
     */
    private Sort[] getSorts(Term[] terms) {
	Sort[] result = new Sort[terms.length];
	for(int i = 0; i < terms.length; i++) {
	    result[i] = terms[i].sort();
	}
	return result;
    }

	private LocationVariable getBaseHeap() {
		return services.getTypeConverter().getHeapLDT().getHeap();
	}

	private LocationVariable getSavedHeap() {
		return services.getTypeConverter().getHeapLDT().getSavedHeap();
	}

	private LocationVariable getPermissionHeap() {
		return services.getTypeConverter().getHeapLDT().getPermissionHeap();
	}

    /**
     * Converts a term so that all of its non-rigid operators refer to the pre-state.
     */
    // TODO: remove when all clients have been moved to JMLTranslator
    private Term convertToOld(final Term term) {
	    assert atPres != null && atPres.get(getBaseHeap()) != null;
	    Map<Term, Term> map = new LinkedHashMap<Term, Term>();
        for (LocationVariable var : atPres.keySet()) {
            // caution: That may now also be other variables than only heaps.
            Term varAtPre = atPres.get(var);
            if (varAtPre != null) {
                map.put(tb.var(var), varAtPre);
            }
        }
	    OpReplacer or = new OpReplacer(map, tb.tf());
	    return or.replace(term);
    }

    private Term convertToBackup(Term term) {
	assert atPres != null && atPres.get(getSavedHeap()) != null;
	Map map = new LinkedHashMap();
	map.put(tb.var(getBaseHeap()), tb.var(getSavedHeap()));
        if(atPres.get(getBaseHeap()) != null) {
	  map.put(atPres.get(getBaseHeap()), atPres.get(getSavedHeap()));
        }
	OpReplacer or = new OpReplacer(map, tb.tf());
	return or.replace(term);
    }

    private Term convertToPermission(Term term) throws SLTranslationException {
        LocationVariable permissionHeap = getPermissionHeap();
        if(permissionHeap == null) {
           raiseError("\\permission expression used in a non-permission context and permissions not enabled.");
        }
        if(!term.op().name().toString().endsWith("::select")) {
           raiseError("\\permission expression used with non store-ref expression.");
        }
        return tb.select(services.getTypeConverter().getPermissionLDT().targetSort(), tb.var(getPermissionHeap()), term.sub(1), term.sub(2));
    }

    private String createSignatureString(ImmutableList<SLExpression> signature) {
	if (signature == null || signature.isEmpty()) {
	    return "";
	}
	String sigString = "";

	for(SLExpression expr : signature) {
	    final KeYJavaType t = expr.getType();
	    sigString += (t==null? "<unknown type>": t.getFullName()) + ", ";
	}

	return sigString.substring(0, sigString.length() - 2);
    }


    private SLExpression lookupIdentifier(String lookupName,
					  SLExpression receiver,
					  SLParameters params,
					  Token t)
				       throws SLTranslationException {

	// Identifier with suffix in parentheses? Probably a method call
	// parse in the parameter list and call again
    if (input.LA(1) == LPAREN) {
    	return receiver;
    }

	SLExpression result = null;
	try {
	 result = resolverManager.resolve(receiver,
	   			      lookupName,
				      params);
	} catch(SLTranslationException exc) {
	   // no type name found maybe package?
	}

	if(result != null) {
	    return result;
	}

	// no identifier found, maybe it was just a package prefix.
	// but package prefixes don't have a receiver!
	// Let primarysuffix handle faulty method call.
	if (receiver != null && params == null) {
	    raiseError("Identifier " + lookupName + " not found: " +
	               lookupName);
	}

	return null;
    }
    
    // Helper variable, which is necessary because antlr doesn't forward local variables to generated DFAs.
    // It is used in a semantic predicate to determine the branch that will be taken by the generated DFA.
    private boolean representsClauseLhsIsLocSet;


    /* ---- antlr stuff ---- (Exception handling) */

    @Override
    public void reportError(RecognitionException ex) {
        // dont do anything
    }

    public void recover(IntStream input, RecognitionException re) {
        throw new RuntimeException(re);
    }

    /** Not currently used */
    @Override
    public Object recoverFromMismatchedSet(IntStream input,
            RecognitionException e, BitSet follow) throws RecognitionException {
        // comment says it is never used, still make sure ...
        throw e;
    }

    protected Object recoverFromMismatchedToken(IntStream input, int ttype,
            BitSet follow) throws RecognitionException {
        throw new MismatchedTokenException(ttype, input);
    }
    
    protected void mismatch(IntStream input, int ttype, BitSet follow) throws RecognitionException
    {
        throw new MismatchedTokenException(ttype, input);
    }

}

@rulecatch {
    catch(RecognitionException re) {
        throw re;
    }
}

top returns [Object ret = null] throws  SLTranslationException
:
    (   accessibleclause { ret = $accessibleclause.ret; }
    |   assignableclause { ret = $assignableclause.ret; }
    |   breaksclause { ret = $breaksclause.result; }
    |   continuesclause { ret = $continuesclause.result; }
    |   dependsclause { ret = $dependsclause.result; }
    |   ensuresclause { ret = $ensuresclause.ret; }
    |   ensuresfreeclause { ret = $ensuresfreeclause.ret; }
    |   representsclause { ret = $representsclause.result; }
    |   axiomsclause { ret = $axiomsclause.ret; }
    |   requiresclause { ret = $requiresclause.ret; }
    |   requiresfreeclause { ret = $requiresfreeclause.ret; }
    |   decreasesclause { ret = $decreasesclause.ret; }
    |   separatesclause { ret = $separatesclause.result; } // old information flow syntax
    |   determinesclause { ret = $determinesclause.result; } // new information flow syntax
    |   loopseparatesclause { ret = $loopseparatesclause.result; } // old information flow syntax
    |   loopdeterminesclause { ret = $loopdeterminesclause.result; } // new information flow syntax
    |   returnsclause { ret = $returnsclause.ret; }
    |   signalsclause { ret = $signalsclause.ret; }
    |   signalsonlyclause { ret = $signalsonlyclause.result; }
    |   termexpression { ret = $termexpression.result; }
    |   mergeparamsspec { ret = $mergeparamsspec.result; }
    )
    (SEMI)? EOF
    ;

accessibleclause returns [Term ret = null] throws SLTranslationException
@after{ ret = result; }
:
    acc=ACCESSIBLE result=storeRefUnion
        { result = translator.translate(acc.getText(), Term.class, result, services); }
    ;


assignableclause returns [Term ret = null] throws SLTranslationException
@after{ ret = result; }
:
    ass=ASSIGNABLE
    ( result=storeRefUnion
        { result = translator.translate(ass.getText(), Term.class, result, services); }
    | STRICTLY_NOTHING
        { result = tb.strictlyNothing(); }
    )
    ;


dependsclause returns [Triple<ObserverFunction,Term,Term> result=null] throws SLTranslationException
:
    dep=DEPENDS lhs=expression
    COLON rhs=storeRefUnion
    (MEASURED_BY mby=expression)? SEMI
        { result = translator.translate(
                dep.getText(), Triple.class, lhs, rhs, mby, services); }
    ;

decreasesclause returns [Term ret = null] throws SLTranslationException
@after{ret=result;}
:
    dec=DECREASES result=termexpression
        (COMMA t=termexpression { result = tb.pair(result, t); } )*
    ;

requiresclause returns [Term ret = null] throws SLTranslationException
:
    req=REQUIRES result=predornot
            { ret = translator.translate(req.getText(), Term.class, result, services); }
    ;

requiresfreeclause returns [Term ret = null] throws SLTranslationException
:
    req=REQUIRES_FREE result=predornot
            { ret = translator.translate(req.getText(), Term.class, result, services); }
    ;

ensuresclause returns [Term ret = null] throws SLTranslationException
:
    ens=ENSURES result=predornot
            { ret = translator.translate(ens.getText(), Term.class, result, services); }
    ;

ensuresfreeclause returns [Term ret = null] throws SLTranslationException
:
    ens=ENSURES_FREE result=predornot
            { ret = translator.translate(ens.getText(), Term.class, result, services); }
    ;

axiomsclause returns [Term ret = null] throws SLTranslationException
:
    axm=MODEL_METHOD_AXIOM result=termexpression
            { ret = translator.translate(axm.getText(), Term.class, result, services); }
    ;

representsclause returns [Pair<ObserverFunction,Term> result=null] throws SLTranslationException
:
    rep=REPRESENTS lhs=expression {representsClauseLhsIsLocSet = lhs.getTerm().sort().equals(locSetLDT.targetSort());}
    {
        // TODO: move code out of the parser!
        if(!lhs.isTerm()
            || !(lhs.getTerm().op() instanceof ObserverFunction)
            || lhs.getTerm().sub(0).op() != heapLDT.getHeap()) {
            raiseError("Represents clause with unexpected lhs: " + lhs);
        } else if(selfVar != null
                  && ((ObserverFunction)lhs.getTerm().op()).isStatic()) {
            raiseError("Represents clauses for static model fields must be static.");
        }
    }
    (
        (
        (LARROW | EQUAL_SINGLE)
        (
        { !representsClauseLhsIsLocSet}?
             rhs=expression
            {   // TODO: move code out of the parser!
                if(!rhs.isTerm()) {
                    raiseError("Represents clause with unexpected rhs: " + rhs);
                }
                Term rhsTerm = rhs.getTerm();
                if(rhsTerm.sort() == Sort.FORMULA) {
                    rhsTerm = tb.ife(rhsTerm, tb.TRUE(), tb.FALSE());
                }
                t = tb.equals(lhs.getTerm(), rhsTerm);
            }
        |
            t=storeRefUnion
            {   // TODO: move code out of the parser!
                t = tb.equals(lhs.getTerm(), t);
            }
        ))
        |
        (
            SUCH_THAT t=predicate
        )
    )
    { result = translator.translate(rep.getText(), Pair.class, lhs, t, services); }
    ;


separatesclause returns  [InfFlowSpec result = InfFlowSpec.EMPTY_INF_FLOW_SPEC] throws SLTranslationException
@init {
    ImmutableList<Term> decl = ImmutableSLList.<Term>nil();
    ImmutableList<Term> erases = ImmutableSLList.<Term>nil();
    ImmutableList<Term> newObs = ImmutableSLList.<Term>nil();
}
:
    SEPARATES (NOTHING | sep = infflowspeclist)
    (   (DECLASSIFIES (NOTHING | tmp = infflowspeclist {decl = decl.append(tmp);})) |
        (ERASES (NOTHING | tmp = infflowspeclist {erases = erases.append(tmp);})) |
        (NEW_OBJECTS (NOTHING | tmp = infflowspeclist {newObs = newObs.append(tmp);}))
    )*
    {decl = sep.append(decl);
     erases = sep.append(erases);
     result = new InfFlowSpec(decl, erases, newObs);}
    ;


loopseparatesclause returns  [InfFlowSpec result = InfFlowSpec.EMPTY_INF_FLOW_SPEC] throws SLTranslationException
@init {
    ImmutableList<Term> sep = ImmutableSLList.<Term>nil();
    ImmutableList<Term> newObs = ImmutableSLList.<Term>nil();
}
:
    LOOP_SEPARATES (NOTHING | tmp = infflowspeclist {sep=tmp;})
    (   (NEW_OBJECTS (NOTHING | tmp = infflowspeclist {newObs = newObs.append(tmp);}))
    )*
    {result = new InfFlowSpec(sep, sep, newObs);}
    ;


determinesclause returns  [InfFlowSpec result = InfFlowSpec.EMPTY_INF_FLOW_SPEC] throws SLTranslationException
@init {
    ImmutableList<Term> decl = ImmutableSLList.<Term>nil();
    ImmutableList<Term> erases = ImmutableSLList.<Term>nil();
    ImmutableList<Term> newObs = ImmutableSLList.<Term>nil();
}
:
    DETERMINES (NOTHING {det=ImmutableSLList.<Term>nil();} | det = infflowspeclist)
    BY (NOTHING {by = ImmutableSLList.<Term>nil();} | (ITSELF {by = det;}) | by = infflowspeclist)
    (   (DECLASSIFIES (NOTHING | tmp = infflowspeclist {decl = decl.append(tmp);})) |
        (ERASES (NOTHING | tmp = infflowspeclist {erases = erases.append(tmp);})) |
        (NEW_OBJECTS (NOTHING | tmp = infflowspeclist {newObs = newObs.append(tmp);}))
    )*
    {det = det.append(erases);
     by = by.append(decl);
     result = new InfFlowSpec(by, det, newObs);}
    ;


loopdeterminesclause returns  [InfFlowSpec result = InfFlowSpec.EMPTY_INF_FLOW_SPEC] throws SLTranslationException
@init {
    ImmutableList<Term> newObs = ImmutableSLList.<Term>nil();
}
:
    LOOP_DETERMINES (NOTHING | det = infflowspeclist)
    BY ITSELF
    (   (NEW_OBJECTS (NOTHING | tmp = infflowspeclist {newObs = newObs.append(tmp);}))
    )*
    {result = new InfFlowSpec(det, det, newObs);}
    ;


infflowspeclist returns  [ImmutableList<Term> result = ImmutableSLList.<Term>nil()] throws SLTranslationException
:
    term = termexpression { result = result.append(term); }
    (COMMA term = termexpression { result = result.append(term); })*
        { result = translator.translate("infflowspeclist", ImmutableList.class, result, services); }
    ;


signalsclause returns [Term ret=null] throws SLTranslationException
@init {
    Term pred = null;
    String vName = null;
    LogicVariable eVar = null;
}
@after{ret=result;}
:
	sig=SIGNALS LPAREN excType=referencetype (id=IDENT { vName = id.getText(); })? RPAREN
	{
	    if (vName != null) {
		eVar = new LogicVariable(new Name(vName), excType.getSort());
		resolverManager.pushLocalVariablesNamespace();
		resolverManager.putIntoTopLocalVariablesNamespace(eVar, excType);
	    }
	}
	(result = predornot)?
	{
	    if (vName != null) {
		resolverManager.popLocalVariablesNamespace();
	    }
            result = translator.translate(sig.getText(), Term.class, result, eVar, excVar, excType, services);
	}
    ;


signalsonlyclause returns [Term result = null] throws SLTranslationException
@init {
    ImmutableList<KeYJavaType> typeList = ImmutableSLList.<KeYJavaType>nil();
    KeYJavaType type = null;
}
:
    sigo=SIGNALS_ONLY
    (   NOTHING
      | rtype = referencetype { typeList = typeList.append(rtype); }
        (COMMA rtype = referencetype { typeList = typeList.append(rtype); })*
    )
    { result = translator.translate(sigo.getText(), Term.class, typeList, this.excVar, services); }
    ;
    
mergeparamsspec returns [MergeParamsSpec result = null] throws SLTranslationException
@init {
    ImmutableList<Term> preds = ImmutableSLList.<Term>nil();
    LocationVariable placeholder = null;
}
:
	MERGE_PARAMS
	
	LBRACE

		(latticetype = IDENT)
		
		COLON
	
	    LPAREN
	    	(phType = typespec)
	    	(phName = IDENT)
	    	{
	            placeholder = new LocationVariable(new ProgramElementName(phName.getText()), phType);
	            resolverManager.putIntoTopLocalVariablesNamespace(placeholder);
	    	}
	    RPAREN
	    
	    RARROW
	    
	    LBRACE
	    	(abstrPred = predicate)
	    	{
	    		preds = preds.prepend(abstrPred);
	    	}
	    	(
	    		COMMA
	    		(abstrPred = predicate)
		    	{
		    		preds = preds.prepend(abstrPred);
		    	}
	    	)*
	    RBRACE
	    
    RBRACE
    {
    	result = new MergeParamsSpec(latticetype.getText(), placeholder, preds);
    }
;


termexpression returns [Term result = null] throws SLTranslationException
:
    exp=expression { result = (Term) exp.getTerm(); }
    ;


breaksclause returns [Pair result=null] throws SLTranslationException
@init {
    String label = null;
}
:
	breaks=BREAKS LPAREN (id=IDENT { label = id.getText(); })? RPAREN
	(pred = predornot)?
	{
        result = translator.translate(breaks.getText(), Pair.class, pred, label, services);
	}
;


continuesclause returns [Pair result=null] throws SLTranslationException
@init {
    String label = null;
}
:
	continues=CONTINUES LPAREN (id=IDENT { label = id.getText(); })? RPAREN
	(pred = predornot)?
	{
        result = translator.translate(continues.getText(), Pair.class, pred, label, services);
	}
	;


returnsclause returns [Term ret=null] throws SLTranslationException
@after{ret=result;}
:
	rtrns=RETURNS
	(result = predornot)?
	{
        result = translator.translate(rtrns.getText(), Term.class, result, services);
	}
    ;


storeRefUnion returns [Term result = null] throws SLTranslationException
:   list = storeRefList
    { result = tb.union(list); };


storeRefList returns [ImmutableList<Term> result = ImmutableSLList.<Term>nil()] throws SLTranslationException
:   t = storeref { result = result.append(t); }
	(COMMA t = storeref { result = result.append(t); } )*;



storeRefIntersect returns [Term result = null] throws SLTranslationException
:   list = storeRefList { result = tb.intersect(list); };


storeref returns [Term ret = null] throws SLTranslationException
@after{ret=result;}
:       NOTHING { result = tb.empty(); }
    |   EVERYTHING { result = tb.createdLocs(); }
    |   NOT_SPECIFIED { result = tb.createdLocs(); }
    |   result = storeRefExpr;


createLocset returns [Term result = null] throws SLTranslationException
:
    (LOCSET | SINGLETON) LPAREN list=exprList RPAREN
    {
        result = translator.translate("create locset", Term.class, list, services);
    }
    ;


exprList returns [ImmutableList<SLExpression> result = ImmutableSLList.<SLExpression>nil()] throws SLTranslationException
:   expr = expression { result = result.append(expr); }
	(COMMA expr = expression { result = result.append(expr); } )*;


storeRefExpr returns [Term result = null] throws SLTranslationException
:
    expr=expression
    {
        result = translator.translate("store_ref_expr", Term.class, expr, services);
    }
    ;


specarrayrefexpr[SLExpression receiver, String fullyQualifiedName, Token lbrack]
               returns [SLExpression result = null]
               throws SLTranslationException
:
    (
	( rangeFrom=expression (DOTDOT rangeTo=expression)? )
	| MULT
    )
    {
        result = translator.translate("array reference", SLExpression.class, services, receiver, fullyQualifiedName, lbrack, rangeFrom, rangeTo);
    }
;


predornot returns [Term ret=null] throws SLTranslationException
@after{ ret = result; }
:
	result=predicate
    |   n=NOT_SPECIFIED
        { result = translator.createSkolemExprBool(n).getTerm(); }
    |   SAME
    ;

predicate returns [Term result=null] throws SLTranslationException
:
	expr=expression
	{
	    if(!expr.isTerm() && expr.getTerm().sort() == Sort.FORMULA) {
	        raiseError("Expected a formula: " + expr);
	    }
	    result = expr.getTerm();
	}
    ;


expression returns [SLExpression ret=null] throws SLTranslationException
:
	result=conditionalexpr
	{
	    if(!result.isTerm()) {
	        raiseError("Expected a term: " + result);
	    }
	    ret = result;
	}
    ;

conditionalexpr returns [SLExpression ret=null] throws SLTranslationException
@after{ret=result;}
:
	result=equivalenceexpr
	(
	    QUESTIONMARK a=conditionalexpr COLON b=conditionalexpr
	    {
	    	result = translator.translate(JMLTranslator.JMLKeyWord.CONDITIONAL, services, result, a, b);
	    }
	)?
    ;


equivalenceexpr returns [SLExpression ret=null] throws SLTranslationException
@after{ret=result;}
:
	result = impliesexpr
        (   eq=EQV_ANTIV right=impliesexpr
            { result = translator.translate(eq.getText(), SLExpression.class, result, right, services); }
        )*
    ;

/*
 * Note: According to JML Manual 12.6.3 forward implication has to be parsed right-associatively
 * and backward implication left-associatively.
 */
impliesexpr returns [SLExpression ret=null] throws SLTranslationException
@after{ret=result;}
:
	result=logicalorexpr
	(
	    IMPLIES expr=impliesforwardexpr
	    {
		result = new SLExpression(tb.imp(tb.convertToFormula(result.getTerm()),
		                                 tb.convertToFormula(expr.getTerm())));
	    }

	  |
	    (
		IMPLIESBACKWARD expr=logicalorexpr
		{
		result = new SLExpression(tb.imp(tb.convertToFormula(expr.getTerm()),
		                                 tb.convertToFormula(result.getTerm())));
		}
	    )+
	)?
;

impliesforwardexpr returns [SLExpression ret=null] throws SLTranslationException
@after{ret=result;}
:
	result=logicalorexpr
	(
	    IMPLIES expr=impliesforwardexpr
	    {
		result = new SLExpression(tb.imp(tb.convertToFormula(result.getTerm()),
		                                 tb.convertToFormula(expr.getTerm())));
	    }
	)?
;

logicalorexpr returns [SLExpression ret=null] throws SLTranslationException
@after{ret=result;}
:
	result=logicalandexpr
	(
	    LOGICALOR expr=logicalandexpr
	    {
	        result = new SLExpression(tb.orSC(tb.convertToFormula(result.getTerm()),
                                                  tb.convertToFormula(expr.getTerm())));
	    }
	)*
;

logicalandexpr returns [SLExpression ret=null] throws SLTranslationException
@after{ret=result;}
:
	result=inclusiveorexpr
	(
	    LOGICALAND expr=inclusiveorexpr
	    {
		result = new SLExpression(tb.andSC(tb.convertToFormula(result.getTerm()),
                                                   tb.convertToFormula(expr.getTerm())));
	    }
	)*
;


inclusiveorexpr returns [SLExpression ret=null] throws SLTranslationException
@after{ret=result;}
:
	result=exclusiveorexpr
	(
	    INCLUSIVEOR expr=exclusiveorexpr
	    {
	       if(intHelper.isIntegerTerm(result)) {
                   result = intHelper.buildPromotedOrExpression(result,expr);
               } else {
                   result = new SLExpression(tb.or(tb.convertToFormula(result.getTerm()),
                                                   tb.convertToFormula(expr.getTerm())));
               }
	    }
	)*
;


exclusiveorexpr returns [SLExpression ret=null] throws SLTranslationException
@after{ret=result;}
:
	result=andexpr
	(
	    XOR expr=andexpr
	    {
	       if(intHelper.isIntegerTerm(result)) {
                   result = intHelper.buildPromotedXorExpression(result,expr);
               } else {
                   Term resultFormula = tb.convertToFormula(result.getTerm());
                   Term exprFormula = tb.convertToFormula(expr.getTerm());
                   result = new SLExpression(tb.or(tb.and(resultFormula, tb.not(exprFormula)),
                                                   tb.and(tb.not(resultFormula), exprFormula)));
               }
	    }
	)*
;


andexpr returns [SLExpression ret=null] throws SLTranslationException
@after{ret=result;}
:
	result=equalityexpr
	{
	    if(!result.isTerm()) {
		raiseError("Found a type where only a term is allowed: "
			   + result);
	    }
	}
	(
	    AND expr=equalityexpr
	    {
	       if(intHelper.isIntegerTerm(result)) {
                   result = intHelper.buildPromotedAndExpression(result, expr);
               } else {
                   result = new SLExpression(tb.and(tb.convertToFormula(result.getTerm()),
                                                    tb.convertToFormula(expr.getTerm())));
               }
	    }
	)*
;

equalityexpr returns [SLExpression ret=null] throws SLTranslationException
@after{ret=result;}
	 :
	result=relationalexpr
	(   eq=EQ_NEQ right=relationalexpr
	        { result = translator.translate(eq.getText(), SLExpression.class, result, right, services); }
	)*
;

relationalexpr returns [SLExpression ret=null] throws SLTranslationException
@init {
    Function f = null;
    KeYJavaType type = null;
    Token opToken = null;
}
@after{ret=result;}
:
	result=shiftexpr
	(
	    lt=LT right=shiftexpr 
	    // allow range predicates of the shape 0 < x < 23 (JML extension)
	    ( LT right2=shiftexpr )?
	    {
		f = intLDT.getLessThan();
		opToken = lt;
	    }
	|
	    gt=GT right=shiftexpr
	    {
		f = intLDT.getGreaterThan();
		opToken = gt;
	    }
	|
	    leq=LEQ right=shiftexpr
	    // allow range predicates of the shape 0 <= x < 23 (JML extension)
	    ( LT right2=shiftexpr )?
	    {
		f = intLDT.getLessOrEquals();
		opToken = leq;
	    }
	|
	    geq=GEQ right=shiftexpr
	    {
		f = intLDT.getGreaterOrEquals();
		opToken = geq;
	    }
	|
	    llt=LOCKSET_LT right=postfixexpr
	    {
	        addIgnoreWarning("Lockset ordering is not supported",llt);
	        final Sort objSort = services.getJavaInfo().getJavaLangObject().getSort();
	        f = new Function(new Name("lockset_lt"), Sort.FORMULA, objSort, objSort);
	        opToken = llt;
	    }
	|
	    lleq=LOCKSET_LEQ right=postfixexpr
	    {
	        addIgnoreWarning("Lockset ordering is not supported",lleq);
	        final Sort objSort = services.getJavaInfo().getJavaLangObject().getSort();
	        f = new Function(new Name("lockset_leq"), Sort.FORMULA, objSort, objSort);
	        opToken = lleq;
	    }
	|
	    io=INSTANCEOF rtype=typespec
	    {
		f = rtype.getSort().getInstanceofSymbol(services);
		opToken = io;
	    }
	|
	    st=ST right=shiftexpr
	    {
		if (result.isTerm() || right.isTerm()) {
		    raiseError("Cannot build subtype expression from terms.", st);
		}
		assert result.isType();
		assert right.isType();

		if (result.getTerm() == null) {
		    addIgnoreWarning("subtype expression <: only supported for" +
			" \\typeof() arguments on the left side.", st);
			final Namespace<Function> fns = services.getNamespaces().functions();
			int x = -1; Name name = null;
			do name = new Name("subtype_"+ ++x);
			while (fns.lookup(name)!= null);
			final Function z = new Function(name,Sort.FORMULA);
			fns.add(z);
			result = new SLExpression(tb.func(z));
		} else {

		Sort os = right.getType().getSort();
		Function ioFunc = os.getInstanceofSymbol(services);

		result = new SLExpression(
		    tb.equals(
			tb.func(ioFunc, result.getTerm()),
			tb.TRUE()));
	    }
	    }
	)?
	{
	    if (f != null) {
		assert opToken != null;
		if (result.isType()) {
		    raiseError("Cannot build relational expression from type " +
			result.getType().getName() + ".", opToken);
		}
		assert result.isTerm();

		try {
			if (right == null) {
			    // instanceof-expression
			    result = new SLExpression(
				tb.and(tb.not(tb.equals(result.getTerm(), tb.NULL())),
				       tb.equals(tb.func(f, result.getTerm()), tb.TRUE())));
			} else {
			    if (right.isType()) {
			    raiseError("Cannot build relational expression from type " +
				right.getType().getName() + ".", opToken);
			    }
			    assert right.isTerm();

			    result = new SLExpression(
				tb.func(f,result.getTerm(),right.getTerm()));
			} 
			if (right2 != null) { // range expressions like 0 <= x < 23
			    if (right2.isType()) {
			    raiseError("Cannot build relational expression from type " +
				right2.getType().getName() + ".", opToken);
			    }
			    assert right2.isTerm();
			    final Term upperBound = tb.func(intLDT.getLessThan(),right.getTerm(),right2.getTerm());
			    result = new SLExpression(tb.and(result.getTerm(),upperBound));
			}
		} catch (TermCreationException e) {
		    raiseError("Error in relational expression: " + e.getMessage());
		} catch (IllegalArgumentException e) {
		    raiseError("Internal error.");
		}
	    }
	}
;

shiftexpr returns [SLExpression ret=null] throws SLTranslationException
@after{ret=result;}
:
    result=additiveexpr
    (
	sr=SHIFTRIGHT e=additiveexpr
	{
        result = translator.<SLExpression>translate(sr.getText(), SLExpression.class, services, result, e);
	}
    |
	sl=SHIFTLEFT e=additiveexpr
	{
        result = translator.<SLExpression>translate(sl.getText(), SLExpression.class, services, result, e);
	}
    |
	usr=UNSIGNEDSHIFTRIGHT e=additiveexpr
	{
        result = translator.<SLExpression>translate(usr.getText(), SLExpression.class, services, result, e);
	}
    )*
;


additiveexpr returns [SLExpression ret=null] throws SLTranslationException
@after{ret = result;}
:
    result=multexpr
    (
	plus=PLUS e=multexpr
	{
        result = translator.<SLExpression>translate(plus.getText(), SLExpression.class, services, result, e);
	}
    |
	minus=MINUS e=multexpr
	{
	    result = translator.<SLExpression>translate(minus.getText(), SLExpression.class, services, result, e);
	}
    )*
;


multexpr returns [SLExpression ret=null] throws SLTranslationException
@after {ret = result;}
:
    result=unaryexpr
    (
	MULT e=unaryexpr
	{
	    if (result.isType()) {
		raiseError("Cannot build multiplicative expression from type " +
		    result.getType().getName() + ".");
	    }
	    if (e.isType()) {
		raiseError("Cannot multiply by type " +
		    e.getType().getName() + ".");
	    }
	    assert result.isTerm();
	    assert e.isTerm();

	    result = intHelper.buildMulExpression(result, e);
	}
    |
	DIV e=unaryexpr
	{
	    if (result.isType()) {
		raiseError("Cannot build multiplicative expression from type " +
		    result.getType().getName() + ".");
	    }
	    if (e.isType()) {
		raiseError("Cannot divide by type " +
		    e.getType().getName() + ".");
	    }
	    assert result.isTerm();
	    assert e.isTerm();

	    result = intHelper.buildDivExpression(result, e);
	}
    |
	MOD e=unaryexpr
	{
	    if (result.isType()) {
		raiseError("Cannot build multiplicative expression from type " +
		    result.getType().getName() + ".");
	    }
	    if (e.isType()) {
		raiseError("Cannot build modulo expression from type " +
		    e.getType().getName() + ".");
	    }
	    assert result.isTerm();
	    assert e.isTerm();

	    result = intHelper.buildModExpression(result, e);
	}
    )*
;


unaryexpr returns [SLExpression ret=null] throws SLTranslationException
@after {ret = result;}
:
    PLUS result=unaryexpr
	{
	    if (result.isType()) {
		raiseError("Cannot build  +" + result.getType().getName() + ".");
	    }
	    assert result.isTerm();

	    result = intHelper.buildPromotedUnaryPlusExpression(result);
	}
	| (MINUS DECLITERAL) => MINUS declit=DECLITERAL
	{
	    String text = "-" + declit.getText();
        
        boolean isLong = text.endsWith("l") || text.endsWith("L");
        try {
            Literal literal = isLong ? new LongLiteral(text) : new IntLiteral(text);
            Term intLit = 
             services.getTypeConverter().getIntegerLDT().translateLiteral(literal, services);
    
            PrimitiveType literalType = isLong ? PrimitiveType.JAVA_LONG : PrimitiveType.JAVA_INT;
            result = new SLExpression(intLit, javaInfo.getPrimitiveKeYJavaType(literalType));
        } catch (NumberFormatException e) {
            throw getExceptionManager().createException(e.getMessage(), e);
        }
	}	
    |
	minus=MINUS result=unaryexpr
	{
	    if (result.isType()) {
		raiseError("Cannot build  -" + result.getType().getName() + ".");
	    }
	    assert result.isTerm();

	    result = intHelper.buildUnaryMinusExpression(result);
	}
    |
	(LPAREN typespec RPAREN ) => result = castexpr
    |
	    result=unaryexprnotplusminus
;

castexpr returns  [SLExpression ret = null] throws SLTranslationException
@init {
    KeYJavaType type = null;
}
:
LPAREN rtype=typespec RPAREN result=unaryexpr
{
    ret = translator.translate(JMLTranslator.JMLKeyWord.CAST, services, intHelper, rtype, result);
}
;

unaryexprnotplusminus returns [SLExpression ret=null] throws SLTranslationException
@after {ret = result;}
:
	NOT e=unaryexpr
	{
	    if (e.isType()) {
		raiseError("Cannot negate type " + e.getType().getName() + ".");
	    }

	    Term t = e.getTerm();
	    assert t != null;

	    if (t.sort() == Sort.FORMULA) {
		result = new SLExpression(tb.not(t));
	    } else if(t.sort() == booleanLDT.targetSort()) {
		result = new SLExpression(tb.not(tb.equals(t, tb.TRUE())));
	    } else {
		raiseError("Wrong type in not-expression: " + t);
	    }
	}
    |
	BITWISENOT e=unaryexpr
	{
	    if(e.isType()) {
		raiseError("Cannot negate type " + e.getType().getName() + ".");
	    }

	    result = intHelper.buildPromotedNegExpression(e);
	}

    |
	result=postfixexpr
;


postfixexpr returns [SLExpression ret=null] throws SLTranslationException
@init {
    String fullyQualifiedName = "";
    SLExpression result=null;
}
@after { ret = result; }
:
	expr=primaryexpr
	{  
	    fullyQualifiedName = input.LT(-1).getText();
	}
	(
	    {
	        if (expr != null && expr.getType() == null) {
	            raiseError("SLExpression without a type: " + expr);
	        }/* else if (expr != null && expr.getType().getJavaType() instanceof PrimitiveType) {
		    raiseError("Cannot build postfix expression from primitive type.");
		}*/
	    }
	    expr=primarysuffix[expr, fullyQualifiedName]
	    {
		fullyQualifiedName += "." + input.LT(-1).getText();
	    }
	)*

	{
	    if (expr == null) {
		raiseError("Expression " + fullyQualifiedName + " cannot be resolved.");
	    }
	    result = expr; //.getTerm();
	}
;

primaryexpr returns [SLExpression ret=null] throws SLTranslationException
@init {
    Term s1, s2;
}
@after {ret = result;}
:
	result = constant
    |   id=IDENT     { result = lookupIdentifier(id.getText(), null, null, id); }
    |   inv=INV      { result = translator.translate(inv.getText(),services,
                                selfVar==null? null: tb.var(selfVar),containerType);}
    |   TRUE         { result = new SLExpression(tb.tt()); }
    |   FALSE        { result = new SLExpression(tb.ff()); }
    |   NULL         { result = new SLExpression(tb.NULL()); }
    |   result=jmlprimary
    |   THIS
        {
            if(selfVar == null) {
            	raiseError("Cannot access \"this\" in a static context!");
            }
            try {
                result = new SLExpression(tb.var(selfVar), selfVar.getKeYJavaType());
            } catch (Throwable e) { raiseError(e.getMessage()); }
        }
    |   new_expr
    |   array_initializer
;

transactionUpdated
  returns [SLExpression result=null]
  throws SLTranslationException
@init {
   String fieldName = "<transactionConditionallyUpdated>";
}
:

   tk=TRANSACTIONUPDATED LPAREN expr=expression RPAREN
   {
      result = lookupIdentifier(fieldName, expr, null, tk);
   }
;

primarysuffix[SLExpression receiver, String fullyQualifiedName]
		returns [SLExpression ret=null]
		throws SLTranslationException
@init {
    String lookupName = null;
}
@after { ret = result; }
:
{
    lookupName = fullyQualifiedName;
}
( DOT
    ( id=IDENT
	{
	    if(receiver == null) {
		// Receiver was only a package/classname prefix
		lookupName = fullyQualifiedName + "." + id.getText();
	    } else {
		lookupName = id.getText();
	    }
	    try {
	    	result = lookupIdentifier(lookupName, receiver, null, id);
	    } catch(SLTranslationException e) {
	    	result = lookupIdentifier(fullyQualifiedName + "." + lookupName, null, null, id);
	    }
	}
    | tr=TRANSIENT
    {
        result = lookupIdentifier("<transient>", receiver, null, tr);
    }
    |    
     THIS
    {
    	result = new SLExpression(
    		services.getTypeConverter().findThisForSort(receiver.getType().getSort(),
    							    tb.var(selfVar),
    							    javaInfo.getKeYJavaType(selfVar.sort()),
    							    true),
                receiver.getType());
    }
    | INV
    {
        result = translator.translate("\\inv",services,receiver.getTerm(),receiver.getType());
    }
    | MULT
         {
	     result = new SLExpression(tb.allFields(receiver.getTerm()),
	                               javaInfo.getPrimitiveKeYJavaType(PrimitiveType.JAVA_LOCSET));
         }
   )
    |
	l=LPAREN (params=expressionlist)? RPAREN
	{
            ImmutableList<SLExpression> preHeapParams = ImmutableSLList.<SLExpression>nil();
            for(LocationVariable heap : HeapContext.getModHeaps(services, false)) {
              Term p;
              if(atPres == null || atPres.get(heap) == null) { p = tb.var(heap); } else { p = atPres.get(heap); }
              preHeapParams = preHeapParams.append(new SLExpression(p));
            }
            params = (params == null) ? preHeapParams : params.prepend(preHeapParams);

	    lookupName = lookupName.substring(lookupName.lastIndexOf('.')+1);

	    result = lookupIdentifier(lookupName, receiver, new SLParameters(params), l);
	    if (result == null) {
		raiseError("Method " + lookupName + "("
		           + createSignatureString(params) + ") not found!", l);
	    }
            if(((IProgramMethod)result.getTerm().op()).getStateCount() > 1 &&
               (atPres == null || atPres.get(getBaseHeap()) == null)) {
               raiseError("Two-state model method " + lookupName + " not allowed in this context!", l);
            }

	}
    |
	lbrack=LBRACKET result=specarrayrefexpr[receiver, fullyQualifiedName, lbrack] RBRACKET

)
;

new_expr throws SLTranslationException
:
	NEW typ=type (
	    LPAREN ( params=expressionlist )? RPAREN
	   |
	    array_dimensions (array_initializer)?
	   )
        {
        	raiseNotSupported("'new' within specifications");
        }
    ;

array_dimensions throws SLTranslationException
:
    array_dimension
    // TODO handle higher dimensions
;

array_dimension throws SLTranslationException
:
    LBRACKET (length=expression)? RBRACKET
;

array_initializer throws SLTranslationException
:
    LBRACE init=expressionlist RBRACE
    {
        raiseNotSupported("array initializer");
    }
;

expressionlist returns [ImmutableList<SLExpression> result=ImmutableSLList.<SLExpression>nil()]
               throws SLTranslationException
:
	expr=expression { result = result.append(expr); } (COMMA expr=expression {result = result.append(expr);} )*
;

constant returns [SLExpression ret=null] throws SLTranslationException
:
	result=javaliteral { ret = result; }
;

javaliteral returns [SLExpression ret=null] throws SLTranslationException
@after{ ret = result; }
:
	result=integerliteral
    |
	l=STRING_LITERAL
	{
	    Term charListTerm
	       = services.getTypeConverter()
	                 .convertToLogicElement(
	                 	new StringLiteral(l.getText()));
	    Function strPool
	    	= (Function) services.getNamespaces()
	    	                     .functions()
	    	                     .lookup(CharListLDT.STRINGPOOL_NAME);
	    if(strPool == null) {
	        raiseError("string literals used in specification, "
	                   + "but string pool function not found");
	    }
	    Term stringTerm = tb.func(strPool, charListTerm);
	    return new SLExpression(stringTerm,
	                            javaInfo.getKeYJavaType("java.lang.String"));
	}
    |
	c=CHAR_LITERAL
	{
       Term charLit = 
         services.getTypeConverter().getIntegerLDT().translateLiteral(new CharLiteral(c.getText()), services);
        	   
	    return new SLExpression(charLit, javaInfo.getKeYJavaType("char"));
	}
    ;

integerliteral returns [SLExpression result=null] throws SLTranslationException
@init { int radix=10; }
:
    n = ( HEXLITERAL {radix=16;}
        | DECLITERAL
        | OCTLITERAL {radix=8;}
        | BINLITERAL {radix=2;}
        )
    {    
        String text = n.getText();
        
        boolean isLong = text.endsWith("l") || text.endsWith("L");
        try {
            Literal literal = isLong ? new LongLiteral(text) : new IntLiteral(text);
        
            Term intLit = 
	             services.getTypeConverter().getIntegerLDT().translateLiteral(literal, services);
    
            PrimitiveType literalType = isLong ? PrimitiveType.JAVA_LONG : PrimitiveType.JAVA_INT;
            result = new SLExpression(intLit, javaInfo.getPrimitiveKeYJavaType(literalType));
        } catch (NumberFormatException e) {
            throw getExceptionManager().createException(e.getMessage(), e);
        }
    }
;

jmlprimary returns [SLExpression ret=null] throws SLTranslationException
@after {ret = result;}
:
	RESULT
	{
	    if(resultVar==null) {
		raiseError("\\result used in wrong context");
	    } else
	    result = new SLExpression(tb.var(resultVar), resultVar.getKeYJavaType());
	}
	|
	  EXCEPTION 
	  { if (excVar==null) raiseError("\\exception may only appear in determines clauses");
	    else result = new SLExpression(tb.var(excVar), excVar.getKeYJavaType()); }
    |
	(LPAREN quantifier) => result=specquantifiedexpression
    |
        (LPAREN BSUM) => result=bsumterm
    |
        (LPAREN SEQDEF) => result=seqdefterm
    |
	(OLD | PRE) => result=oldexpression

    |   result = transactionUpdated
    |
	BACKUP LPAREN result=expression RPAREN
	{
	    if (atPres == null || atPres.get(getSavedHeap()) == null) {
		raiseError("JML construct " +
			   "\\backup not allowed in this context.");
	    }
	    typ = result.getType();
	    if(typ != null) {
	      result = new SLExpression(convertToBackup(result.getTerm()),
	                                result.getType());
	    } else {
	      result = new SLExpression(convertToBackup(result.getTerm()));
	    }
	}
    |
        PERMISSION LPAREN result=expression RPAREN
        {
            result = new SLExpression(convertToPermission(result.getTerm()));
        }
    |
	NONNULLELEMENTS LPAREN result=expression RPAREN
	{
	    t = result.getTerm();
	    Term resTerm = tb.not(tb.equals(t, tb.NULL()));

	    if (t.sort() instanceof ArraySort) {
		LogicVariable i = new LogicVariable(new Name("i"), javaInfo
				.getKeYJavaType(PrimitiveType.JAVA_INT)
				.getSort());

		// See JML reference manual
		// http://www.cs.iastate.edu/~leavens/JML/jmlrefman/jmlrefman_11.html#SEC139
		Term range = tb.and(
		    tb.leq(tb.zero(), tb.var(i)),
		    tb.lt(tb.var(i), tb.dotLength(t)));
		Term body = tb.equals(tb.dotArr(t, tb.var(i)), tb.NULL());
		body = tb.not(body);
		body = tb.imp(range, body);

		result = new SLExpression(tb.and(resTerm, tb.all(i, body)));
	    } else {
	        raiseError("\\nonnullelements may only be applied to arrays");
	    }
	}

    |   desc=INFORMAL_DESCRIPTION
	{
	    result = translator.translate("(* *)", SLExpression.class, services, desc,
	        selfVar, resultVar, paramVars, atPres == null ? null : atPres.get(getBaseHeap()));
	}

    |   escape=DL_ESCAPE ( (LPAREN) => LPAREN ( list=expressionlist )? RPAREN )?
        {
            result = translator.translate("\\dl_", SLExpression.class, escape, list, services);
        }
        
    |   mapEmpty=MAPEMPTY { result = translator.translateMapExpressionToJDL(mapEmpty,list,services); }
        
    |   tk=mapExpression LPAREN ( list=expressionlist )? RPAREN
		{
		    result = translator.translateMapExpressionToJDL(tk,list,services);
		}

    |   s2m=SEQ2MAP LPAREN ( list=expressionlist )? RPAREN
		{
		    result = translator.translateMapExpressionToJDL(s2m,list,services);
		}

    |   NOT_MODIFIED LPAREN t=storeRefUnion RPAREN
        {
        result = new SLExpression(translator.translate("\\not_modified", Term.class, services, atPres == null ? null : atPres.get(getBaseHeap()), t));
        }
    |   na=NOT_ASSIGNED LPAREN t=storeRefUnion RPAREN
        {
        result = translator.createSkolemExprBool(na);
        }

    // TODO: add \only_*

    |   FRESH LPAREN list=expressionlist RPAREN
	{
        result = translator.translate("\\fresh", SLExpression.class, list, atPres, services);
	}

    |   REACH LPAREN t=storeref COMMA e1=expression COMMA e2=expression (COMMA e3=expression)? RPAREN
	{
        result = translator.translate("reach", SLExpression.class, t, e1, e2, e3, services);
	}

    |   REACHLOCS LPAREN t=storeref COMMA e1=expression (COMMA e3=expression)? RPAREN
	{
        result = translator.translate("reachLocs", SLExpression.class, t, e1, e3, services);
	}

    |   duration=DURATION LPAREN result=expression RPAREN
	{
	    result = translator.createSkolemExprLong(duration,services);
	}

    |   space=SPACE LPAREN result=expression RPAREN
	{
	    result = translator.createSkolemExprLong(space,services);
	}

    |   wspace=WORKINGSPACE LPAREN result=expression RPAREN
	{
	    result = translator.createSkolemExprLong(wspace,services);
	}

    |   (MAX) => max=MAX LPAREN result=expression RPAREN
    {
        result = translator.createSkolemExprObject(max,services);
    }
    |   TYPEOF LPAREN result=expression RPAREN
	{
	    result = new SLExpression(result.getTerm(),
	                              result.getType(),
	                              false);
	}

    |   ELEMTYPE LPAREN result=expression RPAREN
	{
	    raiseNotSupported("\\elemtype");
	}

    |   TYPE_SMALL LPAREN typ=typespec RPAREN
	{
	    result = new SLExpression(typ);
	}

    |   lockset=LOCKSET
	{
	    result = translator.createSkolemExprObject(lockset,services);
	}

    |   IS_INITIALIZED LPAREN typ=referencetype RPAREN
	{
	    Term resTerm = tb.equals(
		tb.var(
		    javaInfo.getAttribute(ImplicitFieldAdder.IMPLICIT_CLASS_INITIALIZED,
					  typ)),
		tb.TRUE());
	    result = new SLExpression(resTerm);
	}

    |   INVARIANT_FOR LPAREN result=expression RPAREN
	{
	    result = translator.translate("\\invariant_for", SLExpression.class, services, result);

	}

	|   STATIC_INVARIANT_FOR LPAREN typ=referencetype RPAREN
	{
	    result = translator.translate("\\static_invariant_for", SLExpression.class, services, typ);
	}

    |   ( LPAREN LBLNEG ) => LPAREN lblneg=LBLNEG IDENT result=expression RPAREN
	{
	    addIgnoreWarning("\\lblneg",lblneg);
	}

    |   ( LPAREN LBLPOS ) => LPAREN lblpos=LBLPOS IDENT result=expression RPAREN
	{
	    addIgnoreWarning("\\lblpos",lblpos);
	}
	|   INDEX { result = translator.translate(JMLTranslator.JMLKeyWord.INDEX, services); }
	|   VALUES { result = translator.translate(JMLTranslator.JMLKeyWord.VALUES, services); }
    |   STRING_EQUAL LPAREN e1=expression COMMA e2=expression RPAREN
        {
	    Function strContent
	    	= (Function) services.getNamespaces()
            	                     .functions()
            	                     .lookup(CharListLDT.STRINGCONTENT_NAME);
            if(strContent == null) {
                raiseError("strings used in spec, but string content "
                           + "function not found");
            }
            return new SLExpression(tb.equals(tb.func(strContent, e1.getTerm()),
                                              tb.func(strContent, e2.getTerm())));
        }

    |   EMPTYSET
        {
            result = translator.translate(JMLTranslator.JMLKeyWord.EMPTY, services, javaInfo);
        }

    |   t = createLocset
        { result = new SLExpression(t, javaInfo.getPrimitiveKeYJavaType(PrimitiveType.JAVA_LOCSET)); }

    |   (UNION | UNION_2) LPAREN t=storeRefUnion RPAREN
        { result = translator.translate(JMLTranslator.JMLKeyWord.UNION, t, javaInfo); }

    |   INTERSECT LPAREN t=storeRefIntersect RPAREN
        { result = translator.translate(JMLTranslator.JMLKeyWord.INTERSECT, t, javaInfo); }

    |   SETMINUS LPAREN t=storeref COMMA t2=storeref RPAREN
        {
            result = new SLExpression(tb.setMinus(t, t2),
                                      javaInfo.getPrimitiveKeYJavaType(PrimitiveType.JAVA_LOCSET));
        }

    |   ALLFIELDS LPAREN e1=expression RPAREN
        {
            if(!e1.isTerm() || !e1.getTerm().sort().extendsTrans(services.getJavaInfo().objectSort())) {
                raiseError("Invalid argument to \\allFields: " + e1);
            }
            result = new SLExpression(tb.allFields(e1.getTerm()),
                                      javaInfo.getPrimitiveKeYJavaType(PrimitiveType.JAVA_LOCSET));
        }

    |  ALLOBJECTS LPAREN t=storeref RPAREN
        {
            result = new SLExpression(tb.allObjects(t.sub(1)),
                                      javaInfo.getPrimitiveKeYJavaType(PrimitiveType.JAVA_LOCSET));
        }
    |   UNIONINF
        LPAREN
        (nullable=boundvarmodifiers)?
        declVars=quantifiedvardecls
        SEMI
        {
            resolverManager.pushLocalVariablesNamespace();
            resolverManager.putIntoTopLocalVariablesNamespace(declVars.second, declVars.first);
        }
        ((predicate SEMI) => t2=predicate SEMI | SEMI )?
        t=storeref
        RPAREN
        {
               resolverManager.popLocalVariablesNamespace();
               result = translator.translate(JMLTranslator.JMLKeyWord.UNIONINF, nullable, declVars, t, t2, services);
        }

    |   pd=DISJOINT LPAREN tlist=storeRefList RPAREN {
            result = translator.translate(pd.getText(), SLExpression.class, tlist, services);
        }

    |   SUBSET LPAREN t=storeref COMMA t2=storeref RPAREN
        {
            result = new SLExpression(tb.subset(t, t2));
        }

    |   NEWELEMSFRESH LPAREN t=storeref RPAREN
        {
            result = new SLExpression(tb.subset(t,
                                                tb.union(convertToOld(t),
                                                         tb.freshLocs(atPres == null ? null : atPres.get(getBaseHeap())))));

        }

    |   (SEQEMPTY
        | (LPAREN (SEQDEF | SEQ) quantifiedvardecls SEMI)
        | (SEQSINGLETON | SEQ) LPAREN
        | SEQSUB LPAREN
        | SEQREVERSE
        | SEQREPLACE
        // | SEQCONTAINS
        | SEQCONCAT
        | SEQGET
        | INDEXOF)
         => result = sequence    
    
    |   LPAREN result=expression RPAREN
;


sequence returns [SLExpression ret = null] throws SLTranslationException
@init {
    ImmutableList<Term> tlist = null;
    KeYJavaType typ;
    Term t, t2;
    Token tk = null;
    Pair<KeYJavaType,ImmutableList<LogicVariable>> declVars = null;
}
@after { ret = result; }
:
        SEQEMPTY
        {
            result = new SLExpression(tb.seqEmpty());
        }
    |   (LPAREN (SEQDEF | SEQ) quantifiedvardecls SEMI) => result=seqdefterm
    |   (SEQSINGLETON | SEQ) LPAREN list=exprList RPAREN
        {
            result = translator.translate("\\seq", SLExpression.class, list, services);
        }

    |   SEQSUB LPAREN e1=expression COMMA e2=expression COMMA e3=expression RPAREN
        {
            result = new SLExpression(tb.seqSub(e1.getTerm(), e2.getTerm(), e3.getTerm()));
        }

    |   SEQREVERSE LPAREN e1=expression RPAREN
        {
            result = new SLExpression(tb.seqReverse(e1.getTerm()));
        }
    |   SEQREPLACE LPAREN e1=expression COMMA e2=expression COMMA e3=expression RPAREN
        {
            // short for "e1[0..e2-1]+e3+e1[e2+1..e1.length-1]"
            final Term minusOne = tb.zTerm("-1");
            final Term ante = tb.seqSub(e1.getTerm(), tb.zero(), tb.add(e2.getTerm(), minusOne));
            final Term insert = tb.seqSingleton(e3.getTerm());
            final Term post = tb.seqSub(e1.getTerm(), tb.add(e2.getTerm(), tb.one()), tb.add(tb.seqLen(e1.getTerm()), minusOne));
            final Term put = tb.seqConcat(ante, tb.seqConcat(insert, post));
            result = new SLExpression(put);
        }
        
    |   (tk2= SEQCONCAT{tk=tk2;} | tk3= SEQGET{tk=tk3;} | tk4= INDEXOF{tk=tk4;})
        LPAREN e1=expression COMMA e2=expression RPAREN
        {
            result = translator.translate(tk.getText(), SLExpression.class, services, e1, e2);
        }
;

mapExpression returns [Token token = null] :
  ( MAP_GET
  | MAP_OVERRIDE
  | MAP_UPDATE
  | MAP_REMOVE
  | IN_DOMAIN
  | DOMAIN_IMPLIES_CREATED
  | MAP_SIZE
  | MAP_SINGLETON
  | IS_FINITE
  )
    { token = input.LT(-2); }
  ;

quantifier returns [Token token = null] :
  ( FORALL
  | EXISTS
  | MIN
  | MAX
  | NUM_OF
  | PRODUCT
  | SUM
  )
    { token = input.LT(-1); }
  ;

specquantifiedexpression returns [SLExpression result = null] throws SLTranslationException
@init {
    p = tb.tt();
}
:
	LPAREN
	q=quantifier
	(nullable=boundvarmodifiers)?
	declVars=quantifiedvardecls SEMI
	{
	    resolverManager.pushLocalVariablesNamespace();
	    resolverManager.putIntoTopLocalVariablesNamespace(declVars.second, declVars.first);
	}
	((predicate SEMI) => p=predicate SEMI | SEMI)?
	expr=expression
	{
	    resolverManager.popLocalVariablesNamespace();

	    p = tb.convertToFormula(p);
	    result = translator.translate(q.getText(), SLExpression.class, p, expr.getTerm(), declVars.first, declVars.second, nullable, expr.getType(), services);
	}
	RPAREN
;

oldexpression returns [SLExpression ret=null] throws SLTranslationException
@init {
    KeYJavaType typ;
}
@after {ret = result;}
:
    (
    PRE LPAREN result=expression RPAREN
    |
    OLD LPAREN result=expression (COMMA id=IDENT)? RPAREN
    )
    {
        if (atPres == null || atPres.get(getBaseHeap()) == null) {
        raiseError("JML construct " +
               "\\old not allowed in this context.");
        }

        if (id != null) addIgnoreWarning("\\old with label",id);

        typ = result.getType();
        if(typ != null) {
          result = new SLExpression(convertToOld(result.getTerm()),
                                    result.getType());
        } else {
          result = new SLExpression(convertToOld(result.getTerm()));
        }
    }
;

bsumterm returns [SLExpression result=null] throws SLTranslationException
    :
        LPAREN
        q=BSUM decls=quantifiedvardecls
        {
            resolverManager.pushLocalVariablesNamespace();
            resolverManager.putIntoTopLocalVariablesNamespace(decls.second, decls.first);
        }
        SEMI
        (
            a=expression SEMI  b=expression SEMI t=expression
        )
        {
            result = translator.translate(q.getText(), SLExpression.class, a, b, t, decls.first, decls.second, services);
            resolverManager.popLocalVariablesNamespace();
        }
        RPAREN
;
        catch [SLTranslationException ex] {
        resolverManager.popLocalVariablesNamespace();
        throw ex;
        }


seqdefterm returns [SLExpression result=null] throws SLTranslationException
    :
        LPAREN
        q=SEQDEF decls=quantifiedvardecls
        {
            resolverManager.pushLocalVariablesNamespace();
            resolverManager.putIntoTopLocalVariablesNamespace(decls.second, decls.first);
        }
        SEMI
        (
            a=expression SEMI  b=expression SEMI t=expression
        )
        {
            result = translator.translate(q.getText(), SLExpression.class, a, b, t, decls.first, decls.second, services);
            resolverManager.popLocalVariablesNamespace();
        }
        RPAREN
;
        catch [SLTranslationException ex] {
        resolverManager.popLocalVariablesNamespace();
        throw ex;
        }

quantifiedvardecls returns [Pair<KeYJavaType,ImmutableList<LogicVariable>> result = null]
                   throws SLTranslationException
@init {
    ImmutableList<LogicVariable> vars = ImmutableSLList.<LogicVariable>nil();
}
:
	t=typespec v=quantifiedvariabledeclarator[t]

	{ vars = vars.append(v); }

	(
	    COMMA v=quantifiedvariabledeclarator[t]

	    { vars = vars.append(v); }
	)*
	{
	    result = new Pair<KeYJavaType,ImmutableList<LogicVariable>>(t, vars);
	}
;

boundvarmodifiers returns [boolean nullable = false] throws SLTranslationException
:
	NON_NULL | NULLABLE { nullable = true; }
;

typespec returns [KeYJavaType ret = null] throws SLTranslationException
@after {ret = t;}
:
	t=type
	(
	    dim=dims
	    {
		String fullName = t.getFullName();
		for (int i=0; i < dim; i++) {
		    fullName += "[]";
		}
		t = javaInfo.getKeYJavaType(fullName);
	if(t == null && dim > 0) {
	    //try to create missing array type
	      try {
	    javaInfo.readJavaBlock("{" + fullName + " k;}");
	    t = javaInfo.getKeYJavaType(fullName);
	    } catch (Exception e) {
	    t = null;
		}
	    }
	    }
	)?
;

dims returns [int dimension = 0] throws SLTranslationException
:
	(LBRACKET RBRACKET { dimension++; } )+
    ;

type returns [KeYJavaType ret = null] throws SLTranslationException
@after{ ret = t; }
:
	(builtintype) => t=builtintype
    |
	t=referencetype
    |
	TYPE
	{
	    raiseNotSupported("\\TYPE");
	}

;

referencetype returns [KeYJavaType type = null] throws SLTranslationException
    :
	typename=name
	{
	    try {
		type = resolverManager.resolve(null, typename, null).getType();
	    } catch (NullPointerException e) {
		raiseError("Type " + typename + " not found.");
	    }
	}
;

builtintype returns [KeYJavaType type = null] throws SLTranslationException
:
	(
	    BYTE
	    {
		type = javaInfo.getKeYJavaType(PrimitiveType.JAVA_BYTE);
	    }
	|
	    SHORT
	    {
		type = javaInfo.getKeYJavaType(PrimitiveType.JAVA_SHORT);
	    }
	|
	    INT
	    {
		type = javaInfo.getKeYJavaType(PrimitiveType.JAVA_INT);
	    }
	|
	    LONG
	    {
		type = javaInfo.getKeYJavaType(PrimitiveType.JAVA_LONG);
	    }
	|
	    BOOLEAN
	    {
		type = javaInfo.getKeYJavaType(PrimitiveType.JAVA_BOOLEAN);
	    }
	|
	    VOID
	    {
		type = KeYJavaType.VOID_TYPE;
	    }
	|
	    BIGINT
	    {
		type = javaInfo.getKeYJavaType(PrimitiveType.JAVA_BIGINT);
	    }
	|
	    REAL
	    {
		type = javaInfo.getKeYJavaType(PrimitiveType.JAVA_REAL);
	    }
        |   LOCSET
            {
                type = javaInfo.getKeYJavaType(PrimitiveType.JAVA_LOCSET);
            }
        |   SEQ
            {
                type = javaInfo.getKeYJavaType(PrimitiveType.JAVA_SEQ);
            }
        | FREE { type = javaInfo.getKeYJavaType(PrimitiveType.JAVA_FREE_ADT); }
	)

;

name returns [String result = ""] throws SLTranslationException
:
	id=IDENT
	{ result += id.getText(); }
	(
	    DOT id1=IDENT
	    { result += "." + id1.getText(); }
	)*
;

quantifiedvariabledeclarator[KeYJavaType t] returns [LogicVariable v = null] throws SLTranslationException
@init {
    KeYJavaType varType = null;
}
:
   id=IDENT (dim=dims)?
   {
	  if (dim > 0) {
	    String fullName;
	    if (t.getJavaType() instanceof ArrayType) {
		fullName = ((ArrayType) t.getJavaType()).getAlternativeNameRepresentation();
	    } else {
		fullName = t.getFullName();
	    }
	    for (int i=0; i < dim; i++) {
		fullName += "[]";
	    }

	    varType = javaInfo.getKeYJavaType(fullName);
	  } else {
		  varType = t;
	  }

	  v = new LogicVariable(new Name(id.getText()), varType.getSort());
   }
;
>>>>>>> df141c89
<|MERGE_RESOLUTION|>--- conflicted
+++ resolved
@@ -1,4450 +1,2293 @@
-<<<<<<< HEAD
-parser grammar KeYJMLParser;
-
-options {
-    tokenVocab = KeYJMLLexer;
-    k = 1;
-}
-
-@header {
-    package de.uka.ilkd.key.speclang.jml.translation;
-
-    import java.io.StringReader;
-
-    import org.key_project.util.collection.*;
-    import de.uka.ilkd.key.java.JavaInfo;
-    import de.uka.ilkd.key.java.Position;
-    import de.uka.ilkd.key.java.Services;
-    import de.uka.ilkd.key.java.abstraction.*;
-    import de.uka.ilkd.key.java.expression.literal.StringLiteral;
-    import de.uka.ilkd.key.java.expression.literal.CharLiteral;
-    import de.uka.ilkd.key.java.recoderext.ImplicitFieldAdder;
-    import de.uka.ilkd.key.ldt.*;
-    import de.uka.ilkd.key.logic.*;
-    import de.uka.ilkd.key.logic.op.*;
-    import de.uka.ilkd.key.logic.sort.*;
-    import de.uka.ilkd.key.proof.OpReplacer;
-    import de.uka.ilkd.key.speclang.HeapContext;
-    import de.uka.ilkd.key.speclang.PositionedString;
-    import de.uka.ilkd.key.speclang.translation.*;
-    import de.uka.ilkd.key.util.Pair;
-    import de.uka.ilkd.key.util.Triple;
-    import de.uka.ilkd.key.util.InfFlowSpec;
-    import de.uka.ilkd.key.util.mergerule.MergeParamsSpec;
-
-    import java.math.BigInteger;
-    import java.util.List;
-    import java.util.Map;
-    import java.util.LinkedHashMap;
-    import java.util.ArrayList;
-}
-
-@members {
-
-    private TermBuilder tb;
-
-    private Services services;
-    private JavaInfo javaInfo;
-    private KeYJavaType containerType;
-    private IntegerLDT intLDT;
-    private HeapLDT heapLDT;
-    private LocSetLDT locSetLDT;
-    private BooleanLDT booleanLDT;
-    private SLTranslationExceptionManager excManager;
-    private List<PositionedString> warnings = new java.util.ArrayList<PositionedString>();
-
-    private JMLTranslator translator;
-
-    private ProgramVariable selfVar;
-    private ImmutableList<ProgramVariable> paramVars;
-    private ProgramVariable resultVar;
-    private ProgramVariable excVar;
-    private Map<LocationVariable,Term> atPres;
-    private Map<LocationVariable,Term> atBefores;
-
-    // Helper objects
-    private JMLResolverManager resolverManager;
-    private JavaIntegerSemanticsHelper intHelper;
-
-    private KeYJMLParser(KeYJMLLexer lexer,
-		String fileName,
-		Services services,
-		KeYJavaType specInClass,
-		ProgramVariable self,
-		ImmutableList<ProgramVariable> paramVars,
-		ProgramVariable result,
-		ProgramVariable exc,
-		Map<LocationVariable,Term> atPres,
-		Map<LocationVariable,Term> atBefores) {
-	this(new CommonTokenStream(lexer));
-
-	// save parameters
-	this.services       = services;
-	this.tb             = services.getTermBuilder();
-	this.javaInfo       = services.getJavaInfo();
-	containerType  =   specInClass;
-	this.intLDT         = services.getTypeConverter().getIntegerLDT();
-	this.heapLDT        = services.getTypeConverter().getHeapLDT();
-	this.locSetLDT      = services.getTypeConverter().getLocSetLDT();
-	this.booleanLDT     = services.getTypeConverter().getBooleanLDT();
-	this.excManager     = new SLTranslationExceptionManager(this,
-				    				fileName,
-				    				new Position(0,0));
-        this.translator     = new JMLTranslator(excManager, fileName, services);
-
-	this.selfVar	    = self;
-	this.paramVars      = paramVars;
-	this.resultVar      = result;
-	this.excVar	    = exc;
-	this.atPres         = atPres;
-    this.atBefores      = atBefores;
-
-        intHelper = new JavaIntegerSemanticsHelper(services, excManager);
-	// initialize helper objects
-	this.resolverManager = new JMLResolverManager(this.javaInfo,
-						      specInClass,
-						      selfVar,
-						      this.excManager);
-
-	// initialize namespaces
-	resolverManager.pushLocalVariablesNamespace();
-	if(paramVars != null) {
-	    resolverManager.putIntoTopLocalVariablesNamespace(paramVars);
-
-	}
-	if(resultVar != null) {
-	    resolverManager.putIntoTopLocalVariablesNamespace(resultVar);
-	}
-    }
-
-    static ANTLRStringStream createANTLRStringStream(PositionedString ps){
-       ANTLRStringStream result = new ANTLRStringStream(ps.text);
-       result.name = ps.fileName;
-       result.setCharPositionInLine(ps.pos.getColumn());
-       result.setLine(ps.pos.getLine() + 1);
-       return result;
-    }
-
-    public KeYJMLParser(PositionedString ps,
-        Services services,
-        KeYJavaType specInClass,
-        ProgramVariable self,
-        ImmutableList<ProgramVariable> paramVars,
-        ProgramVariable result,
-        ProgramVariable exc,
-        Map<LocationVariable,Term> atPres) {
-    this(new KeYJMLLexer(createANTLRStringStream(ps)),
-         ps.fileName,
-         services,
-         specInClass,
-         self,
-         paramVars,
-         result,
-         exc,
-         atPres,
-         null);
-    }
-
-    public KeYJMLParser(PositionedString ps,
-		Services services,
-		KeYJavaType specInClass,
-		ProgramVariable self,
-		ImmutableList<ProgramVariable> paramVars,
-		ProgramVariable result,
-		ProgramVariable exc,
-		Map<LocationVariable,Term> atPres,
-        Map<LocationVariable,Term> atBefores) {
-	this(new KeYJMLLexer(createANTLRStringStream(ps)),
-	     ps.fileName,
-	     services,
-	     specInClass,
-	     self,
-	     paramVars,
-	     result,
-	     exc,
-	     atPres,
-	     atBefores);
-    }
-
-
-    public SLTranslationExceptionManager getExceptionManager() {
-        return excManager;
-    }
-
-
-    private void raiseError(String msg) throws SLTranslationException {
-	throw excManager.createException(msg);
-    }
-
-    private void raiseError(String msg, Token t) throws SLTranslationException {
-	throw excManager.createException(msg, t);
-    }
-
-    private void raiseNotSupported(String feature)
-	    throws SLTranslationException {
-	throw excManager.createWarningException(feature + " not supported");
-    }
-
-    /**
-     * This is used for features without semantics such as labels or annotations.
-     * @author bruns
-     * @since 1.7.2178
-     */
-    private void addIgnoreWarning(String feature, Token t) {
-        String msg = feature + " is not supported and has been silently ignored.";
-        warnings.add(new PositionedString(msg,t));
-    }
-
-    public List<PositionedString> getWarnings(){
-        List<PositionedString> res = new ArrayList<PositionedString>(warnings.size());
-        res.addAll(translator.getWarnings());
-        return res;
-    }
-
-
-    public Term parseExpression() throws SLTranslationException {
-	Term result = null;
-
-	try {
-	    result = expression().getTerm();
-	} catch (RecognitionException e) {
-	    throw excManager.convertException(e);
-	}
-
-	return tb.convertToFormula(result);
-    }
-
-
-    public ImmutableList<ProgramVariable> parseVariableDeclaration() throws SLTranslationException {
-
-	Pair<KeYJavaType,ImmutableList<LogicVariable>> vars;
-	try {
-	    vars = quantifiedvardecls();
-	} catch (RecognitionException e) {
-	    throw excManager.convertException(e);
-	}
-
-	ImmutableList<ProgramVariable> result = ImmutableSLList.<ProgramVariable>nil();
-	for(LogicVariable lv : vars.second) {
-	    ProgramVariable pv
-	    	= new LocationVariable(new ProgramElementName(
-	    	                           lv.name().toString()),
-	                               vars.first);
-	    result = result.append(pv);
-	}
-	return result;
-    }
-
-
-
-    /**
-     * Extracts a term's subterms as an array.
-     */
-    private Term[] getSubTerms(Term term) {
-	Term[] result = new Term[term.arity()];
-	for(int i = 0; i < term.arity(); i++) {
-	    result[i] = term.sub(i);
-	    assert result[i] != null;
-	}
-	return result;
-    }
-
-
-    /**
-     * Extracts the sorts from an array of terms as an array.
-     */
-    private Sort[] getSorts(Term[] terms) {
-	Sort[] result = new Sort[terms.length];
-	for(int i = 0; i < terms.length; i++) {
-	    result[i] = terms[i].sort();
-	}
-	return result;
-    }
-
-	private LocationVariable getBaseHeap() {
-		return services.getTypeConverter().getHeapLDT().getHeap();
-	}
-
-	private LocationVariable getSavedHeap() {
-		return services.getTypeConverter().getHeapLDT().getSavedHeap();
-	}
-
-	private LocationVariable getPermissionHeap() {
-		return services.getTypeConverter().getHeapLDT().getPermissionHeap();
-	}
-
-    /**
-     * Converts a term so that all of its non-rigid operators refer to the pre-state of the
-     * current method ({@link atPres}).
-     */
-    // TODO: remove when all clients have been moved to JMLTranslator
-    private Term convertToOld(final Term term) {
-	    assert atPres != null && atPres.get(getBaseHeap()) != null;
-	    Map<Term, Term> map = new LinkedHashMap<Term, Term>();
-        for (LocationVariable var : atPres.keySet()) {
-            // caution: That may now also be other variables than only heaps.
-            Term varAtPre = atPres.get(var);
-            if (varAtPre != null) {
-                map.put(tb.var(var), varAtPre);
-            }
-        }
-	    OpReplacer or = new OpReplacer(map, tb.tf());
-	    return or.replace(term);
-    }
-    
-    /**
-     * Converts a term so that all of its non-rigid operators refer to the pre-state of the
-     * current block ({@link atBefores}).
-     */
-    // TODO: remove when all clients have been moved to JMLTranslator
-    private Term convertToBefore(final Term term) {
-        assert atBefores != null && atBefores.get(getBaseHeap()) != null;
-        Map<Term, Term> map = new LinkedHashMap<Term, Term>();
-        for (LocationVariable var : atBefores.keySet()) {
-            // caution: That may now also be other variables than only heaps.
-            Term varAtPre = atBefores.get(var);
-            if (varAtPre != null) {
-                map.put(tb.var(var), varAtPre);
-            }
-        }
-        OpReplacer or = new OpReplacer(map, tb.tf());
-        return or.replace(term);
-    }
-
-    private Term convertToBackup(Term term) {
-	assert atPres != null && atPres.get(getSavedHeap()) != null;
-	Map map = new LinkedHashMap();
-	map.put(tb.var(getBaseHeap()), tb.var(getSavedHeap()));
-        if(atPres.get(getBaseHeap()) != null) {
-	  map.put(atPres.get(getBaseHeap()), atPres.get(getSavedHeap()));
-        }
-	OpReplacer or = new OpReplacer(map, tb.tf());
-	return or.replace(term);
-    }
-
-    private Term convertToPermission(Term term) throws SLTranslationException {
-        LocationVariable permissionHeap = getPermissionHeap();
-        if(permissionHeap == null) {
-           raiseError("\\permission expression used in a non-permission context and permissions not enabled.");
-        }
-        if(!term.op().name().toString().endsWith("::select")) {
-           raiseError("\\permission expression used with non store-ref expression.");
-        }
-        return tb.select(services.getTypeConverter().getPermissionLDT().targetSort(), tb.var(getPermissionHeap()), term.sub(1), term.sub(2));
-    }
-
-    private String createSignatureString(ImmutableList<SLExpression> signature) {
-	if (signature == null || signature.isEmpty()) {
-	    return "";
-	}
-	String sigString = "";
-
-	for(SLExpression expr : signature) {
-	    final KeYJavaType t = expr.getType();
-	    sigString += (t==null? "<unknown type>": t.getFullName()) + ", ";
-	}
-
-	return sigString.substring(0, sigString.length() - 2);
-    }
-
-
-    private SLExpression lookupIdentifier(String lookupName,
-					  SLExpression receiver,
-					  SLParameters params,
-					  Token t)
-				       throws SLTranslationException {
-
-	// Identifier with suffix in parentheses? Probably a method call
-	// parse in the parameter list and call again
-    if (input.LA(1) == LPAREN) {
-    	return receiver;
-    }
-
-	SLExpression result = null;
-	try {
-	 result = resolverManager.resolve(receiver,
-	   			      lookupName,
-				      params);
-	} catch(SLTranslationException exc) {
-	   // no type name found maybe package?
-	}
-
-	if(result != null) {
-	    return result;
-	}
-
-	// no identifier found, maybe it was just a package prefix.
-	// but package prefixes don't have a receiver!
-	// Let primarysuffix handle faulty method call.
-	if (receiver != null && params == null) {
-	    raiseError("Identifier " + lookupName + " not found: " +
-	               lookupName);
-	}
-
-	return null;
-    }
-    
-    // Helper variable, which is necessary because antlr doesn't forward local variables to generated DFAs.
-    // It is used in a semantic predicate to determine the branch that will be taken by the generated DFA.
-    private boolean representsClauseLhsIsLocSet;
-
-
-    /* ---- antlr stuff ---- (Exception handling) */
-
-    @Override
-    public void reportError(RecognitionException ex) {
-        // dont do anything
-    }
-
-    public void recover(IntStream input, RecognitionException re) {
-        throw new RuntimeException(re);
-    }
-
-    /** Not currently used */
-    @Override
-    public Object recoverFromMismatchedSet(IntStream input,
-            RecognitionException e, BitSet follow) throws RecognitionException {
-        // comment says it is never used, still make sure ...
-        throw e;
-    }
-
-    protected Object recoverFromMismatchedToken(IntStream input, int ttype,
-            BitSet follow) throws RecognitionException {
-        throw new MismatchedTokenException(ttype, input);
-    }
-    
-    protected void mismatch(IntStream input, int ttype, BitSet follow) throws RecognitionException
-    {
-        throw new MismatchedTokenException(ttype, input);
-    }
-
-}
-
-@rulecatch {
-    catch(RecognitionException re) {
-        throw re;
-    }
-}
-
-top returns [Object ret = null] throws  SLTranslationException
-:
-    (   accessibleclause { ret = $accessibleclause.ret; }
-    |   assignableclause { ret = $assignableclause.ret; }
-    |   breaksclause { ret = $breaksclause.result; }
-    |   continuesclause { ret = $continuesclause.result; }
-    |   dependsclause { ret = $dependsclause.result; }
-    |   ensuresclause { ret = $ensuresclause.ret; }
-    |   ensuresfreeclause { ret = $ensuresfreeclause.ret; }
-    |   representsclause { ret = $representsclause.result; }
-    |   axiomsclause { ret = $axiomsclause.ret; }
-    |   requiresclause { ret = $requiresclause.ret; }
-    |   requiresfreeclause { ret = $requiresfreeclause.ret; }
-    |   decreasesclause { ret = $decreasesclause.ret; }
-    |   separatesclause { ret = $separatesclause.result; } // old information flow syntax
-    |   determinesclause { ret = $determinesclause.result; } // new information flow syntax
-    |   loopseparatesclause { ret = $loopseparatesclause.result; } // old information flow syntax
-    |   loopdeterminesclause { ret = $loopdeterminesclause.result; } // new information flow syntax
-    |   returnsclause { ret = $returnsclause.ret; }
-    |   signalsclause { ret = $signalsclause.ret; }
-    |   signalsonlyclause { ret = $signalsonlyclause.result; }
-    |   termexpression { ret = $termexpression.result; }
-    |   mergeparamsspec { ret = $mergeparamsspec.result; }
-    )
-    (SEMI)? EOF
-    ;
-
-accessibleclause returns [Term ret = null] throws SLTranslationException
-@after{ ret = result; }
-:
-    acc=ACCESSIBLE result=storeRefUnion
-        { result = translator.translate(acc.getText(), Term.class, result, services); }
-    ;
-
-
-assignableclause returns [Term ret = null] throws SLTranslationException
-@after{ ret = result; }
-:
-    ass=ASSIGNABLE
-    ( result=storeRefUnion
-        { result = translator.translate(ass.getText(), Term.class, result, services); }
-    | STRICTLY_NOTHING
-        { result = tb.strictlyNothing(); }
-    )
-    ;
-
-
-dependsclause returns [Triple<ObserverFunction,Term,Term> result=null] throws SLTranslationException
-:
-    dep=DEPENDS lhs=expression
-    COLON rhs=storeRefUnion
-    (MEASURED_BY mby=expression)? SEMI
-        { result = translator.translate(
-                dep.getText(), Triple.class, lhs, rhs, mby, services); }
-    ;
-
-decreasesclause returns [Term ret = null] throws SLTranslationException
-@after{ret=result;}
-:
-    dec=DECREASES result=termexpression
-        (COMMA t=termexpression { result = tb.pair(result, t); } )*
-    ;
-
-requiresclause returns [Term ret = null] throws SLTranslationException
-:
-    req=REQUIRES result=predornot
-            { ret = translator.translate(req.getText(), Term.class, result, services); }
-    ;
-
-requiresfreeclause returns [Term ret = null] throws SLTranslationException
-:
-    req=REQUIRES_FREE result=predornot
-            { ret = translator.translate(req.getText(), Term.class, result, services); }
-    ;
-
-ensuresclause returns [Term ret = null] throws SLTranslationException
-:
-    ens=ENSURES result=predornot
-            { ret = translator.translate(ens.getText(), Term.class, result, services); }
-    ;
-
-ensuresfreeclause returns [Term ret = null] throws SLTranslationException
-:
-    ens=ENSURES_FREE result=predornot
-            { ret = translator.translate(ens.getText(), Term.class, result, services); }
-    ;
-
-axiomsclause returns [Term ret = null] throws SLTranslationException
-:
-    axm=MODEL_METHOD_AXIOM result=termexpression
-            { ret = translator.translate(axm.getText(), Term.class, result, services); }
-    ;
-
-representsclause returns [Pair<ObserverFunction,Term> result=null] throws SLTranslationException
-:
-    rep=REPRESENTS lhs=expression {representsClauseLhsIsLocSet = lhs.getTerm().sort().equals(locSetLDT.targetSort());}
-    {
-        // TODO: move code out of the parser!
-        if(!lhs.isTerm()
-            || !(lhs.getTerm().op() instanceof ObserverFunction)
-            || lhs.getTerm().sub(0).op() != heapLDT.getHeap()) {
-            raiseError("Represents clause with unexpected lhs: " + lhs);
-        } else if(selfVar != null
-                  && ((ObserverFunction)lhs.getTerm().op()).isStatic()) {
-            raiseError("Represents clauses for static model fields must be static.");
-        }
-    }
-    (
-        (
-        (LARROW | EQUAL_SINGLE)
-        (
-        { !representsClauseLhsIsLocSet}?
-             rhs=expression
-            {   // TODO: move code out of the parser!
-                if(!rhs.isTerm()) {
-                    raiseError("Represents clause with unexpected rhs: " + rhs);
-                }
-                Term rhsTerm = rhs.getTerm();
-                if(rhsTerm.sort() == Sort.FORMULA) {
-                    rhsTerm = tb.ife(rhsTerm, tb.TRUE(), tb.FALSE());
-                }
-                t = tb.equals(lhs.getTerm(), rhsTerm);
-            }
-        |
-            t=storeRefUnion
-            {   // TODO: move code out of the parser!
-                t = tb.equals(lhs.getTerm(), t);
-            }
-        ))
-        |
-        (
-            SUCH_THAT t=predicate
-        )
-    )
-    { result = translator.translate(rep.getText(), Pair.class, lhs, t, services); }
-    ;
-
-
-separatesclause returns  [InfFlowSpec result = InfFlowSpec.EMPTY_INF_FLOW_SPEC] throws SLTranslationException
-@init {
-    ImmutableList<Term> decl = ImmutableSLList.<Term>nil();
-    ImmutableList<Term> erases = ImmutableSLList.<Term>nil();
-    ImmutableList<Term> newObs = ImmutableSLList.<Term>nil();
-}
-:
-    SEPARATES (NOTHING | sep = infflowspeclist)
-    (   (DECLASSIFIES (NOTHING | tmp = infflowspeclist {decl = decl.append(tmp);})) |
-        (ERASES (NOTHING | tmp = infflowspeclist {erases = erases.append(tmp);})) |
-        (NEW_OBJECTS (NOTHING | tmp = infflowspeclist {newObs = newObs.append(tmp);}))
-    )*
-    {decl = sep.append(decl);
-     erases = sep.append(erases);
-     result = new InfFlowSpec(decl, erases, newObs);}
-    ;
-
-
-loopseparatesclause returns  [InfFlowSpec result = InfFlowSpec.EMPTY_INF_FLOW_SPEC] throws SLTranslationException
-@init {
-    ImmutableList<Term> sep = ImmutableSLList.<Term>nil();
-    ImmutableList<Term> newObs = ImmutableSLList.<Term>nil();
-}
-:
-    LOOP_SEPARATES (NOTHING | tmp = infflowspeclist {sep=tmp;})
-    (   (NEW_OBJECTS (NOTHING | tmp = infflowspeclist {newObs = newObs.append(tmp);}))
-    )*
-    {result = new InfFlowSpec(sep, sep, newObs);}
-    ;
-
-
-determinesclause returns  [InfFlowSpec result = InfFlowSpec.EMPTY_INF_FLOW_SPEC] throws SLTranslationException
-@init {
-    ImmutableList<Term> decl = ImmutableSLList.<Term>nil();
-    ImmutableList<Term> erases = ImmutableSLList.<Term>nil();
-    ImmutableList<Term> newObs = ImmutableSLList.<Term>nil();
-}
-:
-    DETERMINES (NOTHING {det=ImmutableSLList.<Term>nil();} | det = infflowspeclist)
-    BY (NOTHING {by = ImmutableSLList.<Term>nil();} | (ITSELF {by = det;}) | by = infflowspeclist)
-    (   (DECLASSIFIES (NOTHING | tmp = infflowspeclist {decl = decl.append(tmp);})) |
-        (ERASES (NOTHING | tmp = infflowspeclist {erases = erases.append(tmp);})) |
-        (NEW_OBJECTS (NOTHING | tmp = infflowspeclist {newObs = newObs.append(tmp);}))
-    )*
-    {det = det.append(erases);
-     by = by.append(decl);
-     result = new InfFlowSpec(by, det, newObs);}
-    ;
-
-
-loopdeterminesclause returns  [InfFlowSpec result = InfFlowSpec.EMPTY_INF_FLOW_SPEC] throws SLTranslationException
-@init {
-    ImmutableList<Term> newObs = ImmutableSLList.<Term>nil();
-}
-:
-    LOOP_DETERMINES (NOTHING | det = infflowspeclist)
-    BY ITSELF
-    (   (NEW_OBJECTS (NOTHING | tmp = infflowspeclist {newObs = newObs.append(tmp);}))
-    )*
-    {result = new InfFlowSpec(det, det, newObs);}
-    ;
-
-
-infflowspeclist returns  [ImmutableList<Term> result = ImmutableSLList.<Term>nil()] throws SLTranslationException
-:
-    term = termexpression { result = result.append(term); }
-    (COMMA term = termexpression { result = result.append(term); })*
-        { result = translator.translate("infflowspeclist", ImmutableList.class, result, services); }
-    ;
-
-
-signalsclause returns [Term ret=null] throws SLTranslationException
-@init {
-    Term pred = null;
-    String vName = null;
-    LogicVariable eVar = null;
-}
-@after{ret=result;}
-:
-	sig=SIGNALS LPAREN excType=referencetype (id=IDENT { vName = id.getText(); })? RPAREN
-	{
-	    if (vName != null) {
-		eVar = new LogicVariable(new Name(vName), excType.getSort());
-		resolverManager.pushLocalVariablesNamespace();
-		resolverManager.putIntoTopLocalVariablesNamespace(eVar, excType);
-	    }
-	}
-	(result = predornot)?
-	{
-	    if (vName != null) {
-		resolverManager.popLocalVariablesNamespace();
-	    }
-            result = translator.translate(sig.getText(), Term.class, result, eVar, excVar, excType, services);
-	}
-    ;
-
-
-signalsonlyclause returns [Term result = null] throws SLTranslationException
-@init {
-    ImmutableList<KeYJavaType> typeList = ImmutableSLList.<KeYJavaType>nil();
-    KeYJavaType type = null;
-}
-:
-    sigo=SIGNALS_ONLY
-    (   NOTHING
-      | rtype = referencetype { typeList = typeList.append(rtype); }
-        (COMMA rtype = referencetype { typeList = typeList.append(rtype); })*
-    )
-    { result = translator.translate(sigo.getText(), Term.class, typeList, this.excVar, services); }
-    ;
-    
-mergeparamsspec returns [MergeParamsSpec result = null] throws SLTranslationException
-@init {
-    ImmutableList<Term> preds = ImmutableSLList.<Term>nil();
-    LocationVariable placeholder = null;
-}
-:
-	MERGE_PARAMS
-	
-	LBRACE
-
-		(latticetype = IDENT)
-		
-		COLON
-	
-	    LPAREN
-	    	(phType = typespec)
-	    	(phName = IDENT)
-	    	{
-	            placeholder = new LocationVariable(new ProgramElementName(phName.getText()), phType);
-	            resolverManager.putIntoTopLocalVariablesNamespace(placeholder);
-	    	}
-	    RPAREN
-	    
-	    RARROW
-	    
-	    LBRACE
-	    	(abstrPred = predicate)
-	    	{
-	    		preds = preds.prepend(abstrPred);
-	    	}
-	    	(
-	    		COMMA
-	    		(abstrPred = predicate)
-		    	{
-		    		preds = preds.prepend(abstrPred);
-		    	}
-	    	)*
-	    RBRACE
-	    
-    RBRACE
-    {
-    	result = new MergeParamsSpec(latticetype.getText(), placeholder, preds);
-    }
-;
-
-
-termexpression returns [Term result = null] throws SLTranslationException
-:
-    exp=expression { result = (Term) exp.getTerm(); }
-    ;
-
-
-breaksclause returns [Pair result=null] throws SLTranslationException
-@init {
-    String label = null;
-}
-:
-	breaks=BREAKS LPAREN (id=IDENT { label = id.getText(); })? RPAREN
-	(pred = predornot)?
-	{
-        result = translator.translate(breaks.getText(), Pair.class, pred, label, services);
-	}
-;
-
-
-continuesclause returns [Pair result=null] throws SLTranslationException
-@init {
-    String label = null;
-}
-:
-	continues=CONTINUES LPAREN (id=IDENT { label = id.getText(); })? RPAREN
-	(pred = predornot)?
-	{
-        result = translator.translate(continues.getText(), Pair.class, pred, label, services);
-	}
-	;
-
-
-returnsclause returns [Term ret=null] throws SLTranslationException
-@after{ret=result;}
-:
-	rtrns=RETURNS
-	(result = predornot)?
-	{
-        result = translator.translate(rtrns.getText(), Term.class, result, services);
-	}
-    ;
-
-
-storeRefUnion returns [Term result = null] throws SLTranslationException
-:   list = storeRefList
-    { result = tb.union(list); };
-
-
-storeRefList returns [ImmutableList<Term> result = ImmutableSLList.<Term>nil()] throws SLTranslationException
-:   t = storeref { result = result.append(t); }
-	(COMMA t = storeref { result = result.append(t); } )*;
-
-
-
-storeRefIntersect returns [Term result = null] throws SLTranslationException
-:   list = storeRefList { result = tb.intersect(list); };
-
-
-storeref returns [Term ret = null] throws SLTranslationException
-@after{ret=result;}
-:       NOTHING { result = tb.empty(); }
-    |   EVERYTHING { result = tb.createdLocs(); }
-    |   NOT_SPECIFIED { result = tb.createdLocs(); }
-    |   result = storeRefExpr;
-
-
-createLocset returns [Term result = null] throws SLTranslationException
-:
-    (LOCSET | SINGLETON) LPAREN list=exprList RPAREN
-    {
-        result = translator.translate("create locset", Term.class, list, services);
-    }
-    ;
-
-
-exprList returns [ImmutableList<SLExpression> result = ImmutableSLList.<SLExpression>nil()] throws SLTranslationException
-:   expr = expression { result = result.append(expr); }
-	(COMMA expr = expression { result = result.append(expr); } )*;
-
-
-storeRefExpr returns [Term result = null] throws SLTranslationException
-:
-    expr=expression
-    {
-        result = translator.translate("store_ref_expr", Term.class, expr, services);
-    }
-    ;
-
-
-specarrayrefexpr[SLExpression receiver, String fullyQualifiedName, Token lbrack]
-               returns [SLExpression result = null]
-               throws SLTranslationException
-:
-    (
-	( rangeFrom=expression (DOTDOT rangeTo=expression)? )
-	| MULT
-    )
-    {
-        result = translator.translate("array reference", SLExpression.class, services, receiver, fullyQualifiedName, lbrack, rangeFrom, rangeTo);
-    }
-;
-
-
-predornot returns [Term ret=null] throws SLTranslationException
-@after{ ret = result; }
-:
-	result=predicate
-    |   n=NOT_SPECIFIED
-        { result = translator.createSkolemExprBool(n).getTerm(); }
-    |   SAME
-    ;
-
-predicate returns [Term result=null] throws SLTranslationException
-:
-	expr=expression
-	{
-	    if(!expr.isTerm() && expr.getTerm().sort() == Sort.FORMULA) {
-	        raiseError("Expected a formula: " + expr);
-	    }
-	    result = expr.getTerm();
-	}
-    ;
-
-
-expression returns [SLExpression ret=null] throws SLTranslationException
-:
-	result=conditionalexpr
-	{
-	    if(!result.isTerm()) {
-	        raiseError("Expected a term: " + result);
-	    }
-	    ret = result;
-	}
-    ;
-
-conditionalexpr returns [SLExpression ret=null] throws SLTranslationException
-@after{ret=result;}
-:
-	result=equivalenceexpr
-	(
-	    QUESTIONMARK a=conditionalexpr COLON b=conditionalexpr
-	    {
-	    	result = translator.translate(JMLTranslator.JMLKeyWord.CONDITIONAL, services, result, a, b);
-	    }
-	)?
-    ;
-
-
-equivalenceexpr returns [SLExpression ret=null] throws SLTranslationException
-@after{ret=result;}
-:
-	result = impliesexpr
-        (   eq=EQV_ANTIV right=impliesexpr
-            { result = translator.translate(eq.getText(), SLExpression.class, result, right, services); }
-        )*
-    ;
-
-/*
- * Note: According to JML Manual 12.6.3 forward implication has to be parsed right-associatively
- * and backward implication left-associatively.
- */
-impliesexpr returns [SLExpression ret=null] throws SLTranslationException
-@after{ret=result;}
-:
-	result=logicalorexpr
-	(
-	    IMPLIES expr=impliesforwardexpr
-	    {
-		result = new SLExpression(tb.imp(tb.convertToFormula(result.getTerm()),
-		                                 tb.convertToFormula(expr.getTerm())));
-	    }
-
-	  |
-	    (
-		IMPLIESBACKWARD expr=logicalorexpr
-		{
-		result = new SLExpression(tb.imp(tb.convertToFormula(expr.getTerm()),
-		                                 tb.convertToFormula(result.getTerm())));
-		}
-	    )+
-	)?
-;
-
-impliesforwardexpr returns [SLExpression ret=null] throws SLTranslationException
-@after{ret=result;}
-:
-	result=logicalorexpr
-	(
-	    IMPLIES expr=impliesforwardexpr
-	    {
-		result = new SLExpression(tb.imp(tb.convertToFormula(result.getTerm()),
-		                                 tb.convertToFormula(expr.getTerm())));
-	    }
-	)?
-;
-
-logicalorexpr returns [SLExpression ret=null] throws SLTranslationException
-@after{ret=result;}
-:
-	result=logicalandexpr
-	(
-	    LOGICALOR expr=logicalandexpr
-	    {
-	        result = new SLExpression(tb.orSC(tb.convertToFormula(result.getTerm()),
-                                                  tb.convertToFormula(expr.getTerm())));
-	    }
-	)*
-;
-
-logicalandexpr returns [SLExpression ret=null] throws SLTranslationException
-@after{ret=result;}
-:
-	result=inclusiveorexpr
-	(
-	    LOGICALAND expr=inclusiveorexpr
-	    {
-		result = new SLExpression(tb.andSC(tb.convertToFormula(result.getTerm()),
-                                                   tb.convertToFormula(expr.getTerm())));
-	    }
-	)*
-;
-
-
-inclusiveorexpr returns [SLExpression ret=null] throws SLTranslationException
-@after{ret=result;}
-:
-	result=exclusiveorexpr
-	(
-	    INCLUSIVEOR expr=exclusiveorexpr
-	    {
-	       if(intHelper.isIntegerTerm(result)) {
-                   result = intHelper.buildPromotedOrExpression(result,expr);
-               } else {
-                   result = new SLExpression(tb.or(tb.convertToFormula(result.getTerm()),
-                                                   tb.convertToFormula(expr.getTerm())));
-               }
-	    }
-	)*
-;
-
-
-exclusiveorexpr returns [SLExpression ret=null] throws SLTranslationException
-@after{ret=result;}
-:
-	result=andexpr
-	(
-	    XOR expr=andexpr
-	    {
-	       if(intHelper.isIntegerTerm(result)) {
-                   result = intHelper.buildPromotedXorExpression(result,expr);
-               } else {
-                   Term resultFormula = tb.convertToFormula(result.getTerm());
-                   Term exprFormula = tb.convertToFormula(expr.getTerm());
-                   result = new SLExpression(tb.or(tb.and(resultFormula, tb.not(exprFormula)),
-                                                   tb.and(tb.not(resultFormula), exprFormula)));
-               }
-	    }
-	)*
-;
-
-
-andexpr returns [SLExpression ret=null] throws SLTranslationException
-@after{ret=result;}
-:
-	result=equalityexpr
-	{
-	    if(!result.isTerm()) {
-		raiseError("Found a type where only a term is allowed: "
-			   + result);
-	    }
-	}
-	(
-	    AND expr=equalityexpr
-	    {
-	       if(intHelper.isIntegerTerm(result)) {
-                   result = intHelper.buildPromotedAndExpression(result, expr);
-               } else {
-                   result = new SLExpression(tb.and(tb.convertToFormula(result.getTerm()),
-                                                    tb.convertToFormula(expr.getTerm())));
-               }
-	    }
-	)*
-;
-
-equalityexpr returns [SLExpression ret=null] throws SLTranslationException
-@after{ret=result;}
-	 :
-	result=relationalexpr
-	(   eq=EQ_NEQ right=relationalexpr
-	        { result = translator.translate(eq.getText(), SLExpression.class, result, right, services); }
-	)*
-;
-
-relationalexpr returns [SLExpression ret=null] throws SLTranslationException
-@init {
-    Function f = null;
-    KeYJavaType type = null;
-    Token opToken = null;
-}
-@after{ret=result;}
-:
-	result=shiftexpr
-	(
-	    lt=LT right=shiftexpr 
-	    // allow range predicates of the shape 0 < x < 23 (JML extension)
-	    ( LT right2=shiftexpr )?
-	    {
-		f = intLDT.getLessThan();
-		opToken = lt;
-	    }
-	|
-	    gt=GT right=shiftexpr
-	    {
-		f = intLDT.getGreaterThan();
-		opToken = gt;
-	    }
-	|
-	    leq=LEQ right=shiftexpr
-	    // allow range predicates of the shape 0 <= x < 23 (JML extension)
-	    ( LT right2=shiftexpr )?
-	    {
-		f = intLDT.getLessOrEquals();
-		opToken = leq;
-	    }
-	|
-	    geq=GEQ right=shiftexpr
-	    {
-		f = intLDT.getGreaterOrEquals();
-		opToken = geq;
-	    }
-	|
-	    llt=LOCKSET_LT right=postfixexpr
-	    {
-	        addIgnoreWarning("Lockset ordering is not supported",llt);
-	        final Sort objSort = services.getJavaInfo().getJavaLangObject().getSort();
-	        f = new Function(new Name("lockset_lt"), Sort.FORMULA, objSort, objSort);
-	        opToken = llt;
-	    }
-	|
-	    lleq=LOCKSET_LEQ right=postfixexpr
-	    {
-	        addIgnoreWarning("Lockset ordering is not supported",lleq);
-	        final Sort objSort = services.getJavaInfo().getJavaLangObject().getSort();
-	        f = new Function(new Name("lockset_leq"), Sort.FORMULA, objSort, objSort);
-	        opToken = lleq;
-	    }
-	|
-	    io=INSTANCEOF rtype=typespec
-	    {
-		f = rtype.getSort().getInstanceofSymbol(services);
-		opToken = io;
-	    }
-	|
-	    st=ST right=shiftexpr
-	    {
-		if (result.isTerm() || right.isTerm()) {
-		    raiseError("Cannot build subtype expression from terms.", st);
-		}
-		assert result.isType();
-		assert right.isType();
-
-		if (result.getTerm() == null) {
-		    addIgnoreWarning("subtype expression <: only supported for" +
-			" \\typeof() arguments on the left side.", st);
-			final Namespace<Function> fns = services.getNamespaces().functions();
-			int x = -1; Name name = null;
-			do name = new Name("subtype_"+ ++x);
-			while (fns.lookup(name)!= null);
-			final Function z = new Function(name,Sort.FORMULA);
-			fns.add(z);
-			result = new SLExpression(tb.func(z));
-		} else {
-
-		Sort os = right.getType().getSort();
-		Function ioFunc = os.getInstanceofSymbol(services);
-
-		result = new SLExpression(
-		    tb.equals(
-			tb.func(ioFunc, result.getTerm()),
-			tb.TRUE()));
-	    }
-	    }
-	)?
-	{
-	    if (f != null) {
-		assert opToken != null;
-		if (result.isType()) {
-		    raiseError("Cannot build relational expression from type " +
-			result.getType().getName() + ".", opToken);
-		}
-		assert result.isTerm();
-
-		try {
-			if (right == null) {
-			    // instanceof-expression
-			    result = new SLExpression(
-				tb.and(tb.not(tb.equals(result.getTerm(), tb.NULL())),
-				       tb.equals(tb.func(f, result.getTerm()), tb.TRUE())));
-			} else {
-			    if (right.isType()) {
-			    raiseError("Cannot build relational expression from type " +
-				right.getType().getName() + ".", opToken);
-			    }
-			    assert right.isTerm();
-
-			    result = new SLExpression(
-				tb.func(f,result.getTerm(),right.getTerm()));
-			} 
-			if (right2 != null) { // range expressions like 0 <= x < 23
-			    if (right2.isType()) {
-			    raiseError("Cannot build relational expression from type " +
-				right2.getType().getName() + ".", opToken);
-			    }
-			    assert right2.isTerm();
-			    final Term upperBound = tb.func(intLDT.getLessThan(),right.getTerm(),right2.getTerm());
-			    result = new SLExpression(tb.and(result.getTerm(),upperBound));
-			}
-		} catch (TermCreationException e) {
-		    raiseError("Error in relational expression: " + e.getMessage());
-		} catch (IllegalArgumentException e) {
-		    raiseError("Internal error.");
-		}
-	    }
-	}
-;
-
-shiftexpr returns [SLExpression ret=null] throws SLTranslationException
-@after{ret=result;}
-:
-    result=additiveexpr
-    (
-	sr=SHIFTRIGHT e=additiveexpr
-	{
-        result = translator.<SLExpression>translate(sr.getText(), SLExpression.class, services, result, e);
-	}
-    |
-	sl=SHIFTLEFT e=additiveexpr
-	{
-        result = translator.<SLExpression>translate(sl.getText(), SLExpression.class, services, result, e);
-	}
-    |
-	usr=UNSIGNEDSHIFTRIGHT e=additiveexpr
-	{
-        result = translator.<SLExpression>translate(usr.getText(), SLExpression.class, services, result, e);
-	}
-    )*
-;
-
-
-additiveexpr returns [SLExpression ret=null] throws SLTranslationException
-@after{ret = result;}
-:
-    result=multexpr
-    (
-	plus=PLUS e=multexpr
-	{
-        result = translator.<SLExpression>translate(plus.getText(), SLExpression.class, services, result, e);
-	}
-    |
-	minus=MINUS e=multexpr
-	{
-	    result = translator.<SLExpression>translate(minus.getText(), SLExpression.class, services, result, e);
-	}
-    )*
-;
-
-
-multexpr returns [SLExpression ret=null] throws SLTranslationException
-@after {ret = result;}
-:
-    result=unaryexpr
-    (
-	MULT e=unaryexpr
-	{
-	    if (result.isType()) {
-		raiseError("Cannot build multiplicative expression from type " +
-		    result.getType().getName() + ".");
-	    }
-	    if (e.isType()) {
-		raiseError("Cannot multiply by type " +
-		    e.getType().getName() + ".");
-	    }
-	    assert result.isTerm();
-	    assert e.isTerm();
-
-	    result = intHelper.buildMulExpression(result, e);
-	}
-    |
-	DIV e=unaryexpr
-	{
-	    if (result.isType()) {
-		raiseError("Cannot build multiplicative expression from type " +
-		    result.getType().getName() + ".");
-	    }
-	    if (e.isType()) {
-		raiseError("Cannot divide by type " +
-		    e.getType().getName() + ".");
-	    }
-	    assert result.isTerm();
-	    assert e.isTerm();
-
-	    result = intHelper.buildDivExpression(result, e);
-	}
-    |
-	MOD e=unaryexpr
-	{
-	    if (result.isType()) {
-		raiseError("Cannot build multiplicative expression from type " +
-		    result.getType().getName() + ".");
-	    }
-	    if (e.isType()) {
-		raiseError("Cannot build modulo expression from type " +
-		    e.getType().getName() + ".");
-	    }
-	    assert result.isTerm();
-	    assert e.isTerm();
-
-	    result = intHelper.buildModExpression(result, e);
-	}
-    )*
-;
-
-
-unaryexpr returns [SLExpression ret=null] throws SLTranslationException
-@after {ret = result;}
-:
-    PLUS result=unaryexpr
-	{
-	    if (result.isType()) {
-		raiseError("Cannot build  +" + result.getType().getName() + ".");
-	    }
-	    assert result.isTerm();
-
-	    result = intHelper.buildPromotedUnaryPlusExpression(result);
-	}
-    |
-	MINUS result=unaryexpr
-	{
-	    if (result.isType()) {
-		raiseError("Cannot build  -" + result.getType().getName() + ".");
-	    }
-	    assert result.isTerm();
-
-	    result = intHelper.buildUnaryMinusExpression(result);
-	}
-    |
-	(LPAREN typespec RPAREN ) => result = castexpr
-    |
-	    result=unaryexprnotplusminus
-;
-
-castexpr returns  [SLExpression ret = null] throws SLTranslationException
-@init {
-    KeYJavaType type = null;
-}
-:
-LPAREN rtype=typespec RPAREN result=unaryexpr
-{
-    ret = translator.translate(JMLTranslator.JMLKeyWord.CAST, services, intHelper, rtype, result);
-}
-;
-
-unaryexprnotplusminus returns [SLExpression ret=null] throws SLTranslationException
-@after {ret = result;}
-:
-	NOT e=unaryexpr
-	{
-	    if (e.isType()) {
-		raiseError("Cannot negate type " + e.getType().getName() + ".");
-	    }
-
-	    Term t = e.getTerm();
-	    assert t != null;
-
-	    if (t.sort() == Sort.FORMULA) {
-		result = new SLExpression(tb.not(t));
-	    } else if(t.sort() == booleanLDT.targetSort()) {
-		result = new SLExpression(tb.not(tb.equals(t, tb.TRUE())));
-	    } else {
-		raiseError("Wrong type in not-expression: " + t);
-	    }
-	}
-    |
-	BITWISENOT e=unaryexpr
-	{
-	    if(e.isType()) {
-		raiseError("Cannot negate type " + e.getType().getName() + ".");
-	    }
-
-	    result = intHelper.buildPromotedNegExpression(e);
-	}
-
-    |
-	result=postfixexpr
-;
-
-
-postfixexpr returns [SLExpression ret=null] throws SLTranslationException
-@init {
-    String fullyQualifiedName = "";
-    SLExpression result=null;
-}
-@after { ret = result; }
-:
-	expr=primaryexpr
-	{  
-	    fullyQualifiedName = input.LT(-1).getText();
-	}
-	(
-	    {
-	        if (expr != null && expr.getType() == null) {
-	            raiseError("SLExpression without a type: " + expr);
-	        }/* else if (expr != null && expr.getType().getJavaType() instanceof PrimitiveType) {
-		    raiseError("Cannot build postfix expression from primitive type.");
-		}*/
-	    }
-	    expr=primarysuffix[expr, fullyQualifiedName]
-	    {
-		fullyQualifiedName += "." + input.LT(-1).getText();
-	    }
-	)*
-
-	{
-	    if (expr == null) {
-		raiseError("Expression " + fullyQualifiedName + " cannot be resolved.");
-	    }
-	    result = expr; //.getTerm();
-	}
-;
-
-primaryexpr returns [SLExpression ret=null] throws SLTranslationException
-@init {
-    Term s1, s2;
-}
-@after {ret = result;}
-:
-	result = constant
-    |   id=IDENT     { result = lookupIdentifier(id.getText(), null, null, id); }
-    |   inv=INV      { result = translator.translate(inv.getText(),services,
-                                selfVar==null? null: tb.var(selfVar),containerType);}
-    |   TRUE         { result = new SLExpression(tb.tt()); }
-    |   FALSE        { result = new SLExpression(tb.ff()); }
-    |   NULL         { result = new SLExpression(tb.NULL()); }
-    |   result=jmlprimary
-    |   THIS
-        {
-            if(selfVar == null) {
-            	raiseError("Cannot access \"this\" in a static context!");
-            }
-            try {
-                result = new SLExpression(tb.var(selfVar), selfVar.getKeYJavaType());
-            } catch (Throwable e) { raiseError(e.getMessage()); }
-        }
-    |   new_expr
-    |   array_initializer
-;
-
-transactionUpdated
-  returns [SLExpression result=null]
-  throws SLTranslationException
-@init {
-   String fieldName = "<transactionConditionallyUpdated>";
-}
-:
-
-   tk=TRANSACTIONUPDATED LPAREN expr=expression RPAREN
-   {
-      result = lookupIdentifier(fieldName, expr, null, tk);
-   }
-;
-
-primarysuffix[SLExpression receiver, String fullyQualifiedName]
-		returns [SLExpression ret=null]
-		throws SLTranslationException
-@init {
-    String lookupName = null;
-}
-@after { ret = result; }
-:
-{
-    lookupName = fullyQualifiedName;
-}
-( DOT
-    ( id=IDENT
-	{
-	    if(receiver == null) {
-		// Receiver was only a package/classname prefix
-		lookupName = fullyQualifiedName + "." + id.getText();
-	    } else {
-		lookupName = id.getText();
-	    }
-	    try {
-	    	result = lookupIdentifier(lookupName, receiver, null, id);
-	    } catch(SLTranslationException e) {
-	    	result = lookupIdentifier(fullyQualifiedName + "." + lookupName, null, null, id);
-	    }
-	}
-    | tr=TRANSIENT
-    {
-        result = lookupIdentifier("<transient>", receiver, null, tr);
-    }
-    |    
-     THIS
-    {
-    	result = new SLExpression(
-    		services.getTypeConverter().findThisForSort(receiver.getType().getSort(),
-    							    tb.var(selfVar),
-    							    javaInfo.getKeYJavaType(selfVar.sort()),
-    							    true),
-                receiver.getType());
-    }
-    | INV
-    {
-        result = translator.translate("\\inv",services,receiver.getTerm(),receiver.getType());
-    }
-    | MULT
-         {
-	     result = new SLExpression(tb.allFields(receiver.getTerm()),
-	                               javaInfo.getPrimitiveKeYJavaType(PrimitiveType.JAVA_LOCSET));
-         }
-   )
-    |
-	l=LPAREN (params=expressionlist)? RPAREN
-	{
-            ImmutableList<SLExpression> preHeapParams = ImmutableSLList.<SLExpression>nil();
-            for(LocationVariable heap : HeapContext.getModHeaps(services, false)) {
-              Term p;
-              if(atPres == null || atPres.get(heap) == null) { p = tb.var(heap); } else { p = atPres.get(heap); }
-              preHeapParams = preHeapParams.append(new SLExpression(p));
-            }
-            params = (params == null) ? preHeapParams : params.prepend(preHeapParams);
-
-	    lookupName = lookupName.substring(lookupName.lastIndexOf('.')+1);
-
-	    result = lookupIdentifier(lookupName, receiver, new SLParameters(params), l);
-	    if (result == null) {
-		raiseError("Method " + lookupName + "("
-		           + createSignatureString(params) + ") not found!", l);
-	    }
-            if(((IProgramMethod)result.getTerm().op()).getStateCount() > 1 &&
-               (atPres == null || atPres.get(getBaseHeap()) == null)) {
-               raiseError("Two-state model method " + lookupName + " not allowed in this context!", l);
-            }
-
-	}
-    |
-	lbrack=LBRACKET result=specarrayrefexpr[receiver, fullyQualifiedName, lbrack] RBRACKET
-
-)
-;
-
-new_expr throws SLTranslationException
-:
-	NEW typ=type (
-	    LPAREN ( params=expressionlist )? RPAREN
-	   |
-	    array_dimensions (array_initializer)?
-	   )
-        {
-        	raiseNotSupported("'new' within specifications");
-        }
-    ;
-
-array_dimensions throws SLTranslationException
-:
-    array_dimension
-    // TODO handle higher dimensions
-;
-
-array_dimension throws SLTranslationException
-:
-    LBRACKET (length=expression)? RBRACKET
-;
-
-array_initializer throws SLTranslationException
-:
-    LBRACE init=expressionlist RBRACE
-    {
-        raiseNotSupported("array initializer");
-    }
-;
-
-expressionlist returns [ImmutableList<SLExpression> result=ImmutableSLList.<SLExpression>nil()]
-               throws SLTranslationException
-:
-	expr=expression { result = result.append(expr); } (COMMA expr=expression {result = result.append(expr);} )*
-;
-
-constant returns [SLExpression ret=null] throws SLTranslationException
-:
-	result=javaliteral { ret = result; }
-;
-
-javaliteral returns [SLExpression ret=null] throws SLTranslationException
-@after{ ret = result; }
-:
-	result=integerliteral
-    |
-	l=STRING_LITERAL
-	{
-	    Term charListTerm
-	       = services.getTypeConverter()
-	                 .convertToLogicElement(
-	                 	new StringLiteral(l.getText()));
-	    Function strPool
-	    	= (Function) services.getNamespaces()
-	    	                     .functions()
-	    	                     .lookup(CharListLDT.STRINGPOOL_NAME);
-	    if(strPool == null) {
-	        raiseError("string literals used in specification, "
-	                   + "but string pool function not found");
-	    }
-	    Term stringTerm = tb.func(strPool, charListTerm);
-	    return new SLExpression(stringTerm,
-	                            javaInfo.getKeYJavaType("java.lang.String"));
-	}
-    |
-	c=CHAR_LITERAL
-	{
-       Term charLit = 
-         services.getTypeConverter().getIntegerLDT().translateLiteral(new CharLiteral(c.getText()), services);
-        	   
-	    return new SLExpression(charLit, javaInfo.getKeYJavaType("char"));
-	}
-    ;
-
-integerliteral returns [SLExpression ret=null] throws SLTranslationException
-@after {ret = result;}
-:
-	result=decimalintegerliteral
-    |
-	result=hexintegerliteral
-;
-
-hexintegerliteral returns [SLExpression result=null] throws SLTranslationException
-:
-    n=HEXNUMERAL
-    {
-	BigInteger decInteger = new BigInteger(n.getText().substring(2), 16);
-	result = new SLExpression(tb.zTerm(decInteger.toString()),
-	                          javaInfo.getPrimitiveKeYJavaType(PrimitiveType.JAVA_INT));
-    }
-;
-
-decimalintegerliteral returns [SLExpression ret=null] throws SLTranslationException
-:
-	result=decimalnumeral{ret = result;}
-;
-
-decimalnumeral returns [SLExpression result=null] throws SLTranslationException
-:
-    n=DIGITS
-    {
-      if(n.getText().startsWith("0")) {
-          n.setText(new java.math.BigInteger(n.getText(), 8).toString());
-      }
-	  result = new SLExpression(tb.zTerm(n.getText()),
-	                            javaInfo.getPrimitiveKeYJavaType(PrimitiveType.JAVA_INT));
-    }
-;
-
-jmlprimary returns [SLExpression ret=null] throws SLTranslationException
-@after {ret = result;}
-:
-	RESULT
-	{
-	    if(resultVar==null) {
-		raiseError("\\result used in wrong context");
-	    } else
-	    result = new SLExpression(tb.var(resultVar), resultVar.getKeYJavaType());
-	}
-	|
-	  EXCEPTION 
-	  { if (excVar==null) raiseError("\\exception may only appear in determines clauses");
-	    else result = new SLExpression(tb.var(excVar), excVar.getKeYJavaType()); }
-    |
-	(LPAREN quantifier) => result=specquantifiedexpression
-    |
-        (LPAREN BSUM) => result=bsumterm
-    |
-        (LPAREN SEQDEF) => result=seqdefterm
-    |
-	(OLD | PRE) => result=oldexpression
-	|
-    (BEFORE) => result=beforeexpression
-    |   result = transactionUpdated
-    |
-	BACKUP LPAREN result=expression RPAREN
-	{
-	    if (atPres == null || atPres.get(getSavedHeap()) == null) {
-		raiseError("JML construct " +
-			   "\\backup not allowed in this context.");
-	    }
-	    typ = result.getType();
-	    if(typ != null) {
-	      result = new SLExpression(convertToBackup(result.getTerm()),
-	                                result.getType());
-	    } else {
-	      result = new SLExpression(convertToBackup(result.getTerm()));
-	    }
-	}
-    |
-        PERMISSION LPAREN result=expression RPAREN
-        {
-            result = new SLExpression(convertToPermission(result.getTerm()));
-        }
-    |
-	NONNULLELEMENTS LPAREN result=expression RPAREN
-	{
-	    t = result.getTerm();
-	    Term resTerm = tb.not(tb.equals(t, tb.NULL()));
-
-	    if (t.sort() instanceof ArraySort) {
-		LogicVariable i = new LogicVariable(new Name("i"), javaInfo
-				.getKeYJavaType(PrimitiveType.JAVA_INT)
-				.getSort());
-
-		// See JML reference manual
-		// http://www.cs.iastate.edu/~leavens/JML/jmlrefman/jmlrefman_11.html#SEC139
-		Term range = tb.and(
-		    tb.leq(tb.zero(), tb.var(i)),
-		    tb.lt(tb.var(i), tb.dotLength(t)));
-		Term body = tb.equals(tb.dotArr(t, tb.var(i)), tb.NULL());
-		body = tb.not(body);
-		body = tb.imp(range, body);
-
-		result = new SLExpression(tb.and(resTerm, tb.all(i, body)));
-	    } else {
-	        raiseError("\\nonnullelements may only be applied to arrays");
-	    }
-	}
-
-    |   desc=INFORMAL_DESCRIPTION
-	{
-	    result = translator.translate("(* *)", SLExpression.class, services, desc,
-	        selfVar, resultVar, paramVars, atPres == null ? null : atPres.get(getBaseHeap()));
-	}
-
-    |   escape=DL_ESCAPE ( (LPAREN) => LPAREN ( list=expressionlist )? RPAREN )?
-        {
-            result = translator.translate("\\dl_", SLExpression.class, escape, list, services);
-        }
-        
-    |   mapEmpty=MAPEMPTY { result = translator.translateMapExpressionToJDL(mapEmpty,list,services); }
-        
-    |   tk=mapExpression LPAREN ( list=expressionlist )? RPAREN
-		{
-		    result = translator.translateMapExpressionToJDL(tk,list,services);
-		}
-
-    |   s2m=SEQ2MAP LPAREN ( list=expressionlist )? RPAREN
-		{
-		    result = translator.translateMapExpressionToJDL(s2m,list,services);
-		}
-
-    |   NOT_MODIFIED LPAREN t=storeRefUnion RPAREN
-        {
-        result = new SLExpression(translator.translate("\\not_modified", Term.class, services, atPres == null ? null : atPres.get(getBaseHeap()), t));
-        }
-    |   na=NOT_ASSIGNED LPAREN t=storeRefUnion RPAREN
-        {
-        result = translator.createSkolemExprBool(na);
-        }
-
-    // TODO: add \only_*
-
-    |   FRESH LPAREN list=expressionlist RPAREN
-	{
-        result = translator.translate("\\fresh", SLExpression.class, list, atPres, services);
-	}
-
-    |   REACH LPAREN t=storeref COMMA e1=expression COMMA e2=expression (COMMA e3=expression)? RPAREN
-	{
-        result = translator.translate("reach", SLExpression.class, t, e1, e2, e3, services);
-	}
-
-    |   REACHLOCS LPAREN t=storeref COMMA e1=expression (COMMA e3=expression)? RPAREN
-	{
-        result = translator.translate("reachLocs", SLExpression.class, t, e1, e3, services);
-	}
-
-    |   duration=DURATION LPAREN result=expression RPAREN
-	{
-	    result = translator.createSkolemExprLong(duration,services);
-	}
-
-    |   space=SPACE LPAREN result=expression RPAREN
-	{
-	    result = translator.createSkolemExprLong(space,services);
-	}
-
-    |   wspace=WORKINGSPACE LPAREN result=expression RPAREN
-	{
-	    result = translator.createSkolemExprLong(wspace,services);
-	}
-
-    |   (MAX) => max=MAX LPAREN result=expression RPAREN
-    {
-        result = translator.createSkolemExprObject(max,services);
-    }
-    |   TYPEOF LPAREN result=expression RPAREN
-	{
-	    result = new SLExpression(result.getTerm(),
-	                              result.getType(),
-	                              false);
-	}
-
-    |   ELEMTYPE LPAREN result=expression RPAREN
-	{
-	    raiseNotSupported("\\elemtype");
-	}
-
-    |   TYPE_SMALL LPAREN typ=typespec RPAREN
-	{
-	    result = new SLExpression(typ);
-	}
-
-    |   lockset=LOCKSET
-	{
-	    result = translator.createSkolemExprObject(lockset,services);
-	}
-
-    |   IS_INITIALIZED LPAREN typ=referencetype RPAREN
-	{
-	    Term resTerm = tb.equals(
-		tb.var(
-		    javaInfo.getAttribute(ImplicitFieldAdder.IMPLICIT_CLASS_INITIALIZED,
-					  typ)),
-		tb.TRUE());
-	    result = new SLExpression(resTerm);
-	}
-
-    |   INVARIANT_FOR LPAREN result=expression RPAREN
-	{
-	    result = translator.translate("\\invariant_for", SLExpression.class, services, result);
-
-	}
-
-	|   STATIC_INVARIANT_FOR LPAREN typ=referencetype RPAREN
-	{
-	    result = translator.translate("\\static_invariant_for", SLExpression.class, services, typ);
-	}
-
-    |   ( LPAREN LBLNEG ) => LPAREN lblneg=LBLNEG IDENT result=expression RPAREN
-	{
-	    addIgnoreWarning("\\lblneg",lblneg);
-	}
-
-    |   ( LPAREN LBLPOS ) => LPAREN lblpos=LBLPOS IDENT result=expression RPAREN
-	{
-	    addIgnoreWarning("\\lblpos",lblpos);
-	}
-	|   INDEX { result = translator.translate(JMLTranslator.JMLKeyWord.INDEX, services); }
-	|   VALUES { result = translator.translate(JMLTranslator.JMLKeyWord.VALUES, services); }
-    |   STRING_EQUAL LPAREN e1=expression COMMA e2=expression RPAREN
-        {
-	    Function strContent
-	    	= (Function) services.getNamespaces()
-            	                     .functions()
-            	                     .lookup(CharListLDT.STRINGCONTENT_NAME);
-            if(strContent == null) {
-                raiseError("strings used in spec, but string content "
-                           + "function not found");
-            }
-            return new SLExpression(tb.equals(tb.func(strContent, e1.getTerm()),
-                                              tb.func(strContent, e2.getTerm())));
-        }
-
-    |   EMPTYSET
-        {
-            result = translator.translate(JMLTranslator.JMLKeyWord.EMPTY, services, javaInfo);
-        }
-
-    |   t = createLocset
-        { result = new SLExpression(t, javaInfo.getPrimitiveKeYJavaType(PrimitiveType.JAVA_LOCSET)); }
-
-    |   (UNION | UNION_2) LPAREN t=storeRefUnion RPAREN
-        { result = translator.translate(JMLTranslator.JMLKeyWord.UNION, t, javaInfo); }
-
-    |   INTERSECT LPAREN t=storeRefIntersect RPAREN
-        { result = translator.translate(JMLTranslator.JMLKeyWord.INTERSECT, t, javaInfo); }
-
-    |   SETMINUS LPAREN t=storeref COMMA t2=storeref RPAREN
-        {
-            result = new SLExpression(tb.setMinus(t, t2),
-                                      javaInfo.getPrimitiveKeYJavaType(PrimitiveType.JAVA_LOCSET));
-        }
-
-    |   ALLFIELDS LPAREN e1=expression RPAREN
-        {
-            if(!e1.isTerm() || !e1.getTerm().sort().extendsTrans(services.getJavaInfo().objectSort())) {
-                raiseError("Invalid argument to \\allFields: " + e1);
-            }
-            result = new SLExpression(tb.allFields(e1.getTerm()),
-                                      javaInfo.getPrimitiveKeYJavaType(PrimitiveType.JAVA_LOCSET));
-        }
-
-    |  ALLOBJECTS LPAREN t=storeref RPAREN
-        {
-            result = new SLExpression(tb.allObjects(t.sub(1)),
-                                      javaInfo.getPrimitiveKeYJavaType(PrimitiveType.JAVA_LOCSET));
-        }
-    |   UNIONINF
-        LPAREN
-        (nullable=boundvarmodifiers)?
-        declVars=quantifiedvardecls
-        SEMI
-        {
-            resolverManager.pushLocalVariablesNamespace();
-            resolverManager.putIntoTopLocalVariablesNamespace(declVars.second, declVars.first);
-        }
-        ((predicate SEMI) => t2=predicate SEMI | SEMI )?
-        t=storeref
-        RPAREN
-        {
-               resolverManager.popLocalVariablesNamespace();
-               result = translator.translate(JMLTranslator.JMLKeyWord.UNIONINF, nullable, declVars, t, t2, services);
-        }
-
-    |   pd=DISJOINT LPAREN tlist=storeRefList RPAREN {
-            result = translator.translate(pd.getText(), SLExpression.class, tlist, services);
-        }
-
-    |   SUBSET LPAREN t=storeref COMMA t2=storeref RPAREN
-        {
-            result = new SLExpression(tb.subset(t, t2));
-        }
-
-    |   NEWELEMSFRESH LPAREN t=storeref RPAREN
-        {
-            result = new SLExpression(tb.subset(t,
-                                                tb.union(convertToOld(t),
-                                                         tb.freshLocs(atPres == null ? null : atPres.get(getBaseHeap())))));
-
-        }
-
-    |   (SEQEMPTY
-        | (LPAREN (SEQDEF | SEQ) quantifiedvardecls SEMI)
-        | (SEQSINGLETON | SEQ) LPAREN
-        | SEQSUB LPAREN
-        | SEQREVERSE
-        | SEQREPLACE
-        // | SEQCONTAINS
-        | SEQCONCAT
-        | SEQGET
-        | INDEXOF)
-         => result = sequence    
-    
-    |   LPAREN result=expression RPAREN
-;
-
-
-sequence returns [SLExpression ret = null] throws SLTranslationException
-@init {
-    ImmutableList<Term> tlist = null;
-    KeYJavaType typ;
-    Term t, t2;
-    Token tk = null;
-    Pair<KeYJavaType,ImmutableList<LogicVariable>> declVars = null;
-}
-@after { ret = result; }
-:
-        SEQEMPTY
-        {
-            result = new SLExpression(tb.seqEmpty());
-        }
-    |   (LPAREN (SEQDEF | SEQ) quantifiedvardecls SEMI) => result=seqdefterm
-    |   (SEQSINGLETON | SEQ) LPAREN list=exprList RPAREN
-        {
-            result = translator.translate("\\seq", SLExpression.class, list, services);
-        }
-
-    |   SEQSUB LPAREN e1=expression COMMA e2=expression COMMA e3=expression RPAREN
-        {
-            result = new SLExpression(tb.seqSub(e1.getTerm(), e2.getTerm(), e3.getTerm()));
-        }
-
-    |   SEQREVERSE LPAREN e1=expression RPAREN
-        {
-            result = new SLExpression(tb.seqReverse(e1.getTerm()));
-        }
-    |   SEQREPLACE LPAREN e1=expression COMMA e2=expression COMMA e3=expression RPAREN
-        {
-            // short for "e1[0..e2-1]+e3+e1[e2+1..e1.length-1]"
-            final Term minusOne = tb.zTerm("-1");
-            final Term ante = tb.seqSub(e1.getTerm(), tb.zero(), tb.add(e2.getTerm(), minusOne));
-            final Term insert = tb.seqSingleton(e3.getTerm());
-            final Term post = tb.seqSub(e1.getTerm(), tb.add(e2.getTerm(), tb.one()), tb.add(tb.seqLen(e1.getTerm()), minusOne));
-            final Term put = tb.seqConcat(ante, tb.seqConcat(insert, post));
-            result = new SLExpression(put);
-        }
-        
-    |   (tk2= SEQCONCAT{tk=tk2;} | tk3= SEQGET{tk=tk3;} | tk4= INDEXOF{tk=tk4;})
-        LPAREN e1=expression COMMA e2=expression RPAREN
-        {
-            result = translator.translate(tk.getText(), SLExpression.class, services, e1, e2);
-        }
-;
-
-mapExpression returns [Token token = null] :
-  ( MAP_GET
-  | MAP_OVERRIDE
-  | MAP_UPDATE
-  | MAP_REMOVE
-  | IN_DOMAIN
-  | DOMAIN_IMPLIES_CREATED
-  | MAP_SIZE
-  | MAP_SINGLETON
-  | IS_FINITE
-  )
-    { token = input.LT(-2); }
-  ;
-
-quantifier returns [Token token = null] :
-  ( FORALL
-  | EXISTS
-  | MIN
-  | MAX
-  | NUM_OF
-  | PRODUCT
-  | SUM
-  )
-    { token = input.LT(-1); }
-  ;
-
-specquantifiedexpression returns [SLExpression result = null] throws SLTranslationException
-@init {
-    p = tb.tt();
-}
-:
-	LPAREN
-	q=quantifier
-	(nullable=boundvarmodifiers)?
-	declVars=quantifiedvardecls SEMI
-	{
-	    resolverManager.pushLocalVariablesNamespace();
-	    resolverManager.putIntoTopLocalVariablesNamespace(declVars.second, declVars.first);
-	}
-	((predicate SEMI) => p=predicate SEMI | SEMI)?
-	expr=expression
-	{
-	    resolverManager.popLocalVariablesNamespace();
-
-	    p = tb.convertToFormula(p);
-	    result = translator.translate(q.getText(), SLExpression.class, p, expr.getTerm(), declVars.first, declVars.second, nullable, expr.getType(), services);
-	}
-	RPAREN
-;
-
-oldexpression returns [SLExpression ret=null] throws SLTranslationException
-@init {
-    KeYJavaType typ;
-}
-@after {ret = result;}
-:
-    (
-    PRE LPAREN result=expression RPAREN
-    |
-    OLD LPAREN result=expression (COMMA id=IDENT)? RPAREN
-    )
-    {
-        if (atPres == null || atPres.get(getBaseHeap()) == null) {
-        raiseError("JML construct " +
-               "\\old not allowed in this context.");
-        }
-
-        if (id != null) addIgnoreWarning("\\old with label",id);
-
-        typ = result.getType();
-        if(typ != null) {
-          result = new SLExpression(convertToOld(result.getTerm()),
-                                    result.getType());
-        } else {
-          result = new SLExpression(convertToOld(result.getTerm()));
-        }
-    }
-;
-
-beforeexpression returns [SLExpression ret=null] throws SLTranslationException
-@init {
-    KeYJavaType typ;
-}
-@after {ret = result;}
-:
-    ( BEFORE LPAREN result=expression RPAREN )
-    {
-        if (atBefores == null || atBefores.get(getBaseHeap()) == null) {
-        raiseError("JML construct " +
-               "\\before not allowed in this context.");
-        }
-
-        typ = result.getType();
-        if(typ != null) {
-          result = new SLExpression(convertToBefore(result.getTerm()),
-                                    result.getType());
-        } else {
-          result = new SLExpression(convertToBefore(result.getTerm()));
-        }
-    }
-;
-
-bsumterm returns [SLExpression result=null] throws SLTranslationException
-    :
-        LPAREN
-        q=BSUM decls=quantifiedvardecls
-        {
-            resolverManager.pushLocalVariablesNamespace();
-            resolverManager.putIntoTopLocalVariablesNamespace(decls.second, decls.first);
-        }
-        SEMI
-        (
-            a=expression SEMI  b=expression SEMI t=expression
-        )
-        {
-            result = translator.translate(q.getText(), SLExpression.class, a, b, t, decls.first, decls.second, services);
-            resolverManager.popLocalVariablesNamespace();
-        }
-        RPAREN
-;
-        catch [SLTranslationException ex] {
-        resolverManager.popLocalVariablesNamespace();
-        throw ex;
-        }
-
-
-seqdefterm returns [SLExpression result=null] throws SLTranslationException
-    :
-        LPAREN
-        q=SEQDEF decls=quantifiedvardecls
-        {
-            resolverManager.pushLocalVariablesNamespace();
-            resolverManager.putIntoTopLocalVariablesNamespace(decls.second, decls.first);
-        }
-        SEMI
-        (
-            a=expression SEMI  b=expression SEMI t=expression
-        )
-        {
-            result = translator.translate(q.getText(), SLExpression.class, a, b, t, decls.first, decls.second, services);
-            resolverManager.popLocalVariablesNamespace();
-        }
-        RPAREN
-;
-        catch [SLTranslationException ex] {
-        resolverManager.popLocalVariablesNamespace();
-        throw ex;
-        }
-
-quantifiedvardecls returns [Pair<KeYJavaType,ImmutableList<LogicVariable>> result = null]
-                   throws SLTranslationException
-@init {
-    ImmutableList<LogicVariable> vars = ImmutableSLList.<LogicVariable>nil();
-}
-:
-	t=typespec v=quantifiedvariabledeclarator[t]
-
-	{ vars = vars.append(v); }
-
-	(
-	    COMMA v=quantifiedvariabledeclarator[t]
-
-	    { vars = vars.append(v); }
-	)*
-	{
-	    result = new Pair<KeYJavaType,ImmutableList<LogicVariable>>(t, vars);
-	}
-;
-
-boundvarmodifiers returns [boolean nullable = false] throws SLTranslationException
-:
-	NON_NULL | NULLABLE { nullable = true; }
-;
-
-typespec returns [KeYJavaType ret = null] throws SLTranslationException
-@after {ret = t;}
-:
-	t=type
-	(
-	    dim=dims
-	    {
-		String fullName = t.getFullName();
-		for (int i=0; i < dim; i++) {
-		    fullName += "[]";
-		}
-		t = javaInfo.getKeYJavaType(fullName);
-	if(t == null && dim > 0) {
-	    //try to create missing array type
-	      try {
-	    javaInfo.readJavaBlock("{" + fullName + " k;}");
-	    t = javaInfo.getKeYJavaType(fullName);
-	    } catch (Exception e) {
-	    t = null;
-		}
-	    }
-	    }
-	)?
-;
-
-dims returns [int dimension = 0] throws SLTranslationException
-:
-	(LBRACKET RBRACKET { dimension++; } )+
-    ;
-
-type returns [KeYJavaType ret = null] throws SLTranslationException
-@after{ ret = t; }
-:
-	(builtintype) => t=builtintype
-    |
-	t=referencetype
-    |
-	TYPE
-	{
-	    raiseNotSupported("\\TYPE");
-	}
-
-;
-
-referencetype returns [KeYJavaType type = null] throws SLTranslationException
-    :
-	typename=name
-	{
-	    try {
-		type = resolverManager.resolve(null, typename, null).getType();
-	    } catch (NullPointerException e) {
-		raiseError("Type " + typename + " not found.");
-	    }
-	}
-;
-
-builtintype returns [KeYJavaType type = null] throws SLTranslationException
-:
-	(
-	    BYTE
-	    {
-		type = javaInfo.getKeYJavaType(PrimitiveType.JAVA_BYTE);
-	    }
-	|
-	    SHORT
-	    {
-		type = javaInfo.getKeYJavaType(PrimitiveType.JAVA_SHORT);
-	    }
-	|
-	    INT
-	    {
-		type = javaInfo.getKeYJavaType(PrimitiveType.JAVA_INT);
-	    }
-	|
-	    LONG
-	    {
-		type = javaInfo.getKeYJavaType(PrimitiveType.JAVA_LONG);
-	    }
-	|
-	    BOOLEAN
-	    {
-		type = javaInfo.getKeYJavaType(PrimitiveType.JAVA_BOOLEAN);
-	    }
-	|
-	    VOID
-	    {
-		type = KeYJavaType.VOID_TYPE;
-	    }
-	|
-	    BIGINT
-	    {
-		type = javaInfo.getKeYJavaType(PrimitiveType.JAVA_BIGINT);
-	    }
-	|
-	    REAL
-	    {
-		type = javaInfo.getKeYJavaType(PrimitiveType.JAVA_REAL);
-	    }
-        |   LOCSET
-            {
-                type = javaInfo.getKeYJavaType(PrimitiveType.JAVA_LOCSET);
-            }
-        |   SEQ
-            {
-                type = javaInfo.getKeYJavaType(PrimitiveType.JAVA_SEQ);
-            }
-        | FREE { type = javaInfo.getKeYJavaType(PrimitiveType.JAVA_FREE_ADT); }
-	)
-
-;
-
-name returns [String result = ""] throws SLTranslationException
-:
-	id=IDENT
-	{ result += id.getText(); }
-	(
-	    DOT id1=IDENT
-	    { result += "." + id1.getText(); }
-	)*
-;
-
-quantifiedvariabledeclarator[KeYJavaType t] returns [LogicVariable v = null] throws SLTranslationException
-@init {
-    KeYJavaType varType = null;
-}
-:
-   id=IDENT (dim=dims)?
-   {
-	  if (dim > 0) {
-	    String fullName;
-	    if (t.getJavaType() instanceof ArrayType) {
-		fullName = ((ArrayType) t.getJavaType()).getAlternativeNameRepresentation();
-	    } else {
-		fullName = t.getFullName();
-	    }
-	    for (int i=0; i < dim; i++) {
-		fullName += "[]";
-	    }
-
-	    varType = javaInfo.getKeYJavaType(fullName);
-	  } else {
-		  varType = t;
-	  }
-
-	  v = new LogicVariable(new Name(id.getText()), varType.getSort());
-   }
-;
-
-=======
-parser grammar KeYJMLParser;
-
-options {
-    tokenVocab = KeYJMLLexer;
-    k = 1;
-}
-
-@header {
-    package de.uka.ilkd.key.speclang.jml.translation;
-
-    import java.io.StringReader;
-
-    import org.key_project.util.collection.*;
-    import de.uka.ilkd.key.java.JavaInfo;
-    import de.uka.ilkd.key.java.Position;
-    import de.uka.ilkd.key.java.Services;
-    import de.uka.ilkd.key.java.abstraction.*;
-    import de.uka.ilkd.key.java.expression.literal.StringLiteral;
-    import de.uka.ilkd.key.java.expression.literal.CharLiteral;
-    import de.uka.ilkd.key.java.expression.Literal;
-    import de.uka.ilkd.key.java.expression.literal.CharLiteral;
-    import de.uka.ilkd.key.java.expression.literal.IntLiteral;
-    import de.uka.ilkd.key.java.expression.literal.LongLiteral;
-    import de.uka.ilkd.key.java.recoderext.ImplicitFieldAdder;
-    import de.uka.ilkd.key.ldt.*;
-    import de.uka.ilkd.key.logic.*;
-    import de.uka.ilkd.key.logic.op.*;
-    import de.uka.ilkd.key.logic.sort.*;
-    import de.uka.ilkd.key.proof.OpReplacer;
-    import de.uka.ilkd.key.speclang.HeapContext;
-    import de.uka.ilkd.key.speclang.PositionedString;
-    import de.uka.ilkd.key.speclang.translation.*;
-    import de.uka.ilkd.key.util.Pair;
-    import de.uka.ilkd.key.util.Triple;
-    import de.uka.ilkd.key.util.InfFlowSpec;
-    import de.uka.ilkd.key.util.mergerule.MergeParamsSpec;
-
-    import java.math.BigInteger;
-    import java.util.List;
-    import java.util.Map;
-    import java.util.LinkedHashMap;
-    import java.util.ArrayList;
-}
-
-@members {
-
-    /**
-     * maximum valid value of a signed int
-     */
-    private static final BigInteger MAX_INT = BigInteger.valueOf(Integer.MAX_VALUE);
-    
-    /**
-     * maximum valid value of a signed long
-     */
-    private static final BigInteger MAX_LONG = BigInteger.valueOf(Long.MAX_VALUE);
-
-    /**
-     * maximum valid value if an int was interpreted unsigned
-     */
-    private static final BigInteger MAX_UINT = new BigInteger("4294967295");
-    
-    /**
-     * maximum valid value if a long was interpreted unsigned
-     */
-    private static final BigInteger MAX_ULONG = new BigInteger("18446744073709551615");
-
-    private TermBuilder tb;
-
-    private Services services;
-    private JavaInfo javaInfo;
-    private KeYJavaType containerType;
-    private IntegerLDT intLDT;
-    private HeapLDT heapLDT;
-    private LocSetLDT locSetLDT;
-    private BooleanLDT booleanLDT;
-    private SLTranslationExceptionManager excManager;
-    private List<PositionedString> warnings = new java.util.ArrayList<PositionedString>();
-
-    private JMLTranslator translator;
-
-    private ProgramVariable selfVar;
-    private ImmutableList<ProgramVariable> paramVars;
-    private ProgramVariable resultVar;
-    private ProgramVariable excVar;
-    private Map<LocationVariable,Term> atPres;
-
-    // Helper objects
-    private JMLResolverManager resolverManager;
-    private JavaIntegerSemanticsHelper intHelper;
-
-    private KeYJMLParser(KeYJMLLexer lexer,
-		String fileName,
-		Services services,
-		KeYJavaType specInClass,
-		ProgramVariable self,
-		ImmutableList<ProgramVariable> paramVars,
-		ProgramVariable result,
-		ProgramVariable exc,
-		Map<LocationVariable,Term> atPres) {
-	this(new CommonTokenStream(lexer));
-
-	// save parameters
-	this.services       = services;
-	this.tb             = services.getTermBuilder();
-	this.javaInfo       = services.getJavaInfo();
-	containerType  =   specInClass;
-	this.intLDT         = services.getTypeConverter().getIntegerLDT();
-	this.heapLDT        = services.getTypeConverter().getHeapLDT();
-	this.locSetLDT      = services.getTypeConverter().getLocSetLDT();
-	this.booleanLDT     = services.getTypeConverter().getBooleanLDT();
-	this.excManager     = new SLTranslationExceptionManager(this,
-				    				fileName,
-				    				new Position(0,0));
-        this.translator     = new JMLTranslator(excManager, fileName, services);
-
-	this.selfVar	    = self;
-	this.paramVars      = paramVars;
-	this.resultVar      = result;
-	this.excVar	    = exc;
-	this.atPres         = atPres;
-
-        intHelper = new JavaIntegerSemanticsHelper(services, excManager);
-	// initialize helper objects
-	this.resolverManager = new JMLResolverManager(this.javaInfo,
-						      specInClass,
-						      selfVar,
-						      this.excManager);
-
-	// initialize namespaces
-	resolverManager.pushLocalVariablesNamespace();
-	if(paramVars != null) {
-	    resolverManager.putIntoTopLocalVariablesNamespace(paramVars);
-
-	}
-	if(resultVar != null) {
-	    resolverManager.putIntoTopLocalVariablesNamespace(resultVar);
-	}
-    }
-
-    static ANTLRStringStream createANTLRStringStream(PositionedString ps){
-       ANTLRStringStream result = new ANTLRStringStream(ps.text);
-       result.name = ps.fileName;
-       result.setCharPositionInLine(ps.pos.getColumn());
-       result.setLine(ps.pos.getLine() + 1);
-       return result;
-    }
-
-    public KeYJMLParser(PositionedString ps,
-		Services services,
-		KeYJavaType specInClass,
-		ProgramVariable self,
-		ImmutableList<ProgramVariable> paramVars,
-		ProgramVariable result,
-		ProgramVariable exc,
-		Map<LocationVariable,Term> atPres) {
-	this(new KeYJMLLexer(createANTLRStringStream(ps)),
-	     ps.fileName,
-	     services,
-	     specInClass,
-	     self,
-	     paramVars,
-	     result,
-	     exc,
-	     atPres);
-    }
-
-
-    public SLTranslationExceptionManager getExceptionManager() {
-        return excManager;
-    }
-
-
-    private void raiseError(String msg) throws SLTranslationException {
-	throw excManager.createException(msg);
-    }
-
-    private void raiseError(String msg, Token t) throws SLTranslationException {
-	throw excManager.createException(msg, t);
-    }
-
-    private void raiseNotSupported(String feature)
-	    throws SLTranslationException {
-	throw excManager.createWarningException(feature + " not supported");
-    }
-
-    /**
-     * This is used for features without semantics such as labels or annotations.
-     * @author bruns
-     * @since 1.7.2178
-     */
-    private void addIgnoreWarning(String feature, Token t) {
-        String msg = feature + " is not supported and has been silently ignored.";
-        warnings.add(new PositionedString(msg,t));
-    }
-
-    public List<PositionedString> getWarnings(){
-        List<PositionedString> res = new ArrayList<PositionedString>(warnings.size());
-        res.addAll(translator.getWarnings());
-        return res;
-    }
-
-
-    public Term parseExpression() throws SLTranslationException {
-	Term result = null;
-
-	try {
-	    result = expression().getTerm();
-	} catch (RecognitionException e) {
-	    throw excManager.convertException(e);
-	}
-
-	return tb.convertToFormula(result);
-    }
-
-
-    public ImmutableList<ProgramVariable> parseVariableDeclaration() throws SLTranslationException {
-
-	Pair<KeYJavaType,ImmutableList<LogicVariable>> vars;
-	try {
-	    vars = quantifiedvardecls();
-	} catch (RecognitionException e) {
-	    throw excManager.convertException(e);
-	}
-
-	ImmutableList<ProgramVariable> result = ImmutableSLList.<ProgramVariable>nil();
-	for(LogicVariable lv : vars.second) {
-	    ProgramVariable pv
-	    	= new LocationVariable(new ProgramElementName(
-	    	                           lv.name().toString()),
-	                               vars.first);
-	    result = result.append(pv);
-	}
-	return result;
-    }
-
-
-
-    /**
-     * Extracts a term's subterms as an array.
-     */
-    private Term[] getSubTerms(Term term) {
-	Term[] result = new Term[term.arity()];
-	for(int i = 0; i < term.arity(); i++) {
-	    result[i] = term.sub(i);
-	    assert result[i] != null;
-	}
-	return result;
-    }
-
-
-    /**
-     * Extracts the sorts from an array of terms as an array.
-     */
-    private Sort[] getSorts(Term[] terms) {
-	Sort[] result = new Sort[terms.length];
-	for(int i = 0; i < terms.length; i++) {
-	    result[i] = terms[i].sort();
-	}
-	return result;
-    }
-
-	private LocationVariable getBaseHeap() {
-		return services.getTypeConverter().getHeapLDT().getHeap();
-	}
-
-	private LocationVariable getSavedHeap() {
-		return services.getTypeConverter().getHeapLDT().getSavedHeap();
-	}
-
-	private LocationVariable getPermissionHeap() {
-		return services.getTypeConverter().getHeapLDT().getPermissionHeap();
-	}
-
-    /**
-     * Converts a term so that all of its non-rigid operators refer to the pre-state.
-     */
-    // TODO: remove when all clients have been moved to JMLTranslator
-    private Term convertToOld(final Term term) {
-	    assert atPres != null && atPres.get(getBaseHeap()) != null;
-	    Map<Term, Term> map = new LinkedHashMap<Term, Term>();
-        for (LocationVariable var : atPres.keySet()) {
-            // caution: That may now also be other variables than only heaps.
-            Term varAtPre = atPres.get(var);
-            if (varAtPre != null) {
-                map.put(tb.var(var), varAtPre);
-            }
-        }
-	    OpReplacer or = new OpReplacer(map, tb.tf());
-	    return or.replace(term);
-    }
-
-    private Term convertToBackup(Term term) {
-	assert atPres != null && atPres.get(getSavedHeap()) != null;
-	Map map = new LinkedHashMap();
-	map.put(tb.var(getBaseHeap()), tb.var(getSavedHeap()));
-        if(atPres.get(getBaseHeap()) != null) {
-	  map.put(atPres.get(getBaseHeap()), atPres.get(getSavedHeap()));
-        }
-	OpReplacer or = new OpReplacer(map, tb.tf());
-	return or.replace(term);
-    }
-
-    private Term convertToPermission(Term term) throws SLTranslationException {
-        LocationVariable permissionHeap = getPermissionHeap();
-        if(permissionHeap == null) {
-           raiseError("\\permission expression used in a non-permission context and permissions not enabled.");
-        }
-        if(!term.op().name().toString().endsWith("::select")) {
-           raiseError("\\permission expression used with non store-ref expression.");
-        }
-        return tb.select(services.getTypeConverter().getPermissionLDT().targetSort(), tb.var(getPermissionHeap()), term.sub(1), term.sub(2));
-    }
-
-    private String createSignatureString(ImmutableList<SLExpression> signature) {
-	if (signature == null || signature.isEmpty()) {
-	    return "";
-	}
-	String sigString = "";
-
-	for(SLExpression expr : signature) {
-	    final KeYJavaType t = expr.getType();
-	    sigString += (t==null? "<unknown type>": t.getFullName()) + ", ";
-	}
-
-	return sigString.substring(0, sigString.length() - 2);
-    }
-
-
-    private SLExpression lookupIdentifier(String lookupName,
-					  SLExpression receiver,
-					  SLParameters params,
-					  Token t)
-				       throws SLTranslationException {
-
-	// Identifier with suffix in parentheses? Probably a method call
-	// parse in the parameter list and call again
-    if (input.LA(1) == LPAREN) {
-    	return receiver;
-    }
-
-	SLExpression result = null;
-	try {
-	 result = resolverManager.resolve(receiver,
-	   			      lookupName,
-				      params);
-	} catch(SLTranslationException exc) {
-	   // no type name found maybe package?
-	}
-
-	if(result != null) {
-	    return result;
-	}
-
-	// no identifier found, maybe it was just a package prefix.
-	// but package prefixes don't have a receiver!
-	// Let primarysuffix handle faulty method call.
-	if (receiver != null && params == null) {
-	    raiseError("Identifier " + lookupName + " not found: " +
-	               lookupName);
-	}
-
-	return null;
-    }
-    
-    // Helper variable, which is necessary because antlr doesn't forward local variables to generated DFAs.
-    // It is used in a semantic predicate to determine the branch that will be taken by the generated DFA.
-    private boolean representsClauseLhsIsLocSet;
-
-
-    /* ---- antlr stuff ---- (Exception handling) */
-
-    @Override
-    public void reportError(RecognitionException ex) {
-        // dont do anything
-    }
-
-    public void recover(IntStream input, RecognitionException re) {
-        throw new RuntimeException(re);
-    }
-
-    /** Not currently used */
-    @Override
-    public Object recoverFromMismatchedSet(IntStream input,
-            RecognitionException e, BitSet follow) throws RecognitionException {
-        // comment says it is never used, still make sure ...
-        throw e;
-    }
-
-    protected Object recoverFromMismatchedToken(IntStream input, int ttype,
-            BitSet follow) throws RecognitionException {
-        throw new MismatchedTokenException(ttype, input);
-    }
-    
-    protected void mismatch(IntStream input, int ttype, BitSet follow) throws RecognitionException
-    {
-        throw new MismatchedTokenException(ttype, input);
-    }
-
-}
-
-@rulecatch {
-    catch(RecognitionException re) {
-        throw re;
-    }
-}
-
-top returns [Object ret = null] throws  SLTranslationException
-:
-    (   accessibleclause { ret = $accessibleclause.ret; }
-    |   assignableclause { ret = $assignableclause.ret; }
-    |   breaksclause { ret = $breaksclause.result; }
-    |   continuesclause { ret = $continuesclause.result; }
-    |   dependsclause { ret = $dependsclause.result; }
-    |   ensuresclause { ret = $ensuresclause.ret; }
-    |   ensuresfreeclause { ret = $ensuresfreeclause.ret; }
-    |   representsclause { ret = $representsclause.result; }
-    |   axiomsclause { ret = $axiomsclause.ret; }
-    |   requiresclause { ret = $requiresclause.ret; }
-    |   requiresfreeclause { ret = $requiresfreeclause.ret; }
-    |   decreasesclause { ret = $decreasesclause.ret; }
-    |   separatesclause { ret = $separatesclause.result; } // old information flow syntax
-    |   determinesclause { ret = $determinesclause.result; } // new information flow syntax
-    |   loopseparatesclause { ret = $loopseparatesclause.result; } // old information flow syntax
-    |   loopdeterminesclause { ret = $loopdeterminesclause.result; } // new information flow syntax
-    |   returnsclause { ret = $returnsclause.ret; }
-    |   signalsclause { ret = $signalsclause.ret; }
-    |   signalsonlyclause { ret = $signalsonlyclause.result; }
-    |   termexpression { ret = $termexpression.result; }
-    |   mergeparamsspec { ret = $mergeparamsspec.result; }
-    )
-    (SEMI)? EOF
-    ;
-
-accessibleclause returns [Term ret = null] throws SLTranslationException
-@after{ ret = result; }
-:
-    acc=ACCESSIBLE result=storeRefUnion
-        { result = translator.translate(acc.getText(), Term.class, result, services); }
-    ;
-
-
-assignableclause returns [Term ret = null] throws SLTranslationException
-@after{ ret = result; }
-:
-    ass=ASSIGNABLE
-    ( result=storeRefUnion
-        { result = translator.translate(ass.getText(), Term.class, result, services); }
-    | STRICTLY_NOTHING
-        { result = tb.strictlyNothing(); }
-    )
-    ;
-
-
-dependsclause returns [Triple<ObserverFunction,Term,Term> result=null] throws SLTranslationException
-:
-    dep=DEPENDS lhs=expression
-    COLON rhs=storeRefUnion
-    (MEASURED_BY mby=expression)? SEMI
-        { result = translator.translate(
-                dep.getText(), Triple.class, lhs, rhs, mby, services); }
-    ;
-
-decreasesclause returns [Term ret = null] throws SLTranslationException
-@after{ret=result;}
-:
-    dec=DECREASES result=termexpression
-        (COMMA t=termexpression { result = tb.pair(result, t); } )*
-    ;
-
-requiresclause returns [Term ret = null] throws SLTranslationException
-:
-    req=REQUIRES result=predornot
-            { ret = translator.translate(req.getText(), Term.class, result, services); }
-    ;
-
-requiresfreeclause returns [Term ret = null] throws SLTranslationException
-:
-    req=REQUIRES_FREE result=predornot
-            { ret = translator.translate(req.getText(), Term.class, result, services); }
-    ;
-
-ensuresclause returns [Term ret = null] throws SLTranslationException
-:
-    ens=ENSURES result=predornot
-            { ret = translator.translate(ens.getText(), Term.class, result, services); }
-    ;
-
-ensuresfreeclause returns [Term ret = null] throws SLTranslationException
-:
-    ens=ENSURES_FREE result=predornot
-            { ret = translator.translate(ens.getText(), Term.class, result, services); }
-    ;
-
-axiomsclause returns [Term ret = null] throws SLTranslationException
-:
-    axm=MODEL_METHOD_AXIOM result=termexpression
-            { ret = translator.translate(axm.getText(), Term.class, result, services); }
-    ;
-
-representsclause returns [Pair<ObserverFunction,Term> result=null] throws SLTranslationException
-:
-    rep=REPRESENTS lhs=expression {representsClauseLhsIsLocSet = lhs.getTerm().sort().equals(locSetLDT.targetSort());}
-    {
-        // TODO: move code out of the parser!
-        if(!lhs.isTerm()
-            || !(lhs.getTerm().op() instanceof ObserverFunction)
-            || lhs.getTerm().sub(0).op() != heapLDT.getHeap()) {
-            raiseError("Represents clause with unexpected lhs: " + lhs);
-        } else if(selfVar != null
-                  && ((ObserverFunction)lhs.getTerm().op()).isStatic()) {
-            raiseError("Represents clauses for static model fields must be static.");
-        }
-    }
-    (
-        (
-        (LARROW | EQUAL_SINGLE)
-        (
-        { !representsClauseLhsIsLocSet}?
-             rhs=expression
-            {   // TODO: move code out of the parser!
-                if(!rhs.isTerm()) {
-                    raiseError("Represents clause with unexpected rhs: " + rhs);
-                }
-                Term rhsTerm = rhs.getTerm();
-                if(rhsTerm.sort() == Sort.FORMULA) {
-                    rhsTerm = tb.ife(rhsTerm, tb.TRUE(), tb.FALSE());
-                }
-                t = tb.equals(lhs.getTerm(), rhsTerm);
-            }
-        |
-            t=storeRefUnion
-            {   // TODO: move code out of the parser!
-                t = tb.equals(lhs.getTerm(), t);
-            }
-        ))
-        |
-        (
-            SUCH_THAT t=predicate
-        )
-    )
-    { result = translator.translate(rep.getText(), Pair.class, lhs, t, services); }
-    ;
-
-
-separatesclause returns  [InfFlowSpec result = InfFlowSpec.EMPTY_INF_FLOW_SPEC] throws SLTranslationException
-@init {
-    ImmutableList<Term> decl = ImmutableSLList.<Term>nil();
-    ImmutableList<Term> erases = ImmutableSLList.<Term>nil();
-    ImmutableList<Term> newObs = ImmutableSLList.<Term>nil();
-}
-:
-    SEPARATES (NOTHING | sep = infflowspeclist)
-    (   (DECLASSIFIES (NOTHING | tmp = infflowspeclist {decl = decl.append(tmp);})) |
-        (ERASES (NOTHING | tmp = infflowspeclist {erases = erases.append(tmp);})) |
-        (NEW_OBJECTS (NOTHING | tmp = infflowspeclist {newObs = newObs.append(tmp);}))
-    )*
-    {decl = sep.append(decl);
-     erases = sep.append(erases);
-     result = new InfFlowSpec(decl, erases, newObs);}
-    ;
-
-
-loopseparatesclause returns  [InfFlowSpec result = InfFlowSpec.EMPTY_INF_FLOW_SPEC] throws SLTranslationException
-@init {
-    ImmutableList<Term> sep = ImmutableSLList.<Term>nil();
-    ImmutableList<Term> newObs = ImmutableSLList.<Term>nil();
-}
-:
-    LOOP_SEPARATES (NOTHING | tmp = infflowspeclist {sep=tmp;})
-    (   (NEW_OBJECTS (NOTHING | tmp = infflowspeclist {newObs = newObs.append(tmp);}))
-    )*
-    {result = new InfFlowSpec(sep, sep, newObs);}
-    ;
-
-
-determinesclause returns  [InfFlowSpec result = InfFlowSpec.EMPTY_INF_FLOW_SPEC] throws SLTranslationException
-@init {
-    ImmutableList<Term> decl = ImmutableSLList.<Term>nil();
-    ImmutableList<Term> erases = ImmutableSLList.<Term>nil();
-    ImmutableList<Term> newObs = ImmutableSLList.<Term>nil();
-}
-:
-    DETERMINES (NOTHING {det=ImmutableSLList.<Term>nil();} | det = infflowspeclist)
-    BY (NOTHING {by = ImmutableSLList.<Term>nil();} | (ITSELF {by = det;}) | by = infflowspeclist)
-    (   (DECLASSIFIES (NOTHING | tmp = infflowspeclist {decl = decl.append(tmp);})) |
-        (ERASES (NOTHING | tmp = infflowspeclist {erases = erases.append(tmp);})) |
-        (NEW_OBJECTS (NOTHING | tmp = infflowspeclist {newObs = newObs.append(tmp);}))
-    )*
-    {det = det.append(erases);
-     by = by.append(decl);
-     result = new InfFlowSpec(by, det, newObs);}
-    ;
-
-
-loopdeterminesclause returns  [InfFlowSpec result = InfFlowSpec.EMPTY_INF_FLOW_SPEC] throws SLTranslationException
-@init {
-    ImmutableList<Term> newObs = ImmutableSLList.<Term>nil();
-}
-:
-    LOOP_DETERMINES (NOTHING | det = infflowspeclist)
-    BY ITSELF
-    (   (NEW_OBJECTS (NOTHING | tmp = infflowspeclist {newObs = newObs.append(tmp);}))
-    )*
-    {result = new InfFlowSpec(det, det, newObs);}
-    ;
-
-
-infflowspeclist returns  [ImmutableList<Term> result = ImmutableSLList.<Term>nil()] throws SLTranslationException
-:
-    term = termexpression { result = result.append(term); }
-    (COMMA term = termexpression { result = result.append(term); })*
-        { result = translator.translate("infflowspeclist", ImmutableList.class, result, services); }
-    ;
-
-
-signalsclause returns [Term ret=null] throws SLTranslationException
-@init {
-    Term pred = null;
-    String vName = null;
-    LogicVariable eVar = null;
-}
-@after{ret=result;}
-:
-	sig=SIGNALS LPAREN excType=referencetype (id=IDENT { vName = id.getText(); })? RPAREN
-	{
-	    if (vName != null) {
-		eVar = new LogicVariable(new Name(vName), excType.getSort());
-		resolverManager.pushLocalVariablesNamespace();
-		resolverManager.putIntoTopLocalVariablesNamespace(eVar, excType);
-	    }
-	}
-	(result = predornot)?
-	{
-	    if (vName != null) {
-		resolverManager.popLocalVariablesNamespace();
-	    }
-            result = translator.translate(sig.getText(), Term.class, result, eVar, excVar, excType, services);
-	}
-    ;
-
-
-signalsonlyclause returns [Term result = null] throws SLTranslationException
-@init {
-    ImmutableList<KeYJavaType> typeList = ImmutableSLList.<KeYJavaType>nil();
-    KeYJavaType type = null;
-}
-:
-    sigo=SIGNALS_ONLY
-    (   NOTHING
-      | rtype = referencetype { typeList = typeList.append(rtype); }
-        (COMMA rtype = referencetype { typeList = typeList.append(rtype); })*
-    )
-    { result = translator.translate(sigo.getText(), Term.class, typeList, this.excVar, services); }
-    ;
-    
-mergeparamsspec returns [MergeParamsSpec result = null] throws SLTranslationException
-@init {
-    ImmutableList<Term> preds = ImmutableSLList.<Term>nil();
-    LocationVariable placeholder = null;
-}
-:
-	MERGE_PARAMS
-	
-	LBRACE
-
-		(latticetype = IDENT)
-		
-		COLON
-	
-	    LPAREN
-	    	(phType = typespec)
-	    	(phName = IDENT)
-	    	{
-	            placeholder = new LocationVariable(new ProgramElementName(phName.getText()), phType);
-	            resolverManager.putIntoTopLocalVariablesNamespace(placeholder);
-	    	}
-	    RPAREN
-	    
-	    RARROW
-	    
-	    LBRACE
-	    	(abstrPred = predicate)
-	    	{
-	    		preds = preds.prepend(abstrPred);
-	    	}
-	    	(
-	    		COMMA
-	    		(abstrPred = predicate)
-		    	{
-		    		preds = preds.prepend(abstrPred);
-		    	}
-	    	)*
-	    RBRACE
-	    
-    RBRACE
-    {
-    	result = new MergeParamsSpec(latticetype.getText(), placeholder, preds);
-    }
-;
-
-
-termexpression returns [Term result = null] throws SLTranslationException
-:
-    exp=expression { result = (Term) exp.getTerm(); }
-    ;
-
-
-breaksclause returns [Pair result=null] throws SLTranslationException
-@init {
-    String label = null;
-}
-:
-	breaks=BREAKS LPAREN (id=IDENT { label = id.getText(); })? RPAREN
-	(pred = predornot)?
-	{
-        result = translator.translate(breaks.getText(), Pair.class, pred, label, services);
-	}
-;
-
-
-continuesclause returns [Pair result=null] throws SLTranslationException
-@init {
-    String label = null;
-}
-:
-	continues=CONTINUES LPAREN (id=IDENT { label = id.getText(); })? RPAREN
-	(pred = predornot)?
-	{
-        result = translator.translate(continues.getText(), Pair.class, pred, label, services);
-	}
-	;
-
-
-returnsclause returns [Term ret=null] throws SLTranslationException
-@after{ret=result;}
-:
-	rtrns=RETURNS
-	(result = predornot)?
-	{
-        result = translator.translate(rtrns.getText(), Term.class, result, services);
-	}
-    ;
-
-
-storeRefUnion returns [Term result = null] throws SLTranslationException
-:   list = storeRefList
-    { result = tb.union(list); };
-
-
-storeRefList returns [ImmutableList<Term> result = ImmutableSLList.<Term>nil()] throws SLTranslationException
-:   t = storeref { result = result.append(t); }
-	(COMMA t = storeref { result = result.append(t); } )*;
-
-
-
-storeRefIntersect returns [Term result = null] throws SLTranslationException
-:   list = storeRefList { result = tb.intersect(list); };
-
-
-storeref returns [Term ret = null] throws SLTranslationException
-@after{ret=result;}
-:       NOTHING { result = tb.empty(); }
-    |   EVERYTHING { result = tb.createdLocs(); }
-    |   NOT_SPECIFIED { result = tb.createdLocs(); }
-    |   result = storeRefExpr;
-
-
-createLocset returns [Term result = null] throws SLTranslationException
-:
-    (LOCSET | SINGLETON) LPAREN list=exprList RPAREN
-    {
-        result = translator.translate("create locset", Term.class, list, services);
-    }
-    ;
-
-
-exprList returns [ImmutableList<SLExpression> result = ImmutableSLList.<SLExpression>nil()] throws SLTranslationException
-:   expr = expression { result = result.append(expr); }
-	(COMMA expr = expression { result = result.append(expr); } )*;
-
-
-storeRefExpr returns [Term result = null] throws SLTranslationException
-:
-    expr=expression
-    {
-        result = translator.translate("store_ref_expr", Term.class, expr, services);
-    }
-    ;
-
-
-specarrayrefexpr[SLExpression receiver, String fullyQualifiedName, Token lbrack]
-               returns [SLExpression result = null]
-               throws SLTranslationException
-:
-    (
-	( rangeFrom=expression (DOTDOT rangeTo=expression)? )
-	| MULT
-    )
-    {
-        result = translator.translate("array reference", SLExpression.class, services, receiver, fullyQualifiedName, lbrack, rangeFrom, rangeTo);
-    }
-;
-
-
-predornot returns [Term ret=null] throws SLTranslationException
-@after{ ret = result; }
-:
-	result=predicate
-    |   n=NOT_SPECIFIED
-        { result = translator.createSkolemExprBool(n).getTerm(); }
-    |   SAME
-    ;
-
-predicate returns [Term result=null] throws SLTranslationException
-:
-	expr=expression
-	{
-	    if(!expr.isTerm() && expr.getTerm().sort() == Sort.FORMULA) {
-	        raiseError("Expected a formula: " + expr);
-	    }
-	    result = expr.getTerm();
-	}
-    ;
-
-
-expression returns [SLExpression ret=null] throws SLTranslationException
-:
-	result=conditionalexpr
-	{
-	    if(!result.isTerm()) {
-	        raiseError("Expected a term: " + result);
-	    }
-	    ret = result;
-	}
-    ;
-
-conditionalexpr returns [SLExpression ret=null] throws SLTranslationException
-@after{ret=result;}
-:
-	result=equivalenceexpr
-	(
-	    QUESTIONMARK a=conditionalexpr COLON b=conditionalexpr
-	    {
-	    	result = translator.translate(JMLTranslator.JMLKeyWord.CONDITIONAL, services, result, a, b);
-	    }
-	)?
-    ;
-
-
-equivalenceexpr returns [SLExpression ret=null] throws SLTranslationException
-@after{ret=result;}
-:
-	result = impliesexpr
-        (   eq=EQV_ANTIV right=impliesexpr
-            { result = translator.translate(eq.getText(), SLExpression.class, result, right, services); }
-        )*
-    ;
-
-/*
- * Note: According to JML Manual 12.6.3 forward implication has to be parsed right-associatively
- * and backward implication left-associatively.
- */
-impliesexpr returns [SLExpression ret=null] throws SLTranslationException
-@after{ret=result;}
-:
-	result=logicalorexpr
-	(
-	    IMPLIES expr=impliesforwardexpr
-	    {
-		result = new SLExpression(tb.imp(tb.convertToFormula(result.getTerm()),
-		                                 tb.convertToFormula(expr.getTerm())));
-	    }
-
-	  |
-	    (
-		IMPLIESBACKWARD expr=logicalorexpr
-		{
-		result = new SLExpression(tb.imp(tb.convertToFormula(expr.getTerm()),
-		                                 tb.convertToFormula(result.getTerm())));
-		}
-	    )+
-	)?
-;
-
-impliesforwardexpr returns [SLExpression ret=null] throws SLTranslationException
-@after{ret=result;}
-:
-	result=logicalorexpr
-	(
-	    IMPLIES expr=impliesforwardexpr
-	    {
-		result = new SLExpression(tb.imp(tb.convertToFormula(result.getTerm()),
-		                                 tb.convertToFormula(expr.getTerm())));
-	    }
-	)?
-;
-
-logicalorexpr returns [SLExpression ret=null] throws SLTranslationException
-@after{ret=result;}
-:
-	result=logicalandexpr
-	(
-	    LOGICALOR expr=logicalandexpr
-	    {
-	        result = new SLExpression(tb.orSC(tb.convertToFormula(result.getTerm()),
-                                                  tb.convertToFormula(expr.getTerm())));
-	    }
-	)*
-;
-
-logicalandexpr returns [SLExpression ret=null] throws SLTranslationException
-@after{ret=result;}
-:
-	result=inclusiveorexpr
-	(
-	    LOGICALAND expr=inclusiveorexpr
-	    {
-		result = new SLExpression(tb.andSC(tb.convertToFormula(result.getTerm()),
-                                                   tb.convertToFormula(expr.getTerm())));
-	    }
-	)*
-;
-
-
-inclusiveorexpr returns [SLExpression ret=null] throws SLTranslationException
-@after{ret=result;}
-:
-	result=exclusiveorexpr
-	(
-	    INCLUSIVEOR expr=exclusiveorexpr
-	    {
-	       if(intHelper.isIntegerTerm(result)) {
-                   result = intHelper.buildPromotedOrExpression(result,expr);
-               } else {
-                   result = new SLExpression(tb.or(tb.convertToFormula(result.getTerm()),
-                                                   tb.convertToFormula(expr.getTerm())));
-               }
-	    }
-	)*
-;
-
-
-exclusiveorexpr returns [SLExpression ret=null] throws SLTranslationException
-@after{ret=result;}
-:
-	result=andexpr
-	(
-	    XOR expr=andexpr
-	    {
-	       if(intHelper.isIntegerTerm(result)) {
-                   result = intHelper.buildPromotedXorExpression(result,expr);
-               } else {
-                   Term resultFormula = tb.convertToFormula(result.getTerm());
-                   Term exprFormula = tb.convertToFormula(expr.getTerm());
-                   result = new SLExpression(tb.or(tb.and(resultFormula, tb.not(exprFormula)),
-                                                   tb.and(tb.not(resultFormula), exprFormula)));
-               }
-	    }
-	)*
-;
-
-
-andexpr returns [SLExpression ret=null] throws SLTranslationException
-@after{ret=result;}
-:
-	result=equalityexpr
-	{
-	    if(!result.isTerm()) {
-		raiseError("Found a type where only a term is allowed: "
-			   + result);
-	    }
-	}
-	(
-	    AND expr=equalityexpr
-	    {
-	       if(intHelper.isIntegerTerm(result)) {
-                   result = intHelper.buildPromotedAndExpression(result, expr);
-               } else {
-                   result = new SLExpression(tb.and(tb.convertToFormula(result.getTerm()),
-                                                    tb.convertToFormula(expr.getTerm())));
-               }
-	    }
-	)*
-;
-
-equalityexpr returns [SLExpression ret=null] throws SLTranslationException
-@after{ret=result;}
-	 :
-	result=relationalexpr
-	(   eq=EQ_NEQ right=relationalexpr
-	        { result = translator.translate(eq.getText(), SLExpression.class, result, right, services); }
-	)*
-;
-
-relationalexpr returns [SLExpression ret=null] throws SLTranslationException
-@init {
-    Function f = null;
-    KeYJavaType type = null;
-    Token opToken = null;
-}
-@after{ret=result;}
-:
-	result=shiftexpr
-	(
-	    lt=LT right=shiftexpr 
-	    // allow range predicates of the shape 0 < x < 23 (JML extension)
-	    ( LT right2=shiftexpr )?
-	    {
-		f = intLDT.getLessThan();
-		opToken = lt;
-	    }
-	|
-	    gt=GT right=shiftexpr
-	    {
-		f = intLDT.getGreaterThan();
-		opToken = gt;
-	    }
-	|
-	    leq=LEQ right=shiftexpr
-	    // allow range predicates of the shape 0 <= x < 23 (JML extension)
-	    ( LT right2=shiftexpr )?
-	    {
-		f = intLDT.getLessOrEquals();
-		opToken = leq;
-	    }
-	|
-	    geq=GEQ right=shiftexpr
-	    {
-		f = intLDT.getGreaterOrEquals();
-		opToken = geq;
-	    }
-	|
-	    llt=LOCKSET_LT right=postfixexpr
-	    {
-	        addIgnoreWarning("Lockset ordering is not supported",llt);
-	        final Sort objSort = services.getJavaInfo().getJavaLangObject().getSort();
-	        f = new Function(new Name("lockset_lt"), Sort.FORMULA, objSort, objSort);
-	        opToken = llt;
-	    }
-	|
-	    lleq=LOCKSET_LEQ right=postfixexpr
-	    {
-	        addIgnoreWarning("Lockset ordering is not supported",lleq);
-	        final Sort objSort = services.getJavaInfo().getJavaLangObject().getSort();
-	        f = new Function(new Name("lockset_leq"), Sort.FORMULA, objSort, objSort);
-	        opToken = lleq;
-	    }
-	|
-	    io=INSTANCEOF rtype=typespec
-	    {
-		f = rtype.getSort().getInstanceofSymbol(services);
-		opToken = io;
-	    }
-	|
-	    st=ST right=shiftexpr
-	    {
-		if (result.isTerm() || right.isTerm()) {
-		    raiseError("Cannot build subtype expression from terms.", st);
-		}
-		assert result.isType();
-		assert right.isType();
-
-		if (result.getTerm() == null) {
-		    addIgnoreWarning("subtype expression <: only supported for" +
-			" \\typeof() arguments on the left side.", st);
-			final Namespace<Function> fns = services.getNamespaces().functions();
-			int x = -1; Name name = null;
-			do name = new Name("subtype_"+ ++x);
-			while (fns.lookup(name)!= null);
-			final Function z = new Function(name,Sort.FORMULA);
-			fns.add(z);
-			result = new SLExpression(tb.func(z));
-		} else {
-
-		Sort os = right.getType().getSort();
-		Function ioFunc = os.getInstanceofSymbol(services);
-
-		result = new SLExpression(
-		    tb.equals(
-			tb.func(ioFunc, result.getTerm()),
-			tb.TRUE()));
-	    }
-	    }
-	)?
-	{
-	    if (f != null) {
-		assert opToken != null;
-		if (result.isType()) {
-		    raiseError("Cannot build relational expression from type " +
-			result.getType().getName() + ".", opToken);
-		}
-		assert result.isTerm();
-
-		try {
-			if (right == null) {
-			    // instanceof-expression
-			    result = new SLExpression(
-				tb.and(tb.not(tb.equals(result.getTerm(), tb.NULL())),
-				       tb.equals(tb.func(f, result.getTerm()), tb.TRUE())));
-			} else {
-			    if (right.isType()) {
-			    raiseError("Cannot build relational expression from type " +
-				right.getType().getName() + ".", opToken);
-			    }
-			    assert right.isTerm();
-
-			    result = new SLExpression(
-				tb.func(f,result.getTerm(),right.getTerm()));
-			} 
-			if (right2 != null) { // range expressions like 0 <= x < 23
-			    if (right2.isType()) {
-			    raiseError("Cannot build relational expression from type " +
-				right2.getType().getName() + ".", opToken);
-			    }
-			    assert right2.isTerm();
-			    final Term upperBound = tb.func(intLDT.getLessThan(),right.getTerm(),right2.getTerm());
-			    result = new SLExpression(tb.and(result.getTerm(),upperBound));
-			}
-		} catch (TermCreationException e) {
-		    raiseError("Error in relational expression: " + e.getMessage());
-		} catch (IllegalArgumentException e) {
-		    raiseError("Internal error.");
-		}
-	    }
-	}
-;
-
-shiftexpr returns [SLExpression ret=null] throws SLTranslationException
-@after{ret=result;}
-:
-    result=additiveexpr
-    (
-	sr=SHIFTRIGHT e=additiveexpr
-	{
-        result = translator.<SLExpression>translate(sr.getText(), SLExpression.class, services, result, e);
-	}
-    |
-	sl=SHIFTLEFT e=additiveexpr
-	{
-        result = translator.<SLExpression>translate(sl.getText(), SLExpression.class, services, result, e);
-	}
-    |
-	usr=UNSIGNEDSHIFTRIGHT e=additiveexpr
-	{
-        result = translator.<SLExpression>translate(usr.getText(), SLExpression.class, services, result, e);
-	}
-    )*
-;
-
-
-additiveexpr returns [SLExpression ret=null] throws SLTranslationException
-@after{ret = result;}
-:
-    result=multexpr
-    (
-	plus=PLUS e=multexpr
-	{
-        result = translator.<SLExpression>translate(plus.getText(), SLExpression.class, services, result, e);
-	}
-    |
-	minus=MINUS e=multexpr
-	{
-	    result = translator.<SLExpression>translate(minus.getText(), SLExpression.class, services, result, e);
-	}
-    )*
-;
-
-
-multexpr returns [SLExpression ret=null] throws SLTranslationException
-@after {ret = result;}
-:
-    result=unaryexpr
-    (
-	MULT e=unaryexpr
-	{
-	    if (result.isType()) {
-		raiseError("Cannot build multiplicative expression from type " +
-		    result.getType().getName() + ".");
-	    }
-	    if (e.isType()) {
-		raiseError("Cannot multiply by type " +
-		    e.getType().getName() + ".");
-	    }
-	    assert result.isTerm();
-	    assert e.isTerm();
-
-	    result = intHelper.buildMulExpression(result, e);
-	}
-    |
-	DIV e=unaryexpr
-	{
-	    if (result.isType()) {
-		raiseError("Cannot build multiplicative expression from type " +
-		    result.getType().getName() + ".");
-	    }
-	    if (e.isType()) {
-		raiseError("Cannot divide by type " +
-		    e.getType().getName() + ".");
-	    }
-	    assert result.isTerm();
-	    assert e.isTerm();
-
-	    result = intHelper.buildDivExpression(result, e);
-	}
-    |
-	MOD e=unaryexpr
-	{
-	    if (result.isType()) {
-		raiseError("Cannot build multiplicative expression from type " +
-		    result.getType().getName() + ".");
-	    }
-	    if (e.isType()) {
-		raiseError("Cannot build modulo expression from type " +
-		    e.getType().getName() + ".");
-	    }
-	    assert result.isTerm();
-	    assert e.isTerm();
-
-	    result = intHelper.buildModExpression(result, e);
-	}
-    )*
-;
-
-
-unaryexpr returns [SLExpression ret=null] throws SLTranslationException
-@after {ret = result;}
-:
-    PLUS result=unaryexpr
-	{
-	    if (result.isType()) {
-		raiseError("Cannot build  +" + result.getType().getName() + ".");
-	    }
-	    assert result.isTerm();
-
-	    result = intHelper.buildPromotedUnaryPlusExpression(result);
-	}
-	| (MINUS DECLITERAL) => MINUS declit=DECLITERAL
-	{
-	    String text = "-" + declit.getText();
-        
-        boolean isLong = text.endsWith("l") || text.endsWith("L");
-        try {
-            Literal literal = isLong ? new LongLiteral(text) : new IntLiteral(text);
-            Term intLit = 
-             services.getTypeConverter().getIntegerLDT().translateLiteral(literal, services);
-    
-            PrimitiveType literalType = isLong ? PrimitiveType.JAVA_LONG : PrimitiveType.JAVA_INT;
-            result = new SLExpression(intLit, javaInfo.getPrimitiveKeYJavaType(literalType));
-        } catch (NumberFormatException e) {
-            throw getExceptionManager().createException(e.getMessage(), e);
-        }
-	}	
-    |
-	minus=MINUS result=unaryexpr
-	{
-	    if (result.isType()) {
-		raiseError("Cannot build  -" + result.getType().getName() + ".");
-	    }
-	    assert result.isTerm();
-
-	    result = intHelper.buildUnaryMinusExpression(result);
-	}
-    |
-	(LPAREN typespec RPAREN ) => result = castexpr
-    |
-	    result=unaryexprnotplusminus
-;
-
-castexpr returns  [SLExpression ret = null] throws SLTranslationException
-@init {
-    KeYJavaType type = null;
-}
-:
-LPAREN rtype=typespec RPAREN result=unaryexpr
-{
-    ret = translator.translate(JMLTranslator.JMLKeyWord.CAST, services, intHelper, rtype, result);
-}
-;
-
-unaryexprnotplusminus returns [SLExpression ret=null] throws SLTranslationException
-@after {ret = result;}
-:
-	NOT e=unaryexpr
-	{
-	    if (e.isType()) {
-		raiseError("Cannot negate type " + e.getType().getName() + ".");
-	    }
-
-	    Term t = e.getTerm();
-	    assert t != null;
-
-	    if (t.sort() == Sort.FORMULA) {
-		result = new SLExpression(tb.not(t));
-	    } else if(t.sort() == booleanLDT.targetSort()) {
-		result = new SLExpression(tb.not(tb.equals(t, tb.TRUE())));
-	    } else {
-		raiseError("Wrong type in not-expression: " + t);
-	    }
-	}
-    |
-	BITWISENOT e=unaryexpr
-	{
-	    if(e.isType()) {
-		raiseError("Cannot negate type " + e.getType().getName() + ".");
-	    }
-
-	    result = intHelper.buildPromotedNegExpression(e);
-	}
-
-    |
-	result=postfixexpr
-;
-
-
-postfixexpr returns [SLExpression ret=null] throws SLTranslationException
-@init {
-    String fullyQualifiedName = "";
-    SLExpression result=null;
-}
-@after { ret = result; }
-:
-	expr=primaryexpr
-	{  
-	    fullyQualifiedName = input.LT(-1).getText();
-	}
-	(
-	    {
-	        if (expr != null && expr.getType() == null) {
-	            raiseError("SLExpression without a type: " + expr);
-	        }/* else if (expr != null && expr.getType().getJavaType() instanceof PrimitiveType) {
-		    raiseError("Cannot build postfix expression from primitive type.");
-		}*/
-	    }
-	    expr=primarysuffix[expr, fullyQualifiedName]
-	    {
-		fullyQualifiedName += "." + input.LT(-1).getText();
-	    }
-	)*
-
-	{
-	    if (expr == null) {
-		raiseError("Expression " + fullyQualifiedName + " cannot be resolved.");
-	    }
-	    result = expr; //.getTerm();
-	}
-;
-
-primaryexpr returns [SLExpression ret=null] throws SLTranslationException
-@init {
-    Term s1, s2;
-}
-@after {ret = result;}
-:
-	result = constant
-    |   id=IDENT     { result = lookupIdentifier(id.getText(), null, null, id); }
-    |   inv=INV      { result = translator.translate(inv.getText(),services,
-                                selfVar==null? null: tb.var(selfVar),containerType);}
-    |   TRUE         { result = new SLExpression(tb.tt()); }
-    |   FALSE        { result = new SLExpression(tb.ff()); }
-    |   NULL         { result = new SLExpression(tb.NULL()); }
-    |   result=jmlprimary
-    |   THIS
-        {
-            if(selfVar == null) {
-            	raiseError("Cannot access \"this\" in a static context!");
-            }
-            try {
-                result = new SLExpression(tb.var(selfVar), selfVar.getKeYJavaType());
-            } catch (Throwable e) { raiseError(e.getMessage()); }
-        }
-    |   new_expr
-    |   array_initializer
-;
-
-transactionUpdated
-  returns [SLExpression result=null]
-  throws SLTranslationException
-@init {
-   String fieldName = "<transactionConditionallyUpdated>";
-}
-:
-
-   tk=TRANSACTIONUPDATED LPAREN expr=expression RPAREN
-   {
-      result = lookupIdentifier(fieldName, expr, null, tk);
-   }
-;
-
-primarysuffix[SLExpression receiver, String fullyQualifiedName]
-		returns [SLExpression ret=null]
-		throws SLTranslationException
-@init {
-    String lookupName = null;
-}
-@after { ret = result; }
-:
-{
-    lookupName = fullyQualifiedName;
-}
-( DOT
-    ( id=IDENT
-	{
-	    if(receiver == null) {
-		// Receiver was only a package/classname prefix
-		lookupName = fullyQualifiedName + "." + id.getText();
-	    } else {
-		lookupName = id.getText();
-	    }
-	    try {
-	    	result = lookupIdentifier(lookupName, receiver, null, id);
-	    } catch(SLTranslationException e) {
-	    	result = lookupIdentifier(fullyQualifiedName + "." + lookupName, null, null, id);
-	    }
-	}
-    | tr=TRANSIENT
-    {
-        result = lookupIdentifier("<transient>", receiver, null, tr);
-    }
-    |    
-     THIS
-    {
-    	result = new SLExpression(
-    		services.getTypeConverter().findThisForSort(receiver.getType().getSort(),
-    							    tb.var(selfVar),
-    							    javaInfo.getKeYJavaType(selfVar.sort()),
-    							    true),
-                receiver.getType());
-    }
-    | INV
-    {
-        result = translator.translate("\\inv",services,receiver.getTerm(),receiver.getType());
-    }
-    | MULT
-         {
-	     result = new SLExpression(tb.allFields(receiver.getTerm()),
-	                               javaInfo.getPrimitiveKeYJavaType(PrimitiveType.JAVA_LOCSET));
-         }
-   )
-    |
-	l=LPAREN (params=expressionlist)? RPAREN
-	{
-            ImmutableList<SLExpression> preHeapParams = ImmutableSLList.<SLExpression>nil();
-            for(LocationVariable heap : HeapContext.getModHeaps(services, false)) {
-              Term p;
-              if(atPres == null || atPres.get(heap) == null) { p = tb.var(heap); } else { p = atPres.get(heap); }
-              preHeapParams = preHeapParams.append(new SLExpression(p));
-            }
-            params = (params == null) ? preHeapParams : params.prepend(preHeapParams);
-
-	    lookupName = lookupName.substring(lookupName.lastIndexOf('.')+1);
-
-	    result = lookupIdentifier(lookupName, receiver, new SLParameters(params), l);
-	    if (result == null) {
-		raiseError("Method " + lookupName + "("
-		           + createSignatureString(params) + ") not found!", l);
-	    }
-            if(((IProgramMethod)result.getTerm().op()).getStateCount() > 1 &&
-               (atPres == null || atPres.get(getBaseHeap()) == null)) {
-               raiseError("Two-state model method " + lookupName + " not allowed in this context!", l);
-            }
-
-	}
-    |
-	lbrack=LBRACKET result=specarrayrefexpr[receiver, fullyQualifiedName, lbrack] RBRACKET
-
-)
-;
-
-new_expr throws SLTranslationException
-:
-	NEW typ=type (
-	    LPAREN ( params=expressionlist )? RPAREN
-	   |
-	    array_dimensions (array_initializer)?
-	   )
-        {
-        	raiseNotSupported("'new' within specifications");
-        }
-    ;
-
-array_dimensions throws SLTranslationException
-:
-    array_dimension
-    // TODO handle higher dimensions
-;
-
-array_dimension throws SLTranslationException
-:
-    LBRACKET (length=expression)? RBRACKET
-;
-
-array_initializer throws SLTranslationException
-:
-    LBRACE init=expressionlist RBRACE
-    {
-        raiseNotSupported("array initializer");
-    }
-;
-
-expressionlist returns [ImmutableList<SLExpression> result=ImmutableSLList.<SLExpression>nil()]
-               throws SLTranslationException
-:
-	expr=expression { result = result.append(expr); } (COMMA expr=expression {result = result.append(expr);} )*
-;
-
-constant returns [SLExpression ret=null] throws SLTranslationException
-:
-	result=javaliteral { ret = result; }
-;
-
-javaliteral returns [SLExpression ret=null] throws SLTranslationException
-@after{ ret = result; }
-:
-	result=integerliteral
-    |
-	l=STRING_LITERAL
-	{
-	    Term charListTerm
-	       = services.getTypeConverter()
-	                 .convertToLogicElement(
-	                 	new StringLiteral(l.getText()));
-	    Function strPool
-	    	= (Function) services.getNamespaces()
-	    	                     .functions()
-	    	                     .lookup(CharListLDT.STRINGPOOL_NAME);
-	    if(strPool == null) {
-	        raiseError("string literals used in specification, "
-	                   + "but string pool function not found");
-	    }
-	    Term stringTerm = tb.func(strPool, charListTerm);
-	    return new SLExpression(stringTerm,
-	                            javaInfo.getKeYJavaType("java.lang.String"));
-	}
-    |
-	c=CHAR_LITERAL
-	{
-       Term charLit = 
-         services.getTypeConverter().getIntegerLDT().translateLiteral(new CharLiteral(c.getText()), services);
-        	   
-	    return new SLExpression(charLit, javaInfo.getKeYJavaType("char"));
-	}
-    ;
-
-integerliteral returns [SLExpression result=null] throws SLTranslationException
-@init { int radix=10; }
-:
-    n = ( HEXLITERAL {radix=16;}
-        | DECLITERAL
-        | OCTLITERAL {radix=8;}
-        | BINLITERAL {radix=2;}
-        )
-    {    
-        String text = n.getText();
-        
-        boolean isLong = text.endsWith("l") || text.endsWith("L");
-        try {
-            Literal literal = isLong ? new LongLiteral(text) : new IntLiteral(text);
-        
-            Term intLit = 
-	             services.getTypeConverter().getIntegerLDT().translateLiteral(literal, services);
-    
-            PrimitiveType literalType = isLong ? PrimitiveType.JAVA_LONG : PrimitiveType.JAVA_INT;
-            result = new SLExpression(intLit, javaInfo.getPrimitiveKeYJavaType(literalType));
-        } catch (NumberFormatException e) {
-            throw getExceptionManager().createException(e.getMessage(), e);
-        }
-    }
-;
-
-jmlprimary returns [SLExpression ret=null] throws SLTranslationException
-@after {ret = result;}
-:
-	RESULT
-	{
-	    if(resultVar==null) {
-		raiseError("\\result used in wrong context");
-	    } else
-	    result = new SLExpression(tb.var(resultVar), resultVar.getKeYJavaType());
-	}
-	|
-	  EXCEPTION 
-	  { if (excVar==null) raiseError("\\exception may only appear in determines clauses");
-	    else result = new SLExpression(tb.var(excVar), excVar.getKeYJavaType()); }
-    |
-	(LPAREN quantifier) => result=specquantifiedexpression
-    |
-        (LPAREN BSUM) => result=bsumterm
-    |
-        (LPAREN SEQDEF) => result=seqdefterm
-    |
-	(OLD | PRE) => result=oldexpression
-
-    |   result = transactionUpdated
-    |
-	BACKUP LPAREN result=expression RPAREN
-	{
-	    if (atPres == null || atPres.get(getSavedHeap()) == null) {
-		raiseError("JML construct " +
-			   "\\backup not allowed in this context.");
-	    }
-	    typ = result.getType();
-	    if(typ != null) {
-	      result = new SLExpression(convertToBackup(result.getTerm()),
-	                                result.getType());
-	    } else {
-	      result = new SLExpression(convertToBackup(result.getTerm()));
-	    }
-	}
-    |
-        PERMISSION LPAREN result=expression RPAREN
-        {
-            result = new SLExpression(convertToPermission(result.getTerm()));
-        }
-    |
-	NONNULLELEMENTS LPAREN result=expression RPAREN
-	{
-	    t = result.getTerm();
-	    Term resTerm = tb.not(tb.equals(t, tb.NULL()));
-
-	    if (t.sort() instanceof ArraySort) {
-		LogicVariable i = new LogicVariable(new Name("i"), javaInfo
-				.getKeYJavaType(PrimitiveType.JAVA_INT)
-				.getSort());
-
-		// See JML reference manual
-		// http://www.cs.iastate.edu/~leavens/JML/jmlrefman/jmlrefman_11.html#SEC139
-		Term range = tb.and(
-		    tb.leq(tb.zero(), tb.var(i)),
-		    tb.lt(tb.var(i), tb.dotLength(t)));
-		Term body = tb.equals(tb.dotArr(t, tb.var(i)), tb.NULL());
-		body = tb.not(body);
-		body = tb.imp(range, body);
-
-		result = new SLExpression(tb.and(resTerm, tb.all(i, body)));
-	    } else {
-	        raiseError("\\nonnullelements may only be applied to arrays");
-	    }
-	}
-
-    |   desc=INFORMAL_DESCRIPTION
-	{
-	    result = translator.translate("(* *)", SLExpression.class, services, desc,
-	        selfVar, resultVar, paramVars, atPres == null ? null : atPres.get(getBaseHeap()));
-	}
-
-    |   escape=DL_ESCAPE ( (LPAREN) => LPAREN ( list=expressionlist )? RPAREN )?
-        {
-            result = translator.translate("\\dl_", SLExpression.class, escape, list, services);
-        }
-        
-    |   mapEmpty=MAPEMPTY { result = translator.translateMapExpressionToJDL(mapEmpty,list,services); }
-        
-    |   tk=mapExpression LPAREN ( list=expressionlist )? RPAREN
-		{
-		    result = translator.translateMapExpressionToJDL(tk,list,services);
-		}
-
-    |   s2m=SEQ2MAP LPAREN ( list=expressionlist )? RPAREN
-		{
-		    result = translator.translateMapExpressionToJDL(s2m,list,services);
-		}
-
-    |   NOT_MODIFIED LPAREN t=storeRefUnion RPAREN
-        {
-        result = new SLExpression(translator.translate("\\not_modified", Term.class, services, atPres == null ? null : atPres.get(getBaseHeap()), t));
-        }
-    |   na=NOT_ASSIGNED LPAREN t=storeRefUnion RPAREN
-        {
-        result = translator.createSkolemExprBool(na);
-        }
-
-    // TODO: add \only_*
-
-    |   FRESH LPAREN list=expressionlist RPAREN
-	{
-        result = translator.translate("\\fresh", SLExpression.class, list, atPres, services);
-	}
-
-    |   REACH LPAREN t=storeref COMMA e1=expression COMMA e2=expression (COMMA e3=expression)? RPAREN
-	{
-        result = translator.translate("reach", SLExpression.class, t, e1, e2, e3, services);
-	}
-
-    |   REACHLOCS LPAREN t=storeref COMMA e1=expression (COMMA e3=expression)? RPAREN
-	{
-        result = translator.translate("reachLocs", SLExpression.class, t, e1, e3, services);
-	}
-
-    |   duration=DURATION LPAREN result=expression RPAREN
-	{
-	    result = translator.createSkolemExprLong(duration,services);
-	}
-
-    |   space=SPACE LPAREN result=expression RPAREN
-	{
-	    result = translator.createSkolemExprLong(space,services);
-	}
-
-    |   wspace=WORKINGSPACE LPAREN result=expression RPAREN
-	{
-	    result = translator.createSkolemExprLong(wspace,services);
-	}
-
-    |   (MAX) => max=MAX LPAREN result=expression RPAREN
-    {
-        result = translator.createSkolemExprObject(max,services);
-    }
-    |   TYPEOF LPAREN result=expression RPAREN
-	{
-	    result = new SLExpression(result.getTerm(),
-	                              result.getType(),
-	                              false);
-	}
-
-    |   ELEMTYPE LPAREN result=expression RPAREN
-	{
-	    raiseNotSupported("\\elemtype");
-	}
-
-    |   TYPE_SMALL LPAREN typ=typespec RPAREN
-	{
-	    result = new SLExpression(typ);
-	}
-
-    |   lockset=LOCKSET
-	{
-	    result = translator.createSkolemExprObject(lockset,services);
-	}
-
-    |   IS_INITIALIZED LPAREN typ=referencetype RPAREN
-	{
-	    Term resTerm = tb.equals(
-		tb.var(
-		    javaInfo.getAttribute(ImplicitFieldAdder.IMPLICIT_CLASS_INITIALIZED,
-					  typ)),
-		tb.TRUE());
-	    result = new SLExpression(resTerm);
-	}
-
-    |   INVARIANT_FOR LPAREN result=expression RPAREN
-	{
-	    result = translator.translate("\\invariant_for", SLExpression.class, services, result);
-
-	}
-
-	|   STATIC_INVARIANT_FOR LPAREN typ=referencetype RPAREN
-	{
-	    result = translator.translate("\\static_invariant_for", SLExpression.class, services, typ);
-	}
-
-    |   ( LPAREN LBLNEG ) => LPAREN lblneg=LBLNEG IDENT result=expression RPAREN
-	{
-	    addIgnoreWarning("\\lblneg",lblneg);
-	}
-
-    |   ( LPAREN LBLPOS ) => LPAREN lblpos=LBLPOS IDENT result=expression RPAREN
-	{
-	    addIgnoreWarning("\\lblpos",lblpos);
-	}
-	|   INDEX { result = translator.translate(JMLTranslator.JMLKeyWord.INDEX, services); }
-	|   VALUES { result = translator.translate(JMLTranslator.JMLKeyWord.VALUES, services); }
-    |   STRING_EQUAL LPAREN e1=expression COMMA e2=expression RPAREN
-        {
-	    Function strContent
-	    	= (Function) services.getNamespaces()
-            	                     .functions()
-            	                     .lookup(CharListLDT.STRINGCONTENT_NAME);
-            if(strContent == null) {
-                raiseError("strings used in spec, but string content "
-                           + "function not found");
-            }
-            return new SLExpression(tb.equals(tb.func(strContent, e1.getTerm()),
-                                              tb.func(strContent, e2.getTerm())));
-        }
-
-    |   EMPTYSET
-        {
-            result = translator.translate(JMLTranslator.JMLKeyWord.EMPTY, services, javaInfo);
-        }
-
-    |   t = createLocset
-        { result = new SLExpression(t, javaInfo.getPrimitiveKeYJavaType(PrimitiveType.JAVA_LOCSET)); }
-
-    |   (UNION | UNION_2) LPAREN t=storeRefUnion RPAREN
-        { result = translator.translate(JMLTranslator.JMLKeyWord.UNION, t, javaInfo); }
-
-    |   INTERSECT LPAREN t=storeRefIntersect RPAREN
-        { result = translator.translate(JMLTranslator.JMLKeyWord.INTERSECT, t, javaInfo); }
-
-    |   SETMINUS LPAREN t=storeref COMMA t2=storeref RPAREN
-        {
-            result = new SLExpression(tb.setMinus(t, t2),
-                                      javaInfo.getPrimitiveKeYJavaType(PrimitiveType.JAVA_LOCSET));
-        }
-
-    |   ALLFIELDS LPAREN e1=expression RPAREN
-        {
-            if(!e1.isTerm() || !e1.getTerm().sort().extendsTrans(services.getJavaInfo().objectSort())) {
-                raiseError("Invalid argument to \\allFields: " + e1);
-            }
-            result = new SLExpression(tb.allFields(e1.getTerm()),
-                                      javaInfo.getPrimitiveKeYJavaType(PrimitiveType.JAVA_LOCSET));
-        }
-
-    |  ALLOBJECTS LPAREN t=storeref RPAREN
-        {
-            result = new SLExpression(tb.allObjects(t.sub(1)),
-                                      javaInfo.getPrimitiveKeYJavaType(PrimitiveType.JAVA_LOCSET));
-        }
-    |   UNIONINF
-        LPAREN
-        (nullable=boundvarmodifiers)?
-        declVars=quantifiedvardecls
-        SEMI
-        {
-            resolverManager.pushLocalVariablesNamespace();
-            resolverManager.putIntoTopLocalVariablesNamespace(declVars.second, declVars.first);
-        }
-        ((predicate SEMI) => t2=predicate SEMI | SEMI )?
-        t=storeref
-        RPAREN
-        {
-               resolverManager.popLocalVariablesNamespace();
-               result = translator.translate(JMLTranslator.JMLKeyWord.UNIONINF, nullable, declVars, t, t2, services);
-        }
-
-    |   pd=DISJOINT LPAREN tlist=storeRefList RPAREN {
-            result = translator.translate(pd.getText(), SLExpression.class, tlist, services);
-        }
-
-    |   SUBSET LPAREN t=storeref COMMA t2=storeref RPAREN
-        {
-            result = new SLExpression(tb.subset(t, t2));
-        }
-
-    |   NEWELEMSFRESH LPAREN t=storeref RPAREN
-        {
-            result = new SLExpression(tb.subset(t,
-                                                tb.union(convertToOld(t),
-                                                         tb.freshLocs(atPres == null ? null : atPres.get(getBaseHeap())))));
-
-        }
-
-    |   (SEQEMPTY
-        | (LPAREN (SEQDEF | SEQ) quantifiedvardecls SEMI)
-        | (SEQSINGLETON | SEQ) LPAREN
-        | SEQSUB LPAREN
-        | SEQREVERSE
-        | SEQREPLACE
-        // | SEQCONTAINS
-        | SEQCONCAT
-        | SEQGET
-        | INDEXOF)
-         => result = sequence    
-    
-    |   LPAREN result=expression RPAREN
-;
-
-
-sequence returns [SLExpression ret = null] throws SLTranslationException
-@init {
-    ImmutableList<Term> tlist = null;
-    KeYJavaType typ;
-    Term t, t2;
-    Token tk = null;
-    Pair<KeYJavaType,ImmutableList<LogicVariable>> declVars = null;
-}
-@after { ret = result; }
-:
-        SEQEMPTY
-        {
-            result = new SLExpression(tb.seqEmpty());
-        }
-    |   (LPAREN (SEQDEF | SEQ) quantifiedvardecls SEMI) => result=seqdefterm
-    |   (SEQSINGLETON | SEQ) LPAREN list=exprList RPAREN
-        {
-            result = translator.translate("\\seq", SLExpression.class, list, services);
-        }
-
-    |   SEQSUB LPAREN e1=expression COMMA e2=expression COMMA e3=expression RPAREN
-        {
-            result = new SLExpression(tb.seqSub(e1.getTerm(), e2.getTerm(), e3.getTerm()));
-        }
-
-    |   SEQREVERSE LPAREN e1=expression RPAREN
-        {
-            result = new SLExpression(tb.seqReverse(e1.getTerm()));
-        }
-    |   SEQREPLACE LPAREN e1=expression COMMA e2=expression COMMA e3=expression RPAREN
-        {
-            // short for "e1[0..e2-1]+e3+e1[e2+1..e1.length-1]"
-            final Term minusOne = tb.zTerm("-1");
-            final Term ante = tb.seqSub(e1.getTerm(), tb.zero(), tb.add(e2.getTerm(), minusOne));
-            final Term insert = tb.seqSingleton(e3.getTerm());
-            final Term post = tb.seqSub(e1.getTerm(), tb.add(e2.getTerm(), tb.one()), tb.add(tb.seqLen(e1.getTerm()), minusOne));
-            final Term put = tb.seqConcat(ante, tb.seqConcat(insert, post));
-            result = new SLExpression(put);
-        }
-        
-    |   (tk2= SEQCONCAT{tk=tk2;} | tk3= SEQGET{tk=tk3;} | tk4= INDEXOF{tk=tk4;})
-        LPAREN e1=expression COMMA e2=expression RPAREN
-        {
-            result = translator.translate(tk.getText(), SLExpression.class, services, e1, e2);
-        }
-;
-
-mapExpression returns [Token token = null] :
-  ( MAP_GET
-  | MAP_OVERRIDE
-  | MAP_UPDATE
-  | MAP_REMOVE
-  | IN_DOMAIN
-  | DOMAIN_IMPLIES_CREATED
-  | MAP_SIZE
-  | MAP_SINGLETON
-  | IS_FINITE
-  )
-    { token = input.LT(-2); }
-  ;
-
-quantifier returns [Token token = null] :
-  ( FORALL
-  | EXISTS
-  | MIN
-  | MAX
-  | NUM_OF
-  | PRODUCT
-  | SUM
-  )
-    { token = input.LT(-1); }
-  ;
-
-specquantifiedexpression returns [SLExpression result = null] throws SLTranslationException
-@init {
-    p = tb.tt();
-}
-:
-	LPAREN
-	q=quantifier
-	(nullable=boundvarmodifiers)?
-	declVars=quantifiedvardecls SEMI
-	{
-	    resolverManager.pushLocalVariablesNamespace();
-	    resolverManager.putIntoTopLocalVariablesNamespace(declVars.second, declVars.first);
-	}
-	((predicate SEMI) => p=predicate SEMI | SEMI)?
-	expr=expression
-	{
-	    resolverManager.popLocalVariablesNamespace();
-
-	    p = tb.convertToFormula(p);
-	    result = translator.translate(q.getText(), SLExpression.class, p, expr.getTerm(), declVars.first, declVars.second, nullable, expr.getType(), services);
-	}
-	RPAREN
-;
-
-oldexpression returns [SLExpression ret=null] throws SLTranslationException
-@init {
-    KeYJavaType typ;
-}
-@after {ret = result;}
-:
-    (
-    PRE LPAREN result=expression RPAREN
-    |
-    OLD LPAREN result=expression (COMMA id=IDENT)? RPAREN
-    )
-    {
-        if (atPres == null || atPres.get(getBaseHeap()) == null) {
-        raiseError("JML construct " +
-               "\\old not allowed in this context.");
-        }
-
-        if (id != null) addIgnoreWarning("\\old with label",id);
-
-        typ = result.getType();
-        if(typ != null) {
-          result = new SLExpression(convertToOld(result.getTerm()),
-                                    result.getType());
-        } else {
-          result = new SLExpression(convertToOld(result.getTerm()));
-        }
-    }
-;
-
-bsumterm returns [SLExpression result=null] throws SLTranslationException
-    :
-        LPAREN
-        q=BSUM decls=quantifiedvardecls
-        {
-            resolverManager.pushLocalVariablesNamespace();
-            resolverManager.putIntoTopLocalVariablesNamespace(decls.second, decls.first);
-        }
-        SEMI
-        (
-            a=expression SEMI  b=expression SEMI t=expression
-        )
-        {
-            result = translator.translate(q.getText(), SLExpression.class, a, b, t, decls.first, decls.second, services);
-            resolverManager.popLocalVariablesNamespace();
-        }
-        RPAREN
-;
-        catch [SLTranslationException ex] {
-        resolverManager.popLocalVariablesNamespace();
-        throw ex;
-        }
-
-
-seqdefterm returns [SLExpression result=null] throws SLTranslationException
-    :
-        LPAREN
-        q=SEQDEF decls=quantifiedvardecls
-        {
-            resolverManager.pushLocalVariablesNamespace();
-            resolverManager.putIntoTopLocalVariablesNamespace(decls.second, decls.first);
-        }
-        SEMI
-        (
-            a=expression SEMI  b=expression SEMI t=expression
-        )
-        {
-            result = translator.translate(q.getText(), SLExpression.class, a, b, t, decls.first, decls.second, services);
-            resolverManager.popLocalVariablesNamespace();
-        }
-        RPAREN
-;
-        catch [SLTranslationException ex] {
-        resolverManager.popLocalVariablesNamespace();
-        throw ex;
-        }
-
-quantifiedvardecls returns [Pair<KeYJavaType,ImmutableList<LogicVariable>> result = null]
-                   throws SLTranslationException
-@init {
-    ImmutableList<LogicVariable> vars = ImmutableSLList.<LogicVariable>nil();
-}
-:
-	t=typespec v=quantifiedvariabledeclarator[t]
-
-	{ vars = vars.append(v); }
-
-	(
-	    COMMA v=quantifiedvariabledeclarator[t]
-
-	    { vars = vars.append(v); }
-	)*
-	{
-	    result = new Pair<KeYJavaType,ImmutableList<LogicVariable>>(t, vars);
-	}
-;
-
-boundvarmodifiers returns [boolean nullable = false] throws SLTranslationException
-:
-	NON_NULL | NULLABLE { nullable = true; }
-;
-
-typespec returns [KeYJavaType ret = null] throws SLTranslationException
-@after {ret = t;}
-:
-	t=type
-	(
-	    dim=dims
-	    {
-		String fullName = t.getFullName();
-		for (int i=0; i < dim; i++) {
-		    fullName += "[]";
-		}
-		t = javaInfo.getKeYJavaType(fullName);
-	if(t == null && dim > 0) {
-	    //try to create missing array type
-	      try {
-	    javaInfo.readJavaBlock("{" + fullName + " k;}");
-	    t = javaInfo.getKeYJavaType(fullName);
-	    } catch (Exception e) {
-	    t = null;
-		}
-	    }
-	    }
-	)?
-;
-
-dims returns [int dimension = 0] throws SLTranslationException
-:
-	(LBRACKET RBRACKET { dimension++; } )+
-    ;
-
-type returns [KeYJavaType ret = null] throws SLTranslationException
-@after{ ret = t; }
-:
-	(builtintype) => t=builtintype
-    |
-	t=referencetype
-    |
-	TYPE
-	{
-	    raiseNotSupported("\\TYPE");
-	}
-
-;
-
-referencetype returns [KeYJavaType type = null] throws SLTranslationException
-    :
-	typename=name
-	{
-	    try {
-		type = resolverManager.resolve(null, typename, null).getType();
-	    } catch (NullPointerException e) {
-		raiseError("Type " + typename + " not found.");
-	    }
-	}
-;
-
-builtintype returns [KeYJavaType type = null] throws SLTranslationException
-:
-	(
-	    BYTE
-	    {
-		type = javaInfo.getKeYJavaType(PrimitiveType.JAVA_BYTE);
-	    }
-	|
-	    SHORT
-	    {
-		type = javaInfo.getKeYJavaType(PrimitiveType.JAVA_SHORT);
-	    }
-	|
-	    INT
-	    {
-		type = javaInfo.getKeYJavaType(PrimitiveType.JAVA_INT);
-	    }
-	|
-	    LONG
-	    {
-		type = javaInfo.getKeYJavaType(PrimitiveType.JAVA_LONG);
-	    }
-	|
-	    BOOLEAN
-	    {
-		type = javaInfo.getKeYJavaType(PrimitiveType.JAVA_BOOLEAN);
-	    }
-	|
-	    VOID
-	    {
-		type = KeYJavaType.VOID_TYPE;
-	    }
-	|
-	    BIGINT
-	    {
-		type = javaInfo.getKeYJavaType(PrimitiveType.JAVA_BIGINT);
-	    }
-	|
-	    REAL
-	    {
-		type = javaInfo.getKeYJavaType(PrimitiveType.JAVA_REAL);
-	    }
-        |   LOCSET
-            {
-                type = javaInfo.getKeYJavaType(PrimitiveType.JAVA_LOCSET);
-            }
-        |   SEQ
-            {
-                type = javaInfo.getKeYJavaType(PrimitiveType.JAVA_SEQ);
-            }
-        | FREE { type = javaInfo.getKeYJavaType(PrimitiveType.JAVA_FREE_ADT); }
-	)
-
-;
-
-name returns [String result = ""] throws SLTranslationException
-:
-	id=IDENT
-	{ result += id.getText(); }
-	(
-	    DOT id1=IDENT
-	    { result += "." + id1.getText(); }
-	)*
-;
-
-quantifiedvariabledeclarator[KeYJavaType t] returns [LogicVariable v = null] throws SLTranslationException
-@init {
-    KeYJavaType varType = null;
-}
-:
-   id=IDENT (dim=dims)?
-   {
-	  if (dim > 0) {
-	    String fullName;
-	    if (t.getJavaType() instanceof ArrayType) {
-		fullName = ((ArrayType) t.getJavaType()).getAlternativeNameRepresentation();
-	    } else {
-		fullName = t.getFullName();
-	    }
-	    for (int i=0; i < dim; i++) {
-		fullName += "[]";
-	    }
-
-	    varType = javaInfo.getKeYJavaType(fullName);
-	  } else {
-		  varType = t;
-	  }
-
-	  v = new LogicVariable(new Name(id.getText()), varType.getSort());
-   }
-;
->>>>>>> df141c89
+parser grammar KeYJMLParser;
+
+options {
+    tokenVocab = KeYJMLLexer;
+    k = 1;
+}
+
+@header {
+    package de.uka.ilkd.key.speclang.jml.translation;
+
+    import java.io.StringReader;
+
+    import org.key_project.util.collection.*;
+    import de.uka.ilkd.key.java.JavaInfo;
+    import de.uka.ilkd.key.java.Position;
+    import de.uka.ilkd.key.java.Services;
+    import de.uka.ilkd.key.java.abstraction.*;
+    import de.uka.ilkd.key.java.expression.literal.StringLiteral;
+    import de.uka.ilkd.key.java.expression.literal.CharLiteral;
+    import de.uka.ilkd.key.java.expression.literal.IntLiteral;
+    import de.uka.ilkd.key.java.expression.literal.LongLiteral;
+    import de.uka.ilkd.key.java.expression.Literal;
+    import de.uka.ilkd.key.java.recoderext.ImplicitFieldAdder;
+    import de.uka.ilkd.key.ldt.*;
+    import de.uka.ilkd.key.logic.*;
+    import de.uka.ilkd.key.logic.op.*;
+    import de.uka.ilkd.key.logic.sort.*;
+    import de.uka.ilkd.key.proof.OpReplacer;
+    import de.uka.ilkd.key.speclang.HeapContext;
+    import de.uka.ilkd.key.speclang.PositionedString;
+    import de.uka.ilkd.key.speclang.translation.*;
+    import de.uka.ilkd.key.util.Pair;
+    import de.uka.ilkd.key.util.Triple;
+    import de.uka.ilkd.key.util.InfFlowSpec;
+    import de.uka.ilkd.key.util.mergerule.MergeParamsSpec;
+
+    import java.math.BigInteger;
+    import java.util.List;
+    import java.util.Map;
+    import java.util.LinkedHashMap;
+    import java.util.ArrayList;
+}
+
+@members {
+
+    /**
+     * maximum valid value of a signed int
+     */
+    private static final BigInteger MAX_INT = BigInteger.valueOf(Integer.MAX_VALUE);
+
+    /**
+     * maximum valid value of a signed long
+     */
+    private static final BigInteger MAX_LONG = BigInteger.valueOf(Long.MAX_VALUE);
+
+    /**
+     * maximum valid value if an int was interpreted unsigned
+     */
+    private static final BigInteger MAX_UINT = new BigInteger("4294967295");
+
+    /**
+     * maximum valid value if a long was interpreted unsigned
+     */
+    private static final BigInteger MAX_ULONG = new BigInteger("18446744073709551615");
+
+    private TermBuilder tb;
+
+    private Services services;
+    private JavaInfo javaInfo;
+    private KeYJavaType containerType;
+    private IntegerLDT intLDT;
+    private HeapLDT heapLDT;
+    private LocSetLDT locSetLDT;
+    private BooleanLDT booleanLDT;
+    private SLTranslationExceptionManager excManager;
+    private List<PositionedString> warnings = new java.util.ArrayList<PositionedString>();
+
+    private JMLTranslator translator;
+
+    private ProgramVariable selfVar;
+    private ImmutableList<ProgramVariable> paramVars;
+    private ProgramVariable resultVar;
+    private ProgramVariable excVar;
+    private Map<LocationVariable,Term> atPres;
+    private Map<LocationVariable,Term> atBefores;
+
+    // Helper objects
+    private JMLResolverManager resolverManager;
+    private JavaIntegerSemanticsHelper intHelper;
+
+    private KeYJMLParser(KeYJMLLexer lexer,
+                         String fileName,
+                         Services services,
+                         KeYJavaType specInClass,
+                         ProgramVariable self,
+                         ImmutableList<ProgramVariable> paramVars,
+                         ProgramVariable result,
+                         ProgramVariable exc,
+                         Map<LocationVariable,Term> atPres,
+                         Map<LocationVariable,Term> atBefores) {
+        this(new CommonTokenStream(lexer));
+
+        // save parameters
+        this.services       = services;
+        this.tb             = services.getTermBuilder();
+        this.javaInfo       = services.getJavaInfo();
+        containerType       =   specInClass;
+        this.intLDT         = services.getTypeConverter().getIntegerLDT();
+        this.heapLDT        = services.getTypeConverter().getHeapLDT();
+        this.locSetLDT      = services.getTypeConverter().getLocSetLDT();
+        this.booleanLDT     = services.getTypeConverter().getBooleanLDT();
+        this.excManager     =
+            new SLTranslationExceptionManager(this, fileName,
+                                              new Position(0,0));
+        this.translator     = new JMLTranslator(excManager, fileName,
+                                                services);
+
+        this.selfVar        = self;
+        this.paramVars      = paramVars;
+        this.resultVar      = result;
+        this.excVar         = exc;
+        this.atPres         = atPres;
+        this.atBefores      = atBefores;
+
+        intHelper = new JavaIntegerSemanticsHelper(services, excManager);
+        // initialize helper objects
+        this.resolverManager = new JMLResolverManager(this.javaInfo,
+                                                      specInClass,
+                                                      selfVar,
+                                                      this.excManager);
+
+        // initialize namespaces
+        resolverManager.pushLocalVariablesNamespace();
+        if(paramVars != null) {
+            resolverManager.putIntoTopLocalVariablesNamespace(paramVars);
+        }
+        if(resultVar != null) {
+            resolverManager.putIntoTopLocalVariablesNamespace(resultVar);
+        }
+    }
+
+    static ANTLRStringStream createANTLRStringStream(PositionedString ps) {
+       ANTLRStringStream result = new ANTLRStringStream(ps.text);
+       result.name = ps.fileName;
+       result.setCharPositionInLine(ps.pos.getColumn());
+       result.setLine(ps.pos.getLine() + 1);
+       return result;
+    }
+
+    public KeYJMLParser(PositionedString ps,
+                        Services services,
+                        KeYJavaType specInClass,
+                        ProgramVariable self,
+                        ImmutableList<ProgramVariable> paramVars,
+                        ProgramVariable result,
+                        ProgramVariable exc,
+                        Map<LocationVariable,Term> atPres) {
+       this(new KeYJMLLexer(createANTLRStringStream(ps)),
+            ps.fileName,
+            services,
+            specInClass,
+            self,
+            paramVars,
+            result,
+            exc,
+            atPres,
+            null);
+    }
+
+    public KeYJMLParser(PositionedString ps,
+                        Services services,
+                        KeYJavaType specInClass,
+                        ProgramVariable self,
+                        ImmutableList<ProgramVariable> paramVars,
+                        ProgramVariable result,
+                        ProgramVariable exc,
+                        Map<LocationVariable,Term> atPres,
+                        Map<LocationVariable,Term> atBefores) {
+       this(new KeYJMLLexer(createANTLRStringStream(ps)),
+            ps.fileName,
+            services,
+            specInClass,
+            self,
+            paramVars,
+            result,
+            exc,
+            atPres,
+            atBefores);
+    }
+
+
+    public SLTranslationExceptionManager getExceptionManager() {
+        return excManager;
+    }
+
+
+    private void raiseError(String msg) throws SLTranslationException {
+        throw excManager.createException(msg);
+    }
+
+    private void raiseError(String msg, Token t)
+                throws SLTranslationException {
+        throw excManager.createException(msg, t);
+    }
+
+    private void raiseNotSupported(String feature)
+                throws SLTranslationException {
+        throw excManager.createWarningException(feature + " not supported");
+    }
+
+    /**
+     * This is used for features without semantics such as
+     * labels or annotations.
+     * @author bruns
+     * @since 1.7.2178
+     */
+    private void addIgnoreWarning(String feature, Token t) {
+        String msg =
+           feature + " is not supported and has been silently ignored.";
+        warnings.add(new PositionedString(msg,t));
+    }
+
+    public List<PositionedString> getWarnings(){
+        List<PositionedString> res =
+           new ArrayList<PositionedString>(warnings.size());
+        res.addAll(translator.getWarnings());
+        return res;
+    }
+
+
+    public Term parseExpression() throws SLTranslationException {
+        Term result = null;
+
+        try {
+            result = expression().getTerm();
+        } catch (RecognitionException e) {
+            throw excManager.convertException(e);
+        }
+
+        return tb.convertToFormula(result);
+    }
+
+
+    public ImmutableList<ProgramVariable> parseVariableDeclaration()
+                throws SLTranslationException {
+
+       Pair<KeYJavaType,ImmutableList<LogicVariable>> vars;
+       try {
+          vars = quantifiedvardecls();
+       } catch (RecognitionException e) {
+          throw excManager.convertException(e);
+       }
+
+       ImmutableList<ProgramVariable> result =
+          ImmutableSLList.<ProgramVariable>nil();
+       for(LogicVariable lv : vars.second) {
+          ProgramVariable pv =
+             new LocationVariable(new ProgramElementName(lv.name().toString()),
+                                  vars.first);
+             result = result.append(pv);
+       }
+       return result;
+    }
+
+
+
+    /**
+     * Extracts a term's subterms as an array.
+     */
+    private Term[] getSubTerms(Term term) {
+       Term[] result = new Term[term.arity()];
+       for(int i = 0; i < term.arity(); i++) {
+           result[i] = term.sub(i);
+           assert result[i] != null;
+       }
+       return result;
+    }
+
+
+    /**
+     * Extracts the sorts from an array of terms as an array.
+     */
+    private Sort[] getSorts(Term[] terms) {
+       Sort[] result = new Sort[terms.length];
+       for(int i = 0; i < terms.length; i++) {
+           result[i] = terms[i].sort();
+       }
+       return result;
+    }
+
+    private LocationVariable getBaseHeap() {
+       return services.getTypeConverter().getHeapLDT().getHeap();
+    }
+
+    private LocationVariable getSavedHeap() {
+       return services.getTypeConverter().getHeapLDT().getSavedHeap();
+    }
+
+    private LocationVariable getPermissionHeap() {
+       return services.getTypeConverter().getHeapLDT().getPermissionHeap();
+    }
+
+    /**
+     * Converts a term so that all of its non-rigid operators refer to the
+     * pre-state of the current method ({@link atPres}).
+     */
+    // TODO: remove when all clients have been moved to JMLTranslator
+    private Term convertToOld(final Term term) {
+       assert atPres != null && atPres.get(getBaseHeap()) != null;
+       Map<Term, Term> map = new LinkedHashMap<Term, Term>();
+       for (LocationVariable var : atPres.keySet()) {
+          // caution: That may now also be other variables than only heaps.
+           Term varAtPre = atPres.get(var);
+           if (varAtPre != null) {
+              map.put(tb.var(var), varAtPre);
+           }
+       }
+       OpReplacer or = new OpReplacer(map, tb.tf());
+       return or.replace(term);
+    }
+
+    /**
+     * Converts a term so that all of its non-rigid operators refer to the
+     * pre-state of the current block ({@link atBefores}).
+     */
+    // TODO: remove when all clients have been moved to JMLTranslator
+    private Term convertToBefore(final Term term) {
+        assert atBefores != null && atBefores.get(getBaseHeap()) != null;
+        Map<Term, Term> map = new LinkedHashMap<Term, Term>();
+        for (LocationVariable var : atBefores.keySet()) {
+            // caution: That may now also be other variables than only heaps.
+            Term varAtPre = atBefores.get(var);
+            if (varAtPre != null) {
+                map.put(tb.var(var), varAtPre);
+            }
+        }
+        OpReplacer or = new OpReplacer(map, tb.tf());
+        return or.replace(term);
+    }
+
+    private Term convertToBackup(Term term) {
+       assert atPres != null && atPres.get(getSavedHeap()) != null;
+       Map map = new LinkedHashMap();
+       map.put(tb.var(getBaseHeap()), tb.var(getSavedHeap()));
+       if(atPres.get(getBaseHeap()) != null) {
+          map.put(atPres.get(getBaseHeap()), atPres.get(getSavedHeap()));
+       }
+       OpReplacer or = new OpReplacer(map, tb.tf());
+       return or.replace(term);
+    }
+
+    private Term convertToPermission(Term term) throws SLTranslationException {
+        LocationVariable permissionHeap = getPermissionHeap();
+        if(permissionHeap == null) {
+           raiseError("\\permission expression used in a non-permission" +
+                      " context and permissions not enabled.");
+        }
+        if(!term.op().name().toString().endsWith("::select")) {
+           raiseError("\\permission expression used with non store-ref" +
+                      " expression.");
+        }
+        return tb.select(
+           services.getTypeConverter().getPermissionLDT().targetSort(),
+           tb.var(getPermissionHeap()), term.sub(1), term.sub(2));
+    }
+
+    private String createSignatureString(ImmutableList<SLExpression> signature) {
+       if (signature == null || signature.isEmpty()) {
+           return "";
+       }
+       String sigString = "";
+
+       for(SLExpression expr : signature) {
+          final KeYJavaType t = expr.getType();
+          sigString += (t==null? "<unknown type>": t.getFullName()) + ", ";
+       }
+
+       return sigString.substring(0, sigString.length() - 2);
+    }
+
+
+    private SLExpression lookupIdentifier(String lookupName,
+                                          SLExpression receiver,
+                                          SLParameters params,
+                                          Token t)
+                       throws SLTranslationException {
+
+       // Identifier with suffix in parentheses? Probably a method call
+       // parse in the parameter list and call again
+       if (input.LA(1) == LPAREN) {
+          return receiver;
+       }
+
+       SLExpression result = null;
+       try {
+          result = resolverManager.resolve(receiver,
+                                           lookupName,
+                                           params);
+       } catch(SLTranslationException exc) {
+          // no type name found maybe package?
+       }
+
+       if (result != null) {
+          return result;
+       }
+
+       // no identifier found, maybe it was just a package prefix.
+       // but package prefixes don't have a receiver!
+       // Let primarysuffix handle faulty method call.
+       if (receiver != null && params == null) {
+          raiseError("Identifier " + lookupName + " not found: " +
+                     lookupName);
+       }
+
+       return null;
+    }
+
+    // Helper variable, which is necessary because antlr does not forward local
+    // variables to generated DFAs.
+    // It is used in a semantic predicate to determine the branch that will be
+    // taken by the generated DFA.
+    private boolean representsClauseLhsIsLocSet;
+
+
+    /* ---- antlr stuff ---- (Exception handling) */
+
+    @Override
+    public void reportError(RecognitionException ex) {
+        // do not do anything
+    }
+
+    public void recover(IntStream input, RecognitionException re) {
+        throw new RuntimeException(re);
+    }
+
+    /** Not currently used */
+    @Override
+    public Object recoverFromMismatchedSet(IntStream input,
+                                           RecognitionException e,
+                                           BitSet follow)
+                    throws RecognitionException {
+        // comment says it is never used, still make sure ...
+        throw e;
+    }
+
+    protected Object recoverFromMismatchedToken(IntStream input,
+                                                int ttype,
+                                                BitSet follow)
+                    throws RecognitionException {
+        throw new MismatchedTokenException(ttype, input);
+    }
+
+    protected void mismatch(IntStream input,
+                            int ttype,
+                            BitSet follow) throws RecognitionException {
+        throw new MismatchedTokenException(ttype, input);
+    }
+
+}
+
+@rulecatch {
+    catch(RecognitionException re) {
+        throw re;
+    }
+}
+
+top returns [Object ret = null] throws  SLTranslationException
+:
+    (   accessibleclause { ret = $accessibleclause.ret; }
+    |   assignableclause { ret = $assignableclause.ret; }
+    |   breaksclause { ret = $breaksclause.result; }
+    |   continuesclause { ret = $continuesclause.result; }
+    |   dependsclause { ret = $dependsclause.result; }
+    |   ensuresclause { ret = $ensuresclause.ret; }
+    |   ensuresfreeclause { ret = $ensuresfreeclause.ret; }
+    |   representsclause { ret = $representsclause.result; }
+    |   axiomsclause { ret = $axiomsclause.ret; }
+    |   requiresclause { ret = $requiresclause.ret; }
+    |   requiresfreeclause { ret = $requiresfreeclause.ret; }
+    |   decreasesclause { ret = $decreasesclause.ret; }
+    |   separatesclause { ret = $separatesclause.result; } // old information flow syntax
+    |   determinesclause { ret = $determinesclause.result; } // new information flow syntax
+    |   loopseparatesclause { ret = $loopseparatesclause.result; } // old information flow syntax
+    |   loopdeterminesclause { ret = $loopdeterminesclause.result; } // new information flow syntax
+    |   returnsclause { ret = $returnsclause.ret; }
+    |   signalsclause { ret = $signalsclause.ret; }
+    |   signalsonlyclause { ret = $signalsonlyclause.result; }
+    |   termexpression { ret = $termexpression.result; }
+    |   mergeparamsspec { ret = $mergeparamsspec.result; }
+    )
+    (SEMI)? EOF
+    ;
+
+accessibleclause returns [Term ret = null] throws SLTranslationException
+@after{ ret = result; }
+:
+    acc=ACCESSIBLE result=storeRefUnion
+        { result = translator.translate(acc.getText(), Term.class, result, services); }
+    ;
+
+
+assignableclause returns [Term ret = null] throws SLTranslationException
+@after{ ret = result; }
+:
+    ass=ASSIGNABLE
+    ( result=storeRefUnion
+        { result = translator.translate(ass.getText(), Term.class, result, services); }
+    | STRICTLY_NOTHING
+        { result = tb.strictlyNothing(); }
+    )
+    ;
+
+
+dependsclause returns [Triple<ObserverFunction,Term,Term> result=null] throws SLTranslationException
+:
+    dep=DEPENDS lhs=expression
+    COLON rhs=storeRefUnion
+    (MEASURED_BY mby=expression)? SEMI
+        { result = translator.translate(
+                dep.getText(), Triple.class, lhs, rhs, mby, services); }
+    ;
+
+decreasesclause returns [Term ret = null] throws SLTranslationException
+@after{ret=result;}
+:
+    dec=DECREASES result=termexpression
+        (COMMA t=termexpression { result = tb.pair(result, t); } )*
+    ;
+
+requiresclause returns [Term ret = null] throws SLTranslationException
+:
+    req=REQUIRES result=predornot
+            { ret = translator.translate(req.getText(), Term.class, result, services); }
+    ;
+
+requiresfreeclause returns [Term ret = null] throws SLTranslationException
+:
+    req=REQUIRES_FREE result=predornot
+            { ret = translator.translate(req.getText(), Term.class, result, services); }
+    ;
+
+ensuresclause returns [Term ret = null] throws SLTranslationException
+:
+    ens=ENSURES result=predornot
+            { ret = translator.translate(ens.getText(), Term.class, result, services); }
+    ;
+
+ensuresfreeclause returns [Term ret = null] throws SLTranslationException
+:
+    ens=ENSURES_FREE result=predornot
+            { ret = translator.translate(ens.getText(), Term.class, result, services); }
+    ;
+
+axiomsclause returns [Term ret = null] throws SLTranslationException
+:
+    axm=MODEL_METHOD_AXIOM result=termexpression
+            { ret = translator.translate(axm.getText(), Term.class, result, services); }
+    ;
+
+representsclause returns [Pair<ObserverFunction,Term> result=null] throws SLTranslationException
+:
+    rep=REPRESENTS lhs=expression {representsClauseLhsIsLocSet = lhs.getTerm().sort().equals(locSetLDT.targetSort());}
+    {
+        // TODO: move code out of the parser!
+        if(!lhs.isTerm()
+            || !(lhs.getTerm().op() instanceof ObserverFunction)
+            || lhs.getTerm().sub(0).op() != heapLDT.getHeap()) {
+            raiseError("Represents clause with unexpected lhs: " + lhs);
+        } else if(selfVar != null
+                  && ((ObserverFunction)lhs.getTerm().op()).isStatic()) {
+            raiseError("Represents clauses for static model fields must be static.");
+        }
+    }
+    (
+        (
+        (LARROW | EQUAL_SINGLE)
+        (
+        { !representsClauseLhsIsLocSet}?
+             rhs=expression
+            {   // TODO: move code out of the parser!
+                if(!rhs.isTerm()) {
+                    raiseError("Represents clause with unexpected rhs: " + rhs);
+                }
+                Term rhsTerm = rhs.getTerm();
+                if(rhsTerm.sort() == Sort.FORMULA) {
+                    rhsTerm = tb.ife(rhsTerm, tb.TRUE(), tb.FALSE());
+                }
+                t = tb.equals(lhs.getTerm(), rhsTerm);
+            }
+        |
+            t=storeRefUnion
+            {   // TODO: move code out of the parser!
+                t = tb.equals(lhs.getTerm(), t);
+            }
+        ))
+        |
+        (
+            SUCH_THAT t=predicate
+        )
+    )
+    { result = translator.translate(rep.getText(), Pair.class, lhs, t, services); }
+    ;
+
+
+separatesclause returns  [InfFlowSpec result = InfFlowSpec.EMPTY_INF_FLOW_SPEC] throws SLTranslationException
+@init {
+    ImmutableList<Term> decl = ImmutableSLList.<Term>nil();
+    ImmutableList<Term> erases = ImmutableSLList.<Term>nil();
+    ImmutableList<Term> newObs = ImmutableSLList.<Term>nil();
+}
+:
+    SEPARATES (NOTHING | sep = infflowspeclist)
+    (   (DECLASSIFIES (NOTHING | tmp = infflowspeclist {decl = decl.append(tmp);})) |
+        (ERASES (NOTHING | tmp = infflowspeclist {erases = erases.append(tmp);})) |
+        (NEW_OBJECTS (NOTHING | tmp = infflowspeclist {newObs = newObs.append(tmp);}))
+    )*
+    {decl = sep.append(decl);
+     erases = sep.append(erases);
+     result = new InfFlowSpec(decl, erases, newObs);}
+    ;
+
+
+loopseparatesclause returns  [InfFlowSpec result = InfFlowSpec.EMPTY_INF_FLOW_SPEC] throws SLTranslationException
+@init {
+    ImmutableList<Term> sep = ImmutableSLList.<Term>nil();
+    ImmutableList<Term> newObs = ImmutableSLList.<Term>nil();
+}
+:
+    LOOP_SEPARATES (NOTHING | tmp = infflowspeclist {sep=tmp;})
+    (   (NEW_OBJECTS (NOTHING | tmp = infflowspeclist {newObs = newObs.append(tmp);}))
+    )*
+    {result = new InfFlowSpec(sep, sep, newObs);}
+    ;
+
+
+determinesclause returns  [InfFlowSpec result = InfFlowSpec.EMPTY_INF_FLOW_SPEC] throws SLTranslationException
+@init {
+    ImmutableList<Term> decl = ImmutableSLList.<Term>nil();
+    ImmutableList<Term> erases = ImmutableSLList.<Term>nil();
+    ImmutableList<Term> newObs = ImmutableSLList.<Term>nil();
+}
+:
+    DETERMINES (NOTHING {det=ImmutableSLList.<Term>nil();} | det = infflowspeclist)
+    BY (NOTHING {by = ImmutableSLList.<Term>nil();} | (ITSELF {by = det;}) | by = infflowspeclist)
+    (   (DECLASSIFIES (NOTHING | tmp = infflowspeclist {decl = decl.append(tmp);})) |
+        (ERASES (NOTHING | tmp = infflowspeclist {erases = erases.append(tmp);})) |
+        (NEW_OBJECTS (NOTHING | tmp = infflowspeclist {newObs = newObs.append(tmp);}))
+    )*
+    {det = det.append(erases);
+     by = by.append(decl);
+     result = new InfFlowSpec(by, det, newObs);}
+    ;
+
+
+loopdeterminesclause returns  [InfFlowSpec result = InfFlowSpec.EMPTY_INF_FLOW_SPEC] throws SLTranslationException
+@init {
+    ImmutableList<Term> newObs = ImmutableSLList.<Term>nil();
+}
+:
+    LOOP_DETERMINES (NOTHING | det = infflowspeclist)
+    BY ITSELF
+    (   (NEW_OBJECTS (NOTHING | tmp = infflowspeclist {newObs = newObs.append(tmp);}))
+    )*
+    {result = new InfFlowSpec(det, det, newObs);}
+    ;
+
+
+infflowspeclist returns  [ImmutableList<Term> result = ImmutableSLList.<Term>nil()] throws SLTranslationException
+:
+    term = termexpression { result = result.append(term); }
+    (COMMA term = termexpression { result = result.append(term); })*
+        { result = translator.translate("infflowspeclist", ImmutableList.class, result, services); }
+    ;
+
+
+signalsclause returns [Term ret=null] throws SLTranslationException
+@init {
+    Term pred = null;
+    String vName = null;
+    LogicVariable eVar = null;
+}
+@after{ret=result;}
+:
+    sig=SIGNALS LPAREN excType=referencetype (id=IDENT { vName = id.getText(); })? RPAREN
+    {
+        if (vName != null) {
+            eVar = new LogicVariable(new Name(vName), excType.getSort());
+            resolverManager.pushLocalVariablesNamespace();
+            resolverManager.putIntoTopLocalVariablesNamespace(eVar, excType);
+        }
+    }
+    (result = predornot)?
+    {
+        if (vName != null) {
+            resolverManager.popLocalVariablesNamespace();
+        }
+        result = translator.translate(sig.getText(), Term.class, result, eVar, excVar, excType, services);
+    }
+    ;
+
+
+signalsonlyclause returns [Term result = null] throws SLTranslationException
+@init {
+    ImmutableList<KeYJavaType> typeList = ImmutableSLList.<KeYJavaType>nil();
+    KeYJavaType type = null;
+}
+:
+    sigo=SIGNALS_ONLY
+    (   NOTHING
+      | rtype = referencetype { typeList = typeList.append(rtype); }
+        (COMMA rtype = referencetype { typeList = typeList.append(rtype); })*
+    )
+    { result = translator.translate(sigo.getText(), Term.class, typeList, this.excVar, services); }
+    ;
+
+mergeparamsspec returns [MergeParamsSpec result = null] throws SLTranslationException
+@init {
+    ImmutableList<Term> preds = ImmutableSLList.<Term>nil();
+    LocationVariable placeholder = null;
+}
+:
+    MERGE_PARAMS
+
+    LBRACE
+
+        (latticetype = IDENT)
+
+        COLON
+
+        LPAREN
+            (phType = typespec)
+            (phName = IDENT)
+            {
+                placeholder = new LocationVariable(new ProgramElementName(phName.getText()), phType);
+                resolverManager.putIntoTopLocalVariablesNamespace(placeholder);
+            }
+        RPAREN
+
+        RARROW
+
+        LBRACE
+            (abstrPred = predicate)
+            {
+                preds = preds.prepend(abstrPred);
+            }
+            (
+                COMMA
+                (abstrPred = predicate)
+                {
+                    preds = preds.prepend(abstrPred);
+                }
+            )*
+        RBRACE
+
+    RBRACE
+    {
+        result = new MergeParamsSpec(latticetype.getText(), placeholder, preds);
+    }
+;
+
+
+termexpression returns [Term result = null] throws SLTranslationException
+:
+    exp=expression { result = (Term) exp.getTerm(); }
+    ;
+
+
+breaksclause returns [Pair result=null] throws SLTranslationException
+@init {
+    String label = null;
+}
+:
+    breaks=BREAKS LPAREN (id=IDENT { label = id.getText(); })? RPAREN
+    (pred = predornot)?
+    {
+        result = translator.translate(breaks.getText(), Pair.class, pred, label, services);
+    }
+;
+
+
+continuesclause returns [Pair result=null] throws SLTranslationException
+@init {
+    String label = null;
+}
+:
+    continues=CONTINUES LPAREN (id=IDENT { label = id.getText(); })? RPAREN
+    (pred = predornot)?
+    {
+        result = translator.translate(continues.getText(), Pair.class, pred, label, services);
+    }
+    ;
+
+
+returnsclause returns [Term ret=null] throws SLTranslationException
+@after{ret=result;}
+:
+    rtrns=RETURNS
+    (result = predornot)?
+    {
+        result = translator.translate(rtrns.getText(), Term.class, result, services);
+    }
+    ;
+
+
+storeRefUnion returns [Term result = null] throws SLTranslationException
+:   list = storeRefList
+    { result = tb.union(list); };
+
+
+storeRefList returns [ImmutableList<Term> result = ImmutableSLList.<Term>nil()] throws SLTranslationException
+:   t = storeref { result = result.append(t); }
+    (COMMA t = storeref { result = result.append(t); } )*;
+
+
+
+storeRefIntersect returns [Term result = null] throws SLTranslationException
+:   list = storeRefList { result = tb.intersect(list); };
+
+
+storeref returns [Term ret = null] throws SLTranslationException
+@after{ret=result;}
+:       NOTHING { result = tb.empty(); }
+    |   EVERYTHING { result = tb.createdLocs(); }
+    |   NOT_SPECIFIED { result = tb.createdLocs(); }
+    |   result = storeRefExpr;
+
+
+createLocset returns [Term result = null] throws SLTranslationException
+:
+    (LOCSET | SINGLETON) LPAREN list=exprList RPAREN
+    {
+        result = translator.translate("create locset", Term.class, list, services);
+    }
+    ;
+
+
+exprList returns [ImmutableList<SLExpression> result = ImmutableSLList.<SLExpression>nil()] throws SLTranslationException
+:   expr = expression { result = result.append(expr); }
+    (COMMA expr = expression { result = result.append(expr); } )*;
+
+
+storeRefExpr returns [Term result = null] throws SLTranslationException
+:
+    expr=expression
+    {
+        result = translator.translate("store_ref_expr", Term.class, expr, services);
+    }
+    ;
+
+
+specarrayrefexpr[SLExpression receiver, String fullyQualifiedName, Token lbrack]
+               returns [SLExpression result = null]
+               throws SLTranslationException
+:
+    (
+    ( rangeFrom=expression (DOTDOT rangeTo=expression)? )
+    | MULT
+    )
+    {
+        result = translator.translate("array reference", SLExpression.class, services, receiver, fullyQualifiedName, lbrack, rangeFrom, rangeTo);
+    }
+;
+
+
+predornot returns [Term ret=null] throws SLTranslationException
+@after{ ret = result; }
+:
+    result=predicate
+    |   n=NOT_SPECIFIED
+        { result = translator.createSkolemExprBool(n).getTerm(); }
+    |   SAME
+    ;
+
+predicate returns [Term result=null] throws SLTranslationException
+:
+    expr=expression
+    {
+        if(!expr.isTerm() && expr.getTerm().sort() == Sort.FORMULA) {
+            raiseError("Expected a formula: " + expr);
+        }
+        result = expr.getTerm();
+    }
+    ;
+
+
+expression returns [SLExpression ret=null] throws SLTranslationException
+:
+    result=conditionalexpr
+    {
+        if(!result.isTerm()) {
+            raiseError("Expected a term: " + result);
+        }
+        ret = result;
+    }
+    ;
+
+conditionalexpr returns [SLExpression ret=null] throws SLTranslationException
+@after{ret=result;}
+:
+    result=equivalenceexpr
+    (
+        QUESTIONMARK a=conditionalexpr COLON b=conditionalexpr
+        {
+            result = translator.translate(JMLTranslator.JMLKeyWord.CONDITIONAL, services, result, a, b);
+        }
+    )?
+    ;
+
+
+equivalenceexpr returns [SLExpression ret=null] throws SLTranslationException
+@after{ret=result;}
+:
+    result = impliesexpr
+        (   eq=EQV_ANTIV right=impliesexpr
+            { result = translator.translate(eq.getText(), SLExpression.class, result, right, services); }
+        )*
+    ;
+
+/*
+ * Note: According to JML Manual 12.6.3 forward implication has to be parsed right-associatively
+ * and backward implication left-associatively.
+ */
+impliesexpr returns [SLExpression ret=null] throws SLTranslationException
+@after{ret=result;}
+:
+    result=logicalorexpr
+    (
+        IMPLIES expr=impliesforwardexpr
+        {
+            result = new SLExpression(tb.imp(tb.convertToFormula(result.getTerm()),
+                                             tb.convertToFormula(expr.getTerm())));
+        }
+
+      |
+        (
+        IMPLIESBACKWARD expr=logicalorexpr
+        {
+            result = new SLExpression(tb.imp(tb.convertToFormula(expr.getTerm()),
+                                             tb.convertToFormula(result.getTerm())));
+        }
+        )+
+    )?
+;
+
+impliesforwardexpr returns [SLExpression ret=null] throws SLTranslationException
+@after{ret=result;}
+:
+    result=logicalorexpr
+    (
+        IMPLIES expr=impliesforwardexpr
+        {
+            result = new SLExpression(tb.imp(tb.convertToFormula(result.getTerm()),
+                                             tb.convertToFormula(expr.getTerm())));
+        }
+    )?
+;
+
+logicalorexpr returns [SLExpression ret=null] throws SLTranslationException
+@after{ret=result;}
+:
+    result=logicalandexpr
+    (
+        LOGICALOR expr=logicalandexpr
+        {
+            result = new SLExpression(tb.orSC(tb.convertToFormula(result.getTerm()),
+                                              tb.convertToFormula(expr.getTerm())));
+        }
+    )*
+;
+
+logicalandexpr returns [SLExpression ret=null] throws SLTranslationException
+@after{ret=result;}
+:
+    result=inclusiveorexpr
+    (
+        LOGICALAND expr=inclusiveorexpr
+        {
+            result = new SLExpression(tb.andSC(tb.convertToFormula(result.getTerm()),
+                                               tb.convertToFormula(expr.getTerm())));
+        }
+    )*
+;
+
+
+inclusiveorexpr returns [SLExpression ret=null] throws SLTranslationException
+@after{ret=result;}
+:
+    result=exclusiveorexpr
+    (
+        INCLUSIVEOR expr=exclusiveorexpr
+        {
+           if(intHelper.isIntegerTerm(result)) {
+               result = intHelper.buildPromotedOrExpression(result,expr);
+           } else {
+               result = new SLExpression(tb.or(tb.convertToFormula(result.getTerm()),
+                                               tb.convertToFormula(expr.getTerm())));
+           }
+        }
+    )*
+;
+
+
+exclusiveorexpr returns [SLExpression ret=null] throws SLTranslationException
+@after{ret=result;}
+:
+    result=andexpr
+    (
+        XOR expr=andexpr
+        {
+           if(intHelper.isIntegerTerm(result)) {
+               result = intHelper.buildPromotedXorExpression(result,expr);
+           } else {
+               Term resultFormula = tb.convertToFormula(result.getTerm());
+               Term exprFormula = tb.convertToFormula(expr.getTerm());
+               result = new SLExpression(tb.or(tb.and(resultFormula, tb.not(exprFormula)),
+                                               tb.and(tb.not(resultFormula), exprFormula)));
+           }
+        }
+    )*
+;
+
+
+andexpr returns [SLExpression ret=null] throws SLTranslationException
+@after{ret=result;}
+:
+    result=equalityexpr
+    {
+        if (!result.isTerm()) {
+            raiseError("Found a type where only a term is allowed: "
+                       + result);
+        }
+    }
+    (
+        AND expr=equalityexpr
+        {
+           if (intHelper.isIntegerTerm(result)) {
+               result = intHelper.buildPromotedAndExpression(result, expr);
+           } else {
+               result = new SLExpression(tb.and(tb.convertToFormula(result.getTerm()),
+                                                tb.convertToFormula(expr.getTerm())));
+           }
+        }
+    )*
+;
+
+equalityexpr returns [SLExpression ret=null] throws SLTranslationException
+@after{ret=result;}
+     :
+    result=relationalexpr
+    (   eq=EQ_NEQ right=relationalexpr
+            { result = translator.translate(eq.getText(), SLExpression.class, result, right, services); }
+    )*
+;
+
+relationalexpr returns [SLExpression ret=null] throws SLTranslationException
+@init {
+    Function f = null;
+    KeYJavaType type = null;
+    Token opToken = null;
+}
+@after{ret=result;}
+:
+    result=shiftexpr
+    (
+        lt=LT right=shiftexpr 
+        // allow range predicates of the shape 0 < x < 23 (JML extension)
+        ( LT right2=shiftexpr )?
+        {
+            f = intLDT.getLessThan();
+            opToken = lt;
+        }
+    |
+        gt=GT right=shiftexpr
+        {
+            f = intLDT.getGreaterThan();
+            opToken = gt;
+        }
+    |
+        leq=LEQ right=shiftexpr
+        // allow range predicates of the shape 0 <= x < 23 (JML extension)
+        ( LT right2=shiftexpr )?
+        {
+            f = intLDT.getLessOrEquals();
+            opToken = leq;
+        }
+    |
+        geq=GEQ right=shiftexpr
+        {
+            f = intLDT.getGreaterOrEquals();
+            opToken = geq;
+        }
+    |
+        llt=LOCKSET_LT right=postfixexpr
+        {
+            addIgnoreWarning("Lockset ordering is not supported",llt);
+            final Sort objSort = services.getJavaInfo().getJavaLangObject().getSort();
+            f = new Function(new Name("lockset_lt"), Sort.FORMULA, objSort, objSort);
+            opToken = llt;
+        }
+    |
+        lleq=LOCKSET_LEQ right=postfixexpr
+        {
+            addIgnoreWarning("Lockset ordering is not supported",lleq);
+            final Sort objSort = services.getJavaInfo().getJavaLangObject().getSort();
+            f = new Function(new Name("lockset_leq"), Sort.FORMULA, objSort, objSort);
+            opToken = lleq;
+        }
+    |
+        io=INSTANCEOF rtype=typespec
+        {
+            f = rtype.getSort().getInstanceofSymbol(services);
+            opToken = io;
+        }
+    |
+        st=ST right=shiftexpr
+        {
+            if (result.isTerm() || right.isTerm()) {
+                raiseError("Cannot build subtype expression from terms.", st);
+            }
+            assert result.isType();
+            assert right.isType();
+
+            if (result.getTerm() == null) {
+                addIgnoreWarning("subtype expression <: only supported for" +
+                                 " \\typeof() arguments on the left side.", st);
+                final Namespace<Function> fns = services.getNamespaces().functions();
+                int x = -1; Name name = null;
+                do name = new Name("subtype_"+ ++x);
+                while (fns.lookup(name)!= null);
+                final Function z = new Function(name,Sort.FORMULA);
+                fns.add(z);
+                result = new SLExpression(tb.func(z));
+            } else {
+
+                Sort os = right.getType().getSort();
+                Function ioFunc = os.getInstanceofSymbol(services);
+
+                result = new SLExpression(
+                    tb.equals(
+                        tb.func(ioFunc, result.getTerm()),
+                        tb.TRUE()));
+            }
+        }
+    )?
+    {
+        if (f != null) {
+            assert opToken != null;
+            if (result.isType()) {
+                raiseError("Cannot build relational expression from type " +
+                           result.getType().getName() + ".", opToken);
+            }
+            assert result.isTerm();
+
+            try {
+                if (right == null) {
+                    // instanceof-expression
+                    result = new SLExpression(
+                        tb.and(tb.not(tb.equals(result.getTerm(), tb.NULL())),
+                               tb.equals(tb.func(f, result.getTerm()), tb.TRUE())));
+                } else {
+                    if (right.isType()) {
+                        raiseError("Cannot build relational expression from type " +
+                                   right.getType().getName() + ".", opToken);
+                    }
+                    assert right.isTerm();
+
+                    result = new SLExpression(
+                        tb.func(f,result.getTerm(),right.getTerm()));
+                }
+                if (right2 != null) { // range expressions like 0 <= x < 23
+                    if (right2.isType()) {
+                        raiseError("Cannot build relational expression from type " +
+                                   right2.getType().getName() + ".", opToken);
+                    }
+                    assert right2.isTerm();
+                    final Term upperBound =
+                        tb.func(intLDT.getLessThan(),right.getTerm(),right2.getTerm());
+                    result = new SLExpression(tb.and(result.getTerm(),upperBound));
+                }
+            } catch (TermCreationException e) {
+                raiseError("Error in relational expression: " + e.getMessage());
+            } catch (IllegalArgumentException e) {
+                raiseError("Internal error.");
+            }
+        }
+    }
+;
+
+shiftexpr returns [SLExpression ret=null] throws SLTranslationException
+@after{ret=result;}
+:
+    result=additiveexpr
+    (
+    sr=SHIFTRIGHT e=additiveexpr
+    {
+        result = translator.<SLExpression>translate(sr.getText(), SLExpression.class, services, result, e);
+    }
+    |
+    sl=SHIFTLEFT e=additiveexpr
+    {
+        result = translator.<SLExpression>translate(sl.getText(), SLExpression.class, services, result, e);
+    }
+    |
+    usr=UNSIGNEDSHIFTRIGHT e=additiveexpr
+    {
+        result = translator.<SLExpression>translate(usr.getText(), SLExpression.class, services, result, e);
+    }
+    )*
+;
+
+
+additiveexpr returns [SLExpression ret=null] throws SLTranslationException
+@after{ret = result;}
+:
+    result=multexpr
+    (
+    plus=PLUS e=multexpr
+    {
+        result = translator.<SLExpression>translate(plus.getText(), SLExpression.class, services, result, e);
+    }
+    |
+    minus=MINUS e=multexpr
+    {
+        result = translator.<SLExpression>translate(minus.getText(), SLExpression.class, services, result, e);
+    }
+    )*
+;
+
+
+multexpr returns [SLExpression ret=null] throws SLTranslationException
+@after {ret = result;}
+:
+    result=unaryexpr
+    (
+    MULT e=unaryexpr
+    {
+        if (result.isType()) {
+            raiseError("Cannot build multiplicative expression from type " +
+                       result.getType().getName() + ".");
+        }
+        if (e.isType()) {
+            raiseError("Cannot multiply by type " +
+                       e.getType().getName() + ".");
+        }
+        assert result.isTerm();
+        assert e.isTerm();
+
+        result = intHelper.buildMulExpression(result, e);
+    }
+    |
+    DIV e=unaryexpr
+    {
+        if (result.isType()) {
+            raiseError("Cannot build multiplicative expression from type " +
+                       result.getType().getName() + ".");
+        }
+        if (e.isType()) {
+            raiseError("Cannot divide by type " +
+                       e.getType().getName() + ".");
+        }
+        assert result.isTerm();
+        assert e.isTerm();
+
+        result = intHelper.buildDivExpression(result, e);
+    }
+    |
+    MOD e=unaryexpr
+    {
+        if (result.isType()) {
+            raiseError("Cannot build multiplicative expression from type " +
+                       result.getType().getName() + ".");
+        }
+        if (e.isType()) {
+            raiseError("Cannot build modulo expression from type " +
+                       e.getType().getName() + ".");
+        }
+        assert result.isTerm();
+        assert e.isTerm();
+
+        result = intHelper.buildModExpression(result, e);
+    }
+    )*
+;
+
+
+unaryexpr returns [SLExpression ret=null] throws SLTranslationException
+@after {ret = result;}
+:
+    PLUS result=unaryexpr
+    {
+        if (result.isType()) {
+            raiseError("Cannot build  +" + result.getType().getName() + ".");
+        }
+        assert result.isTerm();
+
+        result = intHelper.buildPromotedUnaryPlusExpression(result);
+    }
+    | (MINUS DECLITERAL) => MINUS declit=DECLITERAL
+    {
+        String text = "-" + declit.getText();
+
+        boolean isLong = text.endsWith("l") || text.endsWith("L");
+        try {
+            Literal literal = isLong ? new LongLiteral(text) : new IntLiteral(text);
+            Term intLit =
+                services.getTypeConverter().getIntegerLDT().translateLiteral(literal, services);
+
+            PrimitiveType literalType = isLong ? PrimitiveType.JAVA_LONG : PrimitiveType.JAVA_INT;
+            result = new SLExpression(intLit, javaInfo.getPrimitiveKeYJavaType(literalType));
+        } catch (NumberFormatException e) {
+            throw getExceptionManager().createException(e.getMessage(), e);
+        }
+    }
+    |
+    minus=MINUS result=unaryexpr
+    {
+        if (result.isType()) {
+            raiseError("Cannot build  -" + result.getType().getName() + ".");
+        }
+        assert result.isTerm();
+
+        result = intHelper.buildUnaryMinusExpression(result);
+    }
+    |
+    (LPAREN typespec RPAREN ) => result = castexpr
+    |
+        result=unaryexprnotplusminus
+;
+
+castexpr returns  [SLExpression ret = null] throws SLTranslationException
+@init {
+    KeYJavaType type = null;
+}
+:
+LPAREN rtype=typespec RPAREN result=unaryexpr
+{
+    ret = translator.translate(JMLTranslator.JMLKeyWord.CAST, services, intHelper, rtype, result);
+}
+;
+
+unaryexprnotplusminus returns [SLExpression ret=null] throws SLTranslationException
+@after {ret = result;}
+:
+    NOT e=unaryexpr
+    {
+        if (e.isType()) {
+            raiseError("Cannot negate type " + e.getType().getName() + ".");
+        }
+
+        Term t = e.getTerm();
+        assert t != null;
+
+        if (t.sort() == Sort.FORMULA) {
+            result = new SLExpression(tb.not(t));
+        } else if(t.sort() == booleanLDT.targetSort()) {
+            result = new SLExpression(tb.not(tb.equals(t, tb.TRUE())));
+        } else {
+            raiseError("Wrong type in not-expression: " + t);
+        }
+    }
+    |
+    BITWISENOT e=unaryexpr
+    {
+        if(e.isType()) {
+            raiseError("Cannot negate type " + e.getType().getName() + ".");
+        }
+
+        result = intHelper.buildPromotedNegExpression(e);
+    }
+
+    |
+    result=postfixexpr
+;
+
+
+postfixexpr returns [SLExpression ret=null] throws SLTranslationException
+@init {
+    String fullyQualifiedName = "";
+    SLExpression result=null;
+}
+@after { ret = result; }
+:
+    expr=primaryexpr
+    {
+        fullyQualifiedName = input.LT(-1).getText();
+    }
+    (
+        {
+            if (expr != null && expr.getType() == null) {
+                raiseError("SLExpression without a type: " + expr);
+            }/* else if (expr != null && expr.getType().getJavaType() instanceof PrimitiveType) {
+                raiseError("Cannot build postfix expression from primitive type.");
+            }*/
+        }
+        expr=primarysuffix[expr, fullyQualifiedName]
+        {
+            fullyQualifiedName += "." + input.LT(-1).getText();
+        }
+    )*
+
+    {
+        if (expr == null) {
+            raiseError("Expression " + fullyQualifiedName + " cannot be resolved.");
+        }
+        result = expr; //.getTerm();
+    }
+;
+
+primaryexpr returns [SLExpression ret=null] throws SLTranslationException
+@init {
+    Term s1, s2;
+}
+@after {ret = result;}
+:
+    result = constant
+    |   id=IDENT     { result = lookupIdentifier(id.getText(), null, null, id); }
+    |   inv=INV      { result = translator.translate(inv.getText(),services,
+                                selfVar==null? null: tb.var(selfVar),containerType);}
+    |   TRUE         { result = new SLExpression(tb.tt()); }
+    |   FALSE        { result = new SLExpression(tb.ff()); }
+    |   NULL         { result = new SLExpression(tb.NULL()); }
+    |   result=jmlprimary
+    |   THIS
+        {
+            if(selfVar == null) {
+                raiseError("Cannot access \"this\" in a static context!");
+            }
+            try {
+                result = new SLExpression(tb.var(selfVar), selfVar.getKeYJavaType());
+            } catch (Throwable e) { raiseError(e.getMessage()); }
+        }
+    |   new_expr
+    |   array_initializer
+;
+
+transactionUpdated
+  returns [SLExpression result=null]
+  throws SLTranslationException
+@init {
+   String fieldName = "<transactionConditionallyUpdated>";
+}
+:
+
+   tk=TRANSACTIONUPDATED LPAREN expr=expression RPAREN
+   {
+      result = lookupIdentifier(fieldName, expr, null, tk);
+   }
+;
+
+primarysuffix[SLExpression receiver, String fullyQualifiedName]
+        returns [SLExpression ret=null]
+        throws SLTranslationException
+@init {
+    String lookupName = null;
+}
+@after { ret = result; }
+:
+{
+    lookupName = fullyQualifiedName;
+}
+( DOT
+    ( id=IDENT
+    {
+        if (receiver == null) {
+            // Receiver was only a package/classname prefix
+            lookupName = fullyQualifiedName + "." + id.getText();
+        } else {
+            lookupName = id.getText();
+        }
+        try {
+            result = lookupIdentifier(lookupName, receiver, null, id);
+        } catch(SLTranslationException e) {
+            result = lookupIdentifier(fullyQualifiedName + "." + lookupName, null, null, id);
+        }
+    }
+    | tr=TRANSIENT
+    {
+        result = lookupIdentifier("<transient>", receiver, null, tr);
+    }
+    |    
+     THIS
+    {
+        result = new SLExpression(
+            services.getTypeConverter().findThisForSort(receiver.getType().getSort(),
+                                                        tb.var(selfVar),
+                                                        javaInfo.getKeYJavaType(selfVar.sort()),
+                                                        true),
+                receiver.getType());
+    }
+    | INV
+    {
+        result = translator.translate("\\inv",services,receiver.getTerm(),receiver.getType());
+    }
+    | MULT
+         {
+         result = new SLExpression(tb.allFields(receiver.getTerm()),
+                                   javaInfo.getPrimitiveKeYJavaType(PrimitiveType.JAVA_LOCSET));
+         }
+   )
+    |
+    l=LPAREN (params=expressionlist)? RPAREN
+    {
+        ImmutableList<SLExpression> preHeapParams = ImmutableSLList.<SLExpression>nil();
+        for (LocationVariable heap : HeapContext.getModHeaps(services, false)) {
+            Term p;
+            if (atPres == null || atPres.get(heap) == null) { p = tb.var(heap); }
+            else { p = atPres.get(heap); }
+            preHeapParams = preHeapParams.append(new SLExpression(p));
+        }
+        params = (params == null) ? preHeapParams : params.prepend(preHeapParams);
+
+        lookupName = lookupName.substring(lookupName.lastIndexOf('.')+1);
+
+        result = lookupIdentifier(lookupName, receiver, new SLParameters(params), l);
+        if (result == null) {
+            raiseError("Method " + lookupName + "("
+                       + createSignatureString(params) + ") not found!", l);
+        }
+        if (((IProgramMethod)result.getTerm().op()).getStateCount() > 1
+                && (atPres == null || atPres.get(getBaseHeap()) == null)) {
+            raiseError("Two-state model method " + lookupName + " not allowed in this context!", l);
+        }
+
+    }
+    |
+    lbrack=LBRACKET result=specarrayrefexpr[receiver, fullyQualifiedName, lbrack] RBRACKET
+
+)
+;
+
+new_expr throws SLTranslationException
+:
+    NEW typ=type (
+        LPAREN ( params=expressionlist )? RPAREN
+       |
+        array_dimensions (array_initializer)?
+       )
+        {
+            raiseNotSupported("'new' within specifications");
+        }
+    ;
+
+array_dimensions throws SLTranslationException
+:
+    array_dimension
+    // TODO handle higher dimensions
+;
+
+array_dimension throws SLTranslationException
+:
+    LBRACKET (length=expression)? RBRACKET
+;
+
+array_initializer throws SLTranslationException
+:
+    LBRACE init=expressionlist RBRACE
+    {
+        raiseNotSupported("array initializer");
+    }
+;
+
+expressionlist returns [ImmutableList<SLExpression> result=ImmutableSLList.<SLExpression>nil()]
+               throws SLTranslationException
+:
+    expr=expression { result = result.append(expr); } (COMMA expr=expression {result = result.append(expr);} )*
+;
+
+constant returns [SLExpression ret=null] throws SLTranslationException
+:
+    result=javaliteral { ret = result; }
+;
+
+javaliteral returns [SLExpression ret=null] throws SLTranslationException
+@after{ ret = result; }
+:
+    result=integerliteral
+    |
+    l=STRING_LITERAL
+    {
+        Term charListTerm
+           = services.getTypeConverter()
+                     .convertToLogicElement(
+                        new StringLiteral(l.getText()));
+        Function strPool
+            = (Function) services.getNamespaces()
+                                 .functions()
+                                 .lookup(CharListLDT.STRINGPOOL_NAME);
+        if (strPool == null) {
+            raiseError("string literals used in specification, "
+                       + "but string pool function not found");
+        }
+        Term stringTerm = tb.func(strPool, charListTerm);
+        return new SLExpression(stringTerm,
+                                javaInfo.getKeYJavaType("java.lang.String"));
+    }
+    |
+    c=CHAR_LITERAL
+    {
+        Term charLit = 
+            services.getTypeConverter().getIntegerLDT().translateLiteral(new CharLiteral(c.getText()), services);
+
+        return new SLExpression(charLit, javaInfo.getKeYJavaType("char"));
+    }
+    ;
+
+integerliteral returns [SLExpression result=null] throws SLTranslationException
+@init { int radix=10; }
+:
+    n = ( HEXLITERAL {radix=16;}
+        | DECLITERAL
+        | OCTLITERAL {radix=8;}
+        | BINLITERAL {radix=2;}
+        )
+    {    
+        String text = n.getText();
+        
+        boolean isLong = text.endsWith("l") || text.endsWith("L");
+        try {
+            Literal literal = isLong ? new LongLiteral(text) : new IntLiteral(text);
+        
+            Term intLit = 
+                 services.getTypeConverter().getIntegerLDT().translateLiteral(literal, services);
+    
+            PrimitiveType literalType = isLong ? PrimitiveType.JAVA_LONG : PrimitiveType.JAVA_INT;
+            result = new SLExpression(intLit, javaInfo.getPrimitiveKeYJavaType(literalType));
+        } catch (NumberFormatException e) {
+            throw getExceptionManager().createException(e.getMessage(), e);
+        }
+    }
+;
+
+jmlprimary returns [SLExpression ret=null] throws SLTranslationException
+@after {ret = result;}
+:
+    RESULT
+    {
+        if (resultVar==null) {
+            raiseError("\\result used in wrong context");
+        } else
+            result = new SLExpression(tb.var(resultVar), resultVar.getKeYJavaType());
+    }
+    |
+      EXCEPTION
+      { if (excVar==null) raiseError("\\exception may only appear in determines clauses");
+          else result = new SLExpression(tb.var(excVar), excVar.getKeYJavaType()); }
+    |
+    (LPAREN quantifier) => result=specquantifiedexpression
+    |
+        (LPAREN BSUM) => result=bsumterm
+    |
+        (LPAREN SEQDEF) => result=seqdefterm
+    |
+        (OLD | PRE) => result=oldexpression
+    |
+        (BEFORE) => result=beforeexpression
+
+    |   result = transactionUpdated
+    |
+    BACKUP LPAREN result=expression RPAREN
+    {
+        if (atPres == null || atPres.get(getSavedHeap()) == null) {
+            raiseError("JML construct " +
+                       "\\backup not allowed in this context.");
+        }
+        typ = result.getType();
+        if (typ != null) {
+            result = new SLExpression(convertToBackup(result.getTerm()),
+                                      result.getType());
+        } else {
+            result = new SLExpression(convertToBackup(result.getTerm()));
+        }
+    }
+    |
+        PERMISSION LPAREN result=expression RPAREN
+        {
+            result = new SLExpression(convertToPermission(result.getTerm()));
+        }
+    |
+    NONNULLELEMENTS LPAREN result=expression RPAREN
+    {
+        t = result.getTerm();
+        Term resTerm = tb.not(tb.equals(t, tb.NULL()));
+
+        if (t.sort() instanceof ArraySort) {
+            LogicVariable i =
+                new LogicVariable(new Name("i"),
+                                  javaInfo
+                                  .getKeYJavaType(PrimitiveType.JAVA_INT)
+                                  .getSort());
+
+            // See JML reference manual
+            // http://www.cs.iastate.edu/~leavens/JML/jmlrefman/jmlrefman_11.html#SEC139
+            Term range = tb.and(tb.leq(tb.zero(), tb.var(i)),
+                                tb.lt(tb.var(i), tb.dotLength(t)));
+            Term body = tb.equals(tb.dotArr(t, tb.var(i)), tb.NULL());
+            body = tb.not(body);
+            body = tb.imp(range, body);
+
+            result = new SLExpression(tb.and(resTerm, tb.all(i, body)));
+        } else {
+            raiseError("\\nonnullelements may only be applied to arrays");
+        }
+    }
+
+    |   desc=INFORMAL_DESCRIPTION
+    {
+        result = translator.translate("(* *)", SLExpression.class, services, desc,
+            selfVar, resultVar, paramVars, atPres == null ? null : atPres.get(getBaseHeap()));
+    }
+
+    |   escape=DL_ESCAPE ( (LPAREN) => LPAREN ( list=expressionlist )? RPAREN )?
+        {
+            result = translator.translate("\\dl_", SLExpression.class, escape, list, services);
+        }
+        
+    |   mapEmpty=MAPEMPTY { result = translator.translateMapExpressionToJDL(mapEmpty,list,services); }
+        
+    |   tk=mapExpression LPAREN ( list=expressionlist )? RPAREN
+        {
+            result = translator.translateMapExpressionToJDL(tk,list,services);
+        }
+
+    |   s2m=SEQ2MAP LPAREN ( list=expressionlist )? RPAREN
+        {
+            result = translator.translateMapExpressionToJDL(s2m,list,services);
+        }
+
+    |   NOT_MODIFIED LPAREN t=storeRefUnion RPAREN
+        {
+        result = new SLExpression(translator.translate("\\not_modified", Term.class, services, atPres == null ? null : atPres.get(getBaseHeap()), t));
+        }
+    |   na=NOT_ASSIGNED LPAREN t=storeRefUnion RPAREN
+        {
+        result = translator.createSkolemExprBool(na);
+        }
+
+    // TODO: add \only_*
+
+    |   FRESH LPAREN list=expressionlist RPAREN
+    {
+        result = translator.translate("\\fresh", SLExpression.class, list, atPres, services);
+    }
+
+    |   REACH LPAREN t=storeref COMMA e1=expression COMMA e2=expression (COMMA e3=expression)? RPAREN
+    {
+        result = translator.translate("reach", SLExpression.class, t, e1, e2, e3, services);
+    }
+
+    |   REACHLOCS LPAREN t=storeref COMMA e1=expression (COMMA e3=expression)? RPAREN
+    {
+        result = translator.translate("reachLocs", SLExpression.class, t, e1, e3, services);
+    }
+
+    |   duration=DURATION LPAREN result=expression RPAREN
+    {
+        result = translator.createSkolemExprLong(duration,services);
+    }
+
+    |   space=SPACE LPAREN result=expression RPAREN
+    {
+        result = translator.createSkolemExprLong(space,services);
+    }
+
+    |   wspace=WORKINGSPACE LPAREN result=expression RPAREN
+    {
+        result = translator.createSkolemExprLong(wspace,services);
+    }
+
+    |   (MAX) => max=MAX LPAREN result=expression RPAREN
+    {
+        result = translator.createSkolemExprObject(max,services);
+    }
+    |   TYPEOF LPAREN result=expression RPAREN
+    {
+        result = new SLExpression(result.getTerm(),
+                                  result.getType(),
+                                  false);
+    }
+
+    |   ELEMTYPE LPAREN result=expression RPAREN
+    {
+        raiseNotSupported("\\elemtype");
+    }
+
+    |   TYPE_SMALL LPAREN typ=typespec RPAREN
+    {
+        result = new SLExpression(typ);
+    }
+
+    |   lockset=LOCKSET
+    {
+        result = translator.createSkolemExprObject(lockset,services);
+    }
+
+    |   IS_INITIALIZED LPAREN typ=referencetype RPAREN
+    {
+        Term resTerm =
+            tb.equals(tb.var(
+                javaInfo.getAttribute(ImplicitFieldAdder.IMPLICIT_CLASS_INITIALIZED,typ)),
+                      tb.TRUE());
+        result = new SLExpression(resTerm);
+    }
+
+    |   INVARIANT_FOR LPAREN result=expression RPAREN
+    {
+        result = translator.translate("\\invariant_for", SLExpression.class, services, result);
+    }
+
+    |   STATIC_INVARIANT_FOR LPAREN typ=referencetype RPAREN
+    {
+        result = translator.translate("\\static_invariant_for", SLExpression.class, services, typ);
+    }
+
+    |   ( LPAREN LBLNEG ) => LPAREN lblneg=LBLNEG IDENT result=expression RPAREN
+    {
+        addIgnoreWarning("\\lblneg",lblneg);
+    }
+
+    |   ( LPAREN LBLPOS ) => LPAREN lblpos=LBLPOS IDENT result=expression RPAREN
+    {
+        addIgnoreWarning("\\lblpos",lblpos);
+    }
+    |   INDEX { result = translator.translate(JMLTranslator.JMLKeyWord.INDEX, services); }
+    |   VALUES { result = translator.translate(JMLTranslator.JMLKeyWord.VALUES, services); }
+    |   STRING_EQUAL LPAREN e1=expression COMMA e2=expression RPAREN
+        {
+            Function strContent =
+                (Function) services.getNamespaces()
+                                    .functions()
+                                    .lookup(CharListLDT.STRINGCONTENT_NAME);
+            if (strContent == null) {
+                raiseError("strings used in spec, but string content "
+                           + "function not found");
+            }
+            return new SLExpression(tb.equals(tb.func(strContent, e1.getTerm()),
+                                              tb.func(strContent, e2.getTerm())));
+        }
+
+    |   EMPTYSET
+        {
+            result = translator.translate(JMLTranslator.JMLKeyWord.EMPTY, services, javaInfo);
+        }
+
+    |   t = createLocset
+        { result = new SLExpression(t, javaInfo.getPrimitiveKeYJavaType(PrimitiveType.JAVA_LOCSET)); }
+
+    |   (UNION | UNION_2) LPAREN t=storeRefUnion RPAREN
+        { result = translator.translate(JMLTranslator.JMLKeyWord.UNION, t, javaInfo); }
+
+    |   INTERSECT LPAREN t=storeRefIntersect RPAREN
+        { result = translator.translate(JMLTranslator.JMLKeyWord.INTERSECT, t, javaInfo); }
+
+    |   SETMINUS LPAREN t=storeref COMMA t2=storeref RPAREN
+        {
+            result = new SLExpression(tb.setMinus(t, t2),
+                                      javaInfo.getPrimitiveKeYJavaType(PrimitiveType.JAVA_LOCSET));
+        }
+
+    |   ALLFIELDS LPAREN e1=expression RPAREN
+        {
+            if (!e1.isTerm() || !e1.getTerm().sort().extendsTrans(services.getJavaInfo().objectSort())) {
+                raiseError("Invalid argument to \\allFields: " + e1);
+            }
+            result = new SLExpression(tb.allFields(e1.getTerm()),
+                                      javaInfo.getPrimitiveKeYJavaType(PrimitiveType.JAVA_LOCSET));
+        }
+
+    |  ALLOBJECTS LPAREN t=storeref RPAREN
+        {
+            result = new SLExpression(tb.allObjects(t.sub(1)),
+                                      javaInfo.getPrimitiveKeYJavaType(PrimitiveType.JAVA_LOCSET));
+        }
+    |   UNIONINF
+        LPAREN
+        (nullable=boundvarmodifiers)?
+        declVars=quantifiedvardecls
+        SEMI
+        {
+            resolverManager.pushLocalVariablesNamespace();
+            resolverManager.putIntoTopLocalVariablesNamespace(declVars.second, declVars.first);
+        }
+        ((predicate SEMI) => t2=predicate SEMI | SEMI )?
+        t=storeref
+        RPAREN
+        {
+               resolverManager.popLocalVariablesNamespace();
+               result = translator.translate(JMLTranslator.JMLKeyWord.UNIONINF, nullable, declVars, t, t2, services);
+        }
+
+    |   pd=DISJOINT LPAREN tlist=storeRefList RPAREN {
+            result = translator.translate(pd.getText(), SLExpression.class, tlist, services);
+        }
+
+    |   SUBSET LPAREN t=storeref COMMA t2=storeref RPAREN
+        {
+            result = new SLExpression(tb.subset(t, t2));
+        }
+
+    |   NEWELEMSFRESH LPAREN t=storeref RPAREN
+        {
+            result = new SLExpression(tb.subset(t,
+                                                tb.union(convertToOld(t),
+                                                         tb.freshLocs(atPres == null ? null : atPres.get(getBaseHeap())))));
+
+        }
+
+    |   (SEQEMPTY
+        | (LPAREN (SEQDEF | SEQ) quantifiedvardecls SEMI)
+        | (SEQSINGLETON | SEQ) LPAREN
+        | SEQSUB LPAREN
+        | SEQREVERSE
+        | SEQREPLACE
+        // | SEQCONTAINS
+        | SEQCONCAT
+        | SEQGET
+        | INDEXOF)
+         => result = sequence
+
+    |   LPAREN result=expression RPAREN
+;
+
+
+sequence returns [SLExpression ret = null] throws SLTranslationException
+@init {
+    ImmutableList<Term> tlist = null;
+    KeYJavaType typ;
+    Term t, t2;
+    Token tk = null;
+    Pair<KeYJavaType,ImmutableList<LogicVariable>> declVars = null;
+}
+@after { ret = result; }
+:
+        SEQEMPTY
+        {
+            result = new SLExpression(tb.seqEmpty());
+        }
+    |   (LPAREN (SEQDEF | SEQ) quantifiedvardecls SEMI) => result=seqdefterm
+    |   (SEQSINGLETON | SEQ) LPAREN list=exprList RPAREN
+        {
+            result = translator.translate("\\seq", SLExpression.class, list, services);
+        }
+
+    |   SEQSUB LPAREN e1=expression COMMA e2=expression COMMA e3=expression RPAREN
+        {
+            result = new SLExpression(tb.seqSub(e1.getTerm(), e2.getTerm(), e3.getTerm()));
+        }
+
+    |   SEQREVERSE LPAREN e1=expression RPAREN
+        {
+            result = new SLExpression(tb.seqReverse(e1.getTerm()));
+        }
+    |   SEQREPLACE LPAREN e1=expression COMMA e2=expression COMMA e3=expression RPAREN
+        {
+            // short for "e1[0..e2-1]+e3+e1[e2+1..e1.length-1]"
+            final Term minusOne = tb.zTerm("-1");
+            final Term ante = tb.seqSub(e1.getTerm(), tb.zero(), tb.add(e2.getTerm(), minusOne));
+            final Term insert = tb.seqSingleton(e3.getTerm());
+            final Term post = tb.seqSub(e1.getTerm(), tb.add(e2.getTerm(), tb.one()), tb.add(tb.seqLen(e1.getTerm()), minusOne));
+            final Term put = tb.seqConcat(ante, tb.seqConcat(insert, post));
+            result = new SLExpression(put);
+        }
+        
+    |   (tk2= SEQCONCAT{tk=tk2;} | tk3= SEQGET{tk=tk3;} | tk4= INDEXOF{tk=tk4;})
+        LPAREN e1=expression COMMA e2=expression RPAREN
+        {
+            result = translator.translate(tk.getText(), SLExpression.class, services, e1, e2);
+        }
+;
+
+mapExpression returns [Token token = null] :
+  ( MAP_GET
+  | MAP_OVERRIDE
+  | MAP_UPDATE
+  | MAP_REMOVE
+  | IN_DOMAIN
+  | DOMAIN_IMPLIES_CREATED
+  | MAP_SIZE
+  | MAP_SINGLETON
+  | IS_FINITE
+  )
+    { token = input.LT(-2); }
+  ;
+
+quantifier returns [Token token = null] :
+  ( FORALL
+  | EXISTS
+  | MIN
+  | MAX
+  | NUM_OF
+  | PRODUCT
+  | SUM
+  )
+    { token = input.LT(-1); }
+  ;
+
+specquantifiedexpression returns [SLExpression result = null] throws SLTranslationException
+@init {
+    p = tb.tt();
+}
+:
+    LPAREN
+    q=quantifier
+    (nullable=boundvarmodifiers)?
+    declVars=quantifiedvardecls SEMI
+    {
+        resolverManager.pushLocalVariablesNamespace();
+        resolverManager.putIntoTopLocalVariablesNamespace(declVars.second, declVars.first);
+    }
+    ((predicate SEMI) => p=predicate SEMI | SEMI)?
+    expr=expression
+    {
+        resolverManager.popLocalVariablesNamespace();
+
+        p = tb.convertToFormula(p);
+        result = translator.translate(q.getText(), SLExpression.class, p, expr.getTerm(), declVars.first, declVars.second, nullable, expr.getType(), services);
+    }
+    RPAREN
+;
+
+oldexpression returns [SLExpression ret=null] throws SLTranslationException
+@init {
+    KeYJavaType typ;
+}
+@after {ret = result;}
+:
+    (
+    PRE LPAREN result=expression RPAREN
+    |
+    OLD LPAREN result=expression (COMMA id=IDENT)? RPAREN
+    )
+    {
+        if (atPres == null || atPres.get(getBaseHeap()) == null) {
+        raiseError("JML construct " +
+               "\\old not allowed in this context.");
+        }
+
+        if (id != null) addIgnoreWarning("\\old with label",id);
+
+        typ = result.getType();
+        if (typ != null) {
+          result = new SLExpression(convertToOld(result.getTerm()),
+                                    result.getType());
+        } else {
+          result = new SLExpression(convertToOld(result.getTerm()));
+        }
+    }
+;
+
+beforeexpression returns [SLExpression ret=null] throws SLTranslationException
+@init {
+    KeYJavaType typ;
+}
+@after {ret = result;}
+:
+    ( BEFORE LPAREN result=expression RPAREN )
+    {
+        if (atBefores == null || atBefores.get(getBaseHeap()) == null) {
+        raiseError("JML construct " +
+               "\\before not allowed in this context.");
+        }
+
+        typ = result.getType();
+        if (typ != null) {
+          result = new SLExpression(convertToBefore(result.getTerm()),
+                                    result.getType());
+        } else {
+          result = new SLExpression(convertToBefore(result.getTerm()));
+        }
+    }
+;
+
+bsumterm returns [SLExpression result=null] throws SLTranslationException
+    :
+        LPAREN
+        q=BSUM decls=quantifiedvardecls
+        {
+            resolverManager.pushLocalVariablesNamespace();
+            resolverManager.putIntoTopLocalVariablesNamespace(decls.second, decls.first);
+        }
+        SEMI
+        (
+            a=expression SEMI  b=expression SEMI t=expression
+        )
+        {
+            result = translator.translate(q.getText(), SLExpression.class, a, b, t, decls.first, decls.second, services);
+            resolverManager.popLocalVariablesNamespace();
+        }
+        RPAREN
+;
+        catch [SLTranslationException ex] {
+        resolverManager.popLocalVariablesNamespace();
+        throw ex;
+        }
+
+
+seqdefterm returns [SLExpression result=null] throws SLTranslationException
+    :
+        LPAREN
+        q=SEQDEF decls=quantifiedvardecls
+        {
+            resolverManager.pushLocalVariablesNamespace();
+            resolverManager.putIntoTopLocalVariablesNamespace(decls.second, decls.first);
+        }
+        SEMI
+        (
+            a=expression SEMI  b=expression SEMI t=expression
+        )
+        {
+            result = translator.translate(q.getText(), SLExpression.class, a, b, t, decls.first, decls.second, services);
+            resolverManager.popLocalVariablesNamespace();
+        }
+        RPAREN
+;
+        catch [SLTranslationException ex] {
+        resolverManager.popLocalVariablesNamespace();
+        throw ex;
+        }
+
+quantifiedvardecls returns [Pair<KeYJavaType,ImmutableList<LogicVariable>> result = null]
+                   throws SLTranslationException
+@init {
+    ImmutableList<LogicVariable> vars = ImmutableSLList.<LogicVariable>nil();
+}
+:
+    t=typespec v=quantifiedvariabledeclarator[t]
+
+    { vars = vars.append(v); }
+
+    (
+        COMMA v=quantifiedvariabledeclarator[t]
+
+        { vars = vars.append(v); }
+    )*
+    {
+        result = new Pair<KeYJavaType,ImmutableList<LogicVariable>>(t, vars);
+    }
+;
+
+boundvarmodifiers returns [boolean nullable = false] throws SLTranslationException
+:
+    NON_NULL | NULLABLE { nullable = true; }
+;
+
+typespec returns [KeYJavaType ret = null] throws SLTranslationException
+@after {ret = t;}
+:
+    t=type
+    (
+        dim=dims
+        {
+            String fullName = t.getFullName();
+            for (int i=0; i < dim; i++) {
+                fullName += "[]";
+            }
+            t = javaInfo.getKeYJavaType(fullName);
+            if (t == null && dim > 0) {
+                //try to create missing array type
+                try {
+                    javaInfo.readJavaBlock("{" + fullName + " k;}");
+                    t = javaInfo.getKeYJavaType(fullName);
+                } catch (Exception e) {
+                    t = null;
+                }
+            }
+        }
+    )?
+;
+
+dims returns [int dimension = 0] throws SLTranslationException
+:
+    (LBRACKET RBRACKET { dimension++; } )+
+    ;
+
+type returns [KeYJavaType ret = null] throws SLTranslationException
+@after{ ret = t; }
+:
+    (builtintype) => t=builtintype
+    |
+    t=referencetype
+    |
+    TYPE
+    {
+        raiseNotSupported("\\TYPE");
+    }
+
+;
+
+referencetype returns [KeYJavaType type = null] throws SLTranslationException
+    :
+    typename=name
+    {
+        try {
+            type = resolverManager.resolve(null, typename, null).getType();
+        } catch (NullPointerException e) {
+            raiseError("Type " + typename + " not found.");
+        }
+    }
+;
+
+builtintype returns [KeYJavaType type = null] throws SLTranslationException
+:
+    (
+        BYTE
+        {
+            type = javaInfo.getKeYJavaType(PrimitiveType.JAVA_BYTE);
+        }
+    |
+        SHORT
+        {
+            type = javaInfo.getKeYJavaType(PrimitiveType.JAVA_SHORT);
+        }
+    |
+        INT
+        {
+            type = javaInfo.getKeYJavaType(PrimitiveType.JAVA_INT);
+        }
+    |
+        LONG
+        {
+            type = javaInfo.getKeYJavaType(PrimitiveType.JAVA_LONG);
+        }
+    |
+        BOOLEAN
+        {
+            type = javaInfo.getKeYJavaType(PrimitiveType.JAVA_BOOLEAN);
+        }
+    |
+        VOID
+        {
+            type = KeYJavaType.VOID_TYPE;
+        }
+    |
+        BIGINT
+        {
+            type = javaInfo.getKeYJavaType(PrimitiveType.JAVA_BIGINT);
+        }
+    |
+        REAL
+        {
+            type = javaInfo.getKeYJavaType(PrimitiveType.JAVA_REAL);
+        }
+    |   LOCSET
+        {
+            type = javaInfo.getKeYJavaType(PrimitiveType.JAVA_LOCSET);
+        }
+    |   SEQ
+        {
+            type = javaInfo.getKeYJavaType(PrimitiveType.JAVA_SEQ);
+        }
+    |   FREE
+        {
+            type = javaInfo.getKeYJavaType(PrimitiveType.JAVA_FREE_ADT);
+        }
+    )
+
+;
+
+name returns [String result = ""] throws SLTranslationException
+:
+    id=IDENT
+    { result += id.getText(); }
+    (
+        DOT id1=IDENT
+        { result += "." + id1.getText(); }
+    )*
+;
+
+quantifiedvariabledeclarator[KeYJavaType t] returns [LogicVariable v = null] throws SLTranslationException
+@init {
+    KeYJavaType varType = null;
+}
+:
+   id=IDENT (dim=dims)?
+   {
+       if (dim > 0) {
+           String fullName;
+           if (t.getJavaType() instanceof ArrayType) {
+               fullName = ((ArrayType) t.getJavaType()).getAlternativeNameRepresentation();
+           } else {
+               fullName = t.getFullName();
+           }
+           for (int i=0; i < dim; i++) {
+               fullName += "[]";
+           }
+
+           varType = javaInfo.getKeYJavaType(fullName);
+       } else {
+           varType = t;
+       }
+
+       v = new LogicVariable(new Name(id.getText()), varType.getSort());
+   }
+;