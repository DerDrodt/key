package de.uka.ilkd.key.speclang;

import java.util.List;
import java.util.Map;
import java.util.function.UnaryOperator;

import org.key_project.util.collection.ImmutableList;

import de.uka.ilkd.key.java.Expression;
import de.uka.ilkd.key.java.Label;
import de.uka.ilkd.key.java.Services;
import de.uka.ilkd.key.java.StatementBlock;
import de.uka.ilkd.key.java.abstraction.KeYJavaType;
import de.uka.ilkd.key.java.statement.LoopStatement;
import de.uka.ilkd.key.logic.Term;
import de.uka.ilkd.key.logic.op.IObserverFunction;
import de.uka.ilkd.key.logic.op.LocationVariable;
import de.uka.ilkd.key.logic.op.ProgramVariable;
import de.uka.ilkd.key.rule.LoopContractInternalRule;
import de.uka.ilkd.key.rule.metaconstruct.EnhancedForElimination;
import de.uka.ilkd.key.util.InfFlowSpec;

/**
 * <p>
 * A contract for a block that begins with a loop.
 * </p>
 *
 * <p>
 * When a loop contract is encountered in an existing proof, a {@code LoopContract} is used. To
 * generate a new proof obligation for a block contract, use {@link FunctionalLoopContract} instead.
 * </p>
 *
 * @author lanzinger
 */
public interface LoopContract extends AuxiliaryContract {

    /**
     *
     * @return this loop contract's decreases clause.
     */
    public Term getDecreases();

    /**
    *
    * @param heap
    *            the heap to use.
    * @param self
    *            the {@code self} variable to use instead of {@link #getPlaceholderVariables()}.
    * @param services
    *            services.
    * @return this loop contract's decreases clause on the specified heap.
    */
    public Term getDecreases(Term heap, Term self, Services services);

    /**
     *
     * @param variables
     *            the variables to use instead of {@link #getPlaceholderVariables()}.
     * @param services services.
     * @return this loop contract's decreases clause.
     */
    public Term getDecreases(Variables variables, Services services);

    /**
     * <p>
     * This contains any statements that are executed before the loop.
     * </p>
     *
     * <p>
     * It is only used if the loop is a for loop, in which case it contains the loop initializers
     * </p>
     *
     * @return statements to execute before the loop.
     */
    public StatementBlock getHead();

    /**
     * @return the loop guard.
     */
    public Expression getGuard();

    /**
     * @return the loop body.
     */
    public StatementBlock getBody();

    /**
     * @return all statements after the loop.
     */
    public StatementBlock getTail();

    /**
     * @return a loop of the form <code> while(&lt;getGuard()&gt;) { &lt;getBody()&gt; } </code>
     */
    public LoopStatement getLoop();

    /**
     * @return all labels that belong to the loop, or an empty list if the loop is not a labeled
     *         statement.
     */
    public List<Label> getLoopLabels();

    /**
     * @return {@code true} if this contract belongs to a block,
     *  {@code false} if it belongs to a loop.
     */
    public boolean isOnBlock();

    /**
     *
     * @param newBlock the new block.
     * @param newPreconditions the new preconditions.
     * @param newPostconditions the new postconditions.
     * @param newModifiesClauses the new modifies clauses.
     * @param newinfFlowSpecs the new information flow specifications.
     * @param newVariables the new variables.
     * @param newMeasuredBy the new measured-by clause.
     * @param newDecreases the new decreases clause.
     * @return a new loop contract with the specified attributes.
     */
    LoopContract update(StatementBlock newBlock, Map<LocationVariable, Term> newPreconditions,
            Map<LocationVariable, Term> newPostconditions,
            Map<LocationVariable, Term> newModifiesClauses,
            ImmutableList<InfFlowSpec> newinfFlowSpecs, Variables newVariables, Term newMeasuredBy,
            Term newDecreases);

    /**
    *
    * @param newLoop the new loop.
    * @param newPreconditions the new preconditions.
    * @param newPostconditions the new postconditions.
    * @param newModifiesClauses the new modifies clauses.
    * @param newinfFlowSpecs the new information flow specifications.
    * @param newVariables the new variables.
    * @param newMeasuredBy the new measured-by clause.
    * @param newDecreases the new decreases clause.
    * @return a new loop contract with the specified attributes.
    */
    LoopContract update(LoopStatement newLoop, Map<LocationVariable, Term> newPreconditions,
            Map<LocationVariable, Term> newPostconditions,
            Map<LocationVariable, Term> newModifiesClauses,
            ImmutableList<InfFlowSpec> newinfFlowSpecs, Variables newVariables, Term newMeasuredBy,
            Term newDecreases);

    /**
     *
     * @return the index variable if {@link #getLoop()} is an enhanced for-loop,
     *  {@code null} otherwise.
     * @see EnhancedForElimination#getIndexVariable()
     */
    ProgramVariable getIndexVariable();

    /**
     *
     * @return the values variable if {@link #getLoop()} is an enhanced for-loop,
     *  {@code null} otherwise.
     * @see EnhancedForElimination#getValuesVariable()
     */
    ProgramVariable getValuesVariable();

    /**
     * @param newKJT
     *            the type containing the new target method.
     * @param newPM
     *            the new target method.
     * @return a new loop contract equal to this one except that it belongs to a different target.
     */
    @Override
    public LoopContract setTarget(KeYJavaType newKJT, IObserverFunction newPM);

    /**
     * @param newBlock
     *            the new block.
     * @return a new loop contract equal to this one except that it belongs to a different block.
     */
    @Override
    public LoopContract setBlock(StatementBlock newBlock);

<<<<<<< HEAD
    @Override
    public LoopContract map(UnaryOperator<Term> op, Services services);
=======
    /**
     * @param newLoop
     *            the new loop.
     * @return a new loop contract equal to this one except that it belongs to a different loop.
     */
    public LoopContract setLoop(LoopStatement newLoop);

    /**
     * Replaces {@code \index} and {@code \values} with the proper variables in all terms of this
     * contract.
     *
     * @param newBlock a new block.
     * @param services services.
     * @return a new loop contract equal to this one except that it belongs to the new block, and
     *  {@code \index} and {@code \values} are replaced by proper variables in all terms.
     */
    public LoopContract replaceEnhancedForVariables(StatementBlock newBlock, Services services);

    /**
     * @return {@code true} iff this contract should only be applied using
     *  {@link LoopContractInternalRule}.
     */
    public boolean isInternalOnly();

    /**
     * Returns a {@code BlockContract} for {@link #getBlock()}.
     *
     * This is used to apply for-loop and for-each-loops: The block containing the loop is applied
     * using a block contract; inside that block contract's validity branch, the while-loop
     * obtained by transforming the for-loop is applied using a loop contract.
     *
     * @return a valid {@code BlockContract} for {@link #getBlock()}.
     */
    public BlockContract toBlockContract();
>>>>>>> 7b2f1a19
}<|MERGE_RESOLUTION|>--- conflicted
+++ resolved
@@ -176,10 +176,9 @@
     @Override
     public LoopContract setBlock(StatementBlock newBlock);
 
-<<<<<<< HEAD
     @Override
     public LoopContract map(UnaryOperator<Term> op, Services services);
-=======
+
     /**
      * @param newLoop
      *            the new loop.
@@ -214,5 +213,4 @@
      * @return a valid {@code BlockContract} for {@link #getBlock()}.
      */
     public BlockContract toBlockContract();
->>>>>>> 7b2f1a19
 }