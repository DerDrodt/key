package de.uka.ilkd.key.speclang;

import java.util.Arrays;
import java.util.Comparator;
import java.util.LinkedHashMap;
import java.util.List;
import java.util.Map;

import org.key_project.util.collection.DefaultImmutableSet;
import org.key_project.util.collection.ImmutableList;
import org.key_project.util.collection.ImmutableSet;
import org.key_project.util.java.StringUtil;

import de.uka.ilkd.key.java.Label;
import de.uka.ilkd.key.java.Services;
import de.uka.ilkd.key.java.StatementBlock;
import de.uka.ilkd.key.java.abstraction.KeYJavaType;
import de.uka.ilkd.key.java.declaration.modifier.VisibilityModifier;
import de.uka.ilkd.key.ldt.HeapLDT;
import de.uka.ilkd.key.logic.Sorted;
import de.uka.ilkd.key.logic.Term;
import de.uka.ilkd.key.logic.TermBuilder;
import de.uka.ilkd.key.logic.TermServices;
import de.uka.ilkd.key.logic.op.IProgramMethod;
import de.uka.ilkd.key.logic.op.LocationVariable;
import de.uka.ilkd.key.logic.op.Modality;
import de.uka.ilkd.key.logic.op.ProgramVariable;
import de.uka.ilkd.key.pp.LogicPrinter;
import de.uka.ilkd.key.proof.OpReplacer;
import de.uka.ilkd.key.speclang.Contract.OriginalVariables;
import de.uka.ilkd.key.speclang.jml.pretranslation.Behavior;
import de.uka.ilkd.key.util.InfFlowSpec;

/**
 * Abstract base class for all default implementations of {@link BlockSpecificationElement}.
 * 
 * @author wacker, lanzinger
 */
public abstract class AbstractBlockSpecificationElement
        implements BlockSpecificationElement {

    /**
     * @see #getBlock()
     */
    protected final StatementBlock block;
    
    /**
     * @see #getLabels()
     */
    protected final List<Label> labels;
    
    /**
     * @see #getMethod()
     */
    protected final IProgramMethod method;
    
    /**
     * @see #getModality()
     */
    protected final Modality modality;
    
    /**
     * @see #getInstantiationSelfTerm()
     */
    protected Term instantiationSelf;
    
    /**
     * @see #getPrecondition(LocationVariable, Services)
     */
    protected final Map<LocationVariable, Term> preconditions;
    
    /**
     * @see #getMby()
     */
    protected final Term measuredBy;
    
    /**
     * @see #getPostcondition(LocationVariable, Services)
     */
    protected final Map<LocationVariable, Term> postconditions;
    
    /**
     * @see #getModifiesClause(LocationVariable, Services)
     */
    protected final Map<LocationVariable, Term> modifiesClauses;
    
    /**
     * @see #getInfFlowSpecs()
     */
    protected ImmutableList<InfFlowSpec> infFlowSpecs;
    
    /**
     * @see #getVariables()
     */
    protected final Variables variables;
    
    /**
     * @see #isTransactionApplicable()
     */
    protected final boolean transactionApplicable;
    
    /**
     * @see #hasModifiesClause(LocationVariable)
     */
    protected final Map<LocationVariable, Boolean> hasMod;
    
    /**
     * @see #getBaseName()
     */
    protected final String baseName;

    /**
     * 
     * @param baseName the base name.
     * @param block the block this contract belongs to.
     * @param labels all labels belonging to the block.
     * @param method the method containing the block.
     * @param modality this contract's modality.
     * @param preconditions this contract's preconditions on every heap.
     * @param measuredBy this contract's measured-by term.
     * @param postconditions this contract's postconditions on every heap.
     * @param modifiesClauses this contract's modifies clauses on every heap.
     * @param infFlowSpecs this contract's information flow specifications.
     * @param variables this contract's variables.
     * @param transactionApplicable whether or not this contract is applicable for transactions.
     * @param hasMod a map specifying on which heaps this contract has a modified clause.
     */
    public AbstractBlockSpecificationElement(final String baseName,
                                             final StatementBlock block,
                                             final List<Label> labels,
                                             final IProgramMethod method,
                                             final Modality modality,
                                             final Map<LocationVariable, Term> preconditions,
                                             final Term measuredBy,
                                             final Map<LocationVariable, Term> postconditions,
                                             final Map<LocationVariable, Term> modifiesClauses,
                                             final ImmutableList<InfFlowSpec> infFlowSpecs,
                                             final Variables variables,
                                             final boolean transactionApplicable,
                                             final Map<LocationVariable, Boolean> hasMod) {
        assert block != null;
        assert labels != null;
        assert method != null;
        assert modality != null;
        assert preconditions != null;
        assert postconditions != null;
        assert modifiesClauses != null;
        assert variables.breakFlags != null;
        assert variables.continueFlags != null;
        assert variables.exception != null;
        assert variables.remembranceHeaps != null && variables.remembranceHeaps.size() > 0;
        assert variables.remembranceLocalVariables != null;
        this.baseName = baseName;
        this.block = block;
        this.labels = labels;
        this.method = method;
        this.modality = modality;
        this.preconditions = preconditions;
        this.measuredBy = measuredBy;
        this.postconditions = postconditions;
        this.modifiesClauses = modifiesClauses;
        this.infFlowSpecs = infFlowSpecs;
        this.variables = variables;
        this.transactionApplicable = transactionApplicable;
        this.hasMod = hasMod;
    }

    @Override
    public String getBaseName() {
        return baseName;
    }

    @Override
    public StatementBlock getBlock() {
        return block;
    }

    @Override
    public List<Label> getLabels() {
        return labels;
    }

    @Override
    public IProgramMethod getMethod() {
        return method;
    }

    @Override
    public KeYJavaType getKJT() {
        return method.getContainerType();
    }

    @Override
    public Modality getModality() {
        return modality;
    }

    @Override
    public Variables getPlaceholderVariables() {
        return variables;
    }

    @Override
    public VisibilityModifier getVisibility() {
        throw new UnsupportedOperationException();
    }

    @Override
    public boolean isTransactionApplicable() {
        return transactionApplicable;
    }

    @Override
    public boolean isReadOnly(final Services services) {
        return modifiesClauses.get(services.getTypeConverter().getHeapLDT().getHeap()).op()
                == services.getTypeConverter().getLocSetLDT().getEmpty();
    }


    @Override
    public boolean hasModifiesClause(LocationVariable heap) {
        return hasMod.get(heap);
    }


    @Override
    public Variables getVariables() {
        return variables;
    }


    @Override
    public Terms getVariablesAsTerms(Services services) {
        Term selfTerm = (this.variables.self != null ?
                         services.getTermBuilder().var(this.variables.self) :
                         null);
        return variables.termify(selfTerm);
    }

    @Override
    public Term getMby() {
        return measuredBy;
    }

    @Override
    public Term getMby(Variables variables, Services services) {
        Map<ProgramVariable, ProgramVariable> map = createReplacementMap(variables, services);
        return new OpReplacer(map, services.getTermFactory()).replace(measuredBy);
    }

    @Override
    public Term getMby(ProgramVariable selfVar, Services services) {
        final Map<ProgramVariable, ProgramVariable> replacementMap = createReplacementMap(
                new Variables(selfVar, null, null, null, null, null,
                        null, null, null, null, services), services);
        final OpReplacer replacer = new OpReplacer(replacementMap, services.getTermFactory());
        return replacer.replace(measuredBy);
    }

    @Override
    public Term getMby(Map<LocationVariable, Term> heapTerms, Term selfTerm,
            Map<LocationVariable, Term> atPres, Services services) {
        final Map<Term, Term> replacementMap = createReplacementMap(
                null, new Terms(selfTerm, null, null, null, null, null, null, null, null,
                        atPres), services);
        final OpReplacer replacer = new OpReplacer(replacementMap, services.getTermFactory());
        return replacer.replace(measuredBy);
    }

    @Override
    public Term getPrecondition(final LocationVariable heap,
                                final ProgramVariable self,
                                final Map<LocationVariable, LocationVariable> atPres,
                                final Services services) {
        assert heap != null;
        assert (self == null) == (variables.self == null);
        assert atPres != null;
        assert services != null;
        final Map<ProgramVariable, ProgramVariable> replacementMap = createReplacementMap(
            new Variables(self, null, null, null, null, null,
                    null, null, null, atPres, services), services
        );
        final OpReplacer replacer = new OpReplacer(replacementMap, services.getTermFactory());
        return replacer.replace(preconditions.get(heap));
    }

    @Override
    public Term getPrecondition(final LocationVariable heapVariable,
                                final Term heap,
                                final Term self,
                                final Map<LocationVariable, Term> atPres,
                                final Services services) {
        assert heapVariable != null;
        assert heap != null;
        assert (self == null) == (variables.self == null);
        assert atPres != null;
        assert services != null;
        final Map<Term, Term> replacementMap = createReplacementMap(
            heap, new Terms(self, null, null, null, null, null, null, null, null, atPres), services
        );
        final OpReplacer replacer = new OpReplacer(replacementMap, services.getTermFactory());
        return replacer.replace(preconditions.get(heapVariable));
    }

    @Override
    public Term getPrecondition(final LocationVariable heap, final Services services) {
        return getPrecondition(heap, variables.self, variables.outerRemembranceVariables,
                services);
    }

    @Override
    public Term getPrecondition(LocationVariable heap, Variables variables, Services services) {
        assert heap != null;
        assert variables != null;
        assert (variables.self == null) == (this.variables.self == null);
        assert services != null;
        final OpReplacer replacer = new OpReplacer(createReplacementMap(variables, services),
                                                   services.getTermFactory());
        return replacer.replace(preconditions.get(heap));
    }

    @Override
    public Term getPrecondition(LocationVariable heapVariable, Term heap,
            Terms terms, Services services) {
        assert heapVariable != null;
        assert heap != null;
        assert terms != null;
        assert (terms.self == null) == (variables.self == null);
        assert services != null;
        final OpReplacer replacer = new OpReplacer(createReplacementMap(heap, terms, services),
                                                   services.getTermFactory());
        return replacer.replace(preconditions.get(heapVariable));
    }

    @Override
    public Term getPostcondition(final LocationVariable heap,
                                 final Variables variables,
                                 final Services services) {
        assert heap != null;
        assert variables != null;
        assert (variables.self == null) == (this.variables.self == null);
        assert services != null;
        final OpReplacer replacer = new OpReplacer(createReplacementMap(variables, services),
                                                   services.getTermFactory());
        return replacer.replace(postconditions.get(heap));
    }

    @Override
    public Term getPostcondition(final LocationVariable heapVariable, final Term heap,
                                 final Terms terms, final Services services) {
        assert heapVariable != null;
        assert heap != null;
        assert terms != null;
        assert (terms.self == null) == (variables.self == null);
        assert services != null;
        final OpReplacer replacer = new OpReplacer(createReplacementMap(heap, terms, services),
                                                   services.getTermFactory());
        return replacer.replace(postconditions.get(heapVariable));
    }

    @Override
    public Term getPostcondition(final LocationVariable heap, final Services services) {
        return getPostcondition(heap, variables, services);
    }

    @Override
    public Term getModifiesClause(final LocationVariable heap,
                                  final ProgramVariable self,
                                  final Services services) {
        assert heap != null;
        assert (self == null) == (variables.self == null);
        assert services != null;
        final Map<ProgramVariable, ProgramVariable> replacementMap =
                createReplacementMap(new Variables(self, null, null, null, null, null,
                                                   null, null, null, null, services),
                                     services);
        final OpReplacer replacer = new OpReplacer(replacementMap, services.getTermFactory());
        return replacer.replace(modifiesClauses.get(heap));
    }

    @Override
    public Term getModifiesClause(final LocationVariable heapVariable, final Term heap,
                                  final Term self, final Services services) {
        assert heapVariable != null;
        assert heap != null;
        assert (self == null) == (variables.self == null);
        assert services != null;
        final Map<Term, Term> replacementMap = createReplacementMap(
            heap, new Terms(self, null, null, null, null, null, null, null, null, null), services
        );
        final OpReplacer replacer = new OpReplacer(replacementMap, services.getTermFactory());
        return replacer.replace(modifiesClauses.get(heapVariable));
    }

    @Override
    public Term getModifiesClause(final LocationVariable heap, final Services services) {
        return getModifiesClause(heap, variables.self, services);
    }


    @Override
    public Term getPre(Services services) {
        return preconditions.get(services.getTypeConverter().getHeapLDT().getHeap());
    }

    public Term getRequires(LocationVariable heap) {
        return preconditions.get(heap);
    }


    @Override
    public Term getPost(Services services) {
        return postconditions.get(services.getTypeConverter().getHeapLDT().getHeap());
    }

    public Term getEnsures(LocationVariable heap) {
        return postconditions.get(heap);
    }


    @Override
    public Term getMod(Services services) {
        return modifiesClauses.get(services.getTypeConverter().getHeapLDT().getHeap());
    }


    @Override
    public ImmutableList<InfFlowSpec> getInfFlowSpecs() {
        return infFlowSpecs;
    }


    @Override
    public boolean hasMby() {
        return measuredBy != null;
    }

    @Override
    public boolean hasInfFlowSpecs() {
        return infFlowSpecs != null;
    }

    @Override
    public void setInstantiationSelf(Term selfInstantiation) {
        this.instantiationSelf = selfInstantiation;
    }

    @Override
    public Term getInstantiationSelfTerm() {
        return instantiationSelf;
    }

    @Override
    public Term getInstantiationSelfTerm(TermServices services) {
        if (instantiationSelf != null) {
            return instantiationSelf;
        } else if (variables.self != null) {
            return services.getTermBuilder().var(variables.self);
        } else {
            return null;
        }
    }

    @Override
    public IProgramMethod getTarget() {
        return method;
    }

    public Term getAssignable(LocationVariable heap) {
        return modifiesClauses.get(heap);
    }

    @Override
    public String getHtmlText(final Services services) {
        assert services != null;
        // TODO Clean up.
        final HeapLDT heapLDT = services.getTypeConverter().getHeapLDT();
        final LocationVariable baseHeap = heapLDT.getHeap();
        final StringBuilder stringBuilder = new StringBuilder();
        if (variables.result != null) {
            stringBuilder.append(variables.result);
            stringBuilder.append(" = ");
        } else if (method.isConstructor()) {
            stringBuilder.append(variables.self);
            stringBuilder.append(" = new ");
        }
        if (!method.isStatic() && !method.isConstructor()) {
            stringBuilder.append(variables.self);
            stringBuilder.append("#");
        }
        stringBuilder.append(method.getName());
        stringBuilder.append("()");
        stringBuilder.append(")");
        stringBuilder.append(" catch(");
        stringBuilder.append(variables.exception);
        stringBuilder.append(")");
        String mods = getHtmlMods(baseHeap, heapLDT, services);
        String pres = getHtmlPres(baseHeap, heapLDT, services);
        String posts = getHtmlPosts(baseHeap, heapLDT, services);
        return "<html>"
                + "<i>" + LogicPrinter.escapeHTML(stringBuilder.toString(), false) + "</i>"
                + pres
                + posts
                + mods
                + "<br><b>termination</b> "
                + getModality()
                /*+ (transactionApplicableContract() ?
                        "<br><b>transactionApplicable applicable</b>"
                        : "")*/
                + "</html>";
    }

    @Override
    public String getPlainText(Services services) {
        return getPlainText(services, new Terms(variables, services.getTermBuilder()));
    }

    @Override
    public String getPlainText(final Services services, Terms terms) {
        assert services != null;
        // TODO Clean up.
        final HeapLDT heapLDT = services.getTypeConverter().getHeapLDT();
        final LocationVariable baseHeap = heapLDT.getHeap();
        final StringBuilder stringBuilder = new StringBuilder();
        if (terms.result != null) {
            stringBuilder.append(terms.result);
            stringBuilder.append(" = ");
        } else if (method.isConstructor()) {
            stringBuilder.append(terms.self);
            stringBuilder.append(" = new ");
        }
        if (!method.isStatic() && !method.isConstructor()) {
            stringBuilder.append(terms.self);
            stringBuilder.append("#");
        }
        stringBuilder.append(method.getName());
        stringBuilder.append("()");
        stringBuilder.append(")");
        stringBuilder.append(" catch(");
        stringBuilder.append(terms.exception);
        stringBuilder.append(")");
        String mods = getPlainMods(terms.self, baseHeap, heapLDT, services);
        String pres = getPlainPres(terms, baseHeap, heapLDT, services);
        String posts = getPlainPosts(terms, baseHeap, heapLDT, services);
        return stringBuilder.toString()
                + pres
                + posts
                + mods
                + "termination "
                + getModality()
                /*+ (transactionApplicableContract() ?
                        "<br><b>transactionApplicable applicable</b>"
                        : "")*/
                ;
    }

    @Override
    public OriginalVariables getOrigVars() {
        return variables.toOrigVars();
    }

    @Override
    public boolean equals(Object obj) {
        if (this == obj) {
            return true;
        } else if (obj == null || getClass() != obj.getClass()) {
            return false;
        }
        AbstractBlockSpecificationElement other =
            (AbstractBlockSpecificationElement) obj;
        if ((block == null && other.block != null)
                || (block != null && !block.equals(other.block))) {
            return false;
        } else if ((hasMod == null && other.hasMod != null)
                || (hasMod != null && !hasMod.equals(other.hasMod))) {
            return false;
        } else if ((infFlowSpecs == null && other.infFlowSpecs != null)
                || (infFlowSpecs != null && !infFlowSpecs.equals(other.infFlowSpecs))) {
            return false;
        } else if ((instantiationSelf == null && other.instantiationSelf != null)
                || (instantiationSelf != null
                    && !instantiationSelf.equals(other.instantiationSelf))) {
            return false;
        } else if ((labels == null && other.labels != null)
                || (labels != null && !labels.equals(other.labels))) {
            return false;
        } else if ((method == null && other.method != null)
                || (method != null && !method.equals(other.method))) {
            return false;
        } else if ((modality == null && other.modality != null)
                || (modality != null && !modality.equals(other.modality))) {
            return false;
        } else if ((modifiesClauses == null && other.modifiesClauses != null)
                || (modifiesClauses != null
                    && !modifiesClauses.equals(other.modifiesClauses))) {
            return false;
        } else if ((postconditions == null && other.postconditions != null)
                || (postconditions != null
                    && !postconditions.equals(other.postconditions))) {
            return false;
        } else if ((preconditions == null && other.preconditions != null)
                || (preconditions != null
                    && !preconditions.equals(other.preconditions))) {
            return false;
        } else if (transactionApplicable != other.transactionApplicable) {
            return false;
        } else if ((variables == null && other.variables != null)
                || (variables != null && !variables.equals(other.variables))) {
            return false;
        }
        return true;
    }

    @Override
    public int hashCode() {
        final int prime = 31;
        int result = 1;
        result = prime * result + ((block == null) ? 0 : block.hashCode());
        result = prime * result + ((hasMod == null) ? 0 : hasMod.hashCode());
        result = prime * result
                + ((infFlowSpecs == null) ? 0 : infFlowSpecs.hashCode());
        result = prime
                * result
                + ((instantiationSelf == null) ? 0 : instantiationSelf
                        .hashCode());
        result = prime * result + ((labels == null) ? 0 : labels.hashCode());
        result = prime * result + ((method == null) ? 0 : method.hashCode());
        result = prime * result
                + ((modality == null) ? 0 : modality.hashCode());
        result = prime * result
                + ((modifiesClauses == null) ? 0 : modifiesClauses.hashCode());
        result = prime * result
                + ((postconditions == null) ? 0 : postconditions.hashCode());
        result = prime * result
                + ((preconditions == null) ? 0 : preconditions.hashCode());
        result = prime * result + (transactionApplicable ? 1231 : 1237);
        result = prime * result
                + ((variables == null) ? 0 : variables.hashCode());
        return result;
    }

    /**
     * 
     * @param newVariables new variables.
     * @param services services.
     * @return a map from every variable in {@link #getVariables()}
     * 		to its counterpart in {@code newVariables}.
     */
    protected Map<ProgramVariable, ProgramVariable>
                createReplacementMap(final Variables newVariables,
                                     final Services services) {
        final VariableReplacementMap result = new VariableReplacementMap();
        result.replaceSelf(variables.self, newVariables.self, services);
        result.replaceFlags(variables.breakFlags, newVariables.breakFlags, services);
        result.replaceFlags(variables.continueFlags, newVariables.continueFlags, services);
        result.replaceVariable(variables.returnFlag, newVariables.returnFlag, services);
        result.replaceVariable(variables.result, newVariables.result, services);
        result.replaceVariable(variables.exception, newVariables.exception, services);
        result.replaceRemembranceHeaps(variables.remembranceHeaps,
                                       newVariables.remembranceHeaps,
                                       services);
        result.replaceRemembranceLocalVariables(variables.remembranceLocalVariables,
                                                newVariables.remembranceLocalVariables,
                                                services);
        result.replaceRemembranceHeaps(variables.outerRemembranceHeaps,
                newVariables.outerRemembranceHeaps,
                services);
        result.replaceRemembranceLocalVariables(variables.outerRemembranceVariables,
                         newVariables.outerRemembranceVariables,
                         services);
        return result;
    }

    /**
     * 
     * @param newHeap new base heap.
     * @param newTerms new terms.
     * @param services services.
     * @return a map from every term in {@code getVariables().termify()}
     * 		to its counterpart in {@code newTerms}, and from the base heap to {@code heap}.
     */
    protected Map<Term, Term> createReplacementMap(final Term newHeap,
                                                 final Terms newTerms,
                                                 final Services services) {
        final TermReplacementMap result = new TermReplacementMap();
        result.replaceHeap(newHeap, services);
        result.replaceSelf(variables.self, newTerms.self, services);
        result.replaceFlags(variables.breakFlags, newTerms.breakFlags, services);
        result.replaceFlags(variables.continueFlags, newTerms.continueFlags, services);
        result.replaceVariable(variables.returnFlag, newTerms.returnFlag, services);
        result.replaceVariable(variables.result, newTerms.result, services);
        result.replaceVariable(variables.exception, newTerms.exception, services);
        result.replaceRemembranceHeaps(variables.remembranceHeaps,
                                       newTerms.remembranceHeaps,
                                       services);
        result.replaceRemembranceLocalVariables(variables.remembranceLocalVariables,
                                                newTerms.remembranceLocalVariables,
                                                services);
        result.replaceRemembranceHeaps(variables.outerRemembranceHeaps,
                newTerms.outerRemembranceHeaps,
                services);
        result.replaceRemembranceLocalVariables(variables.outerRemembranceVariables,
                         newTerms.outerRemembranceVariables,
                         services);
        return result;
    }


<<<<<<< HEAD
    /**
     * A map from some type to the same type.
     *
     * @param <S> the key and value type.
     */
=======
    private String getHtmlMods(final LocationVariable baseHeap,
                               final HeapLDT heapLDT,
                               final Services services) {
        String mods = "";
        for (LocationVariable heap : heapLDT.getAllHeaps()) {
            if (modifiesClauses.get(heap) != null) {
                mods = mods + "<br><b>mod"
                        + (heap == baseHeap ? "" : "[" + heap + "]") + "</b> "
                        + LogicPrinter.escapeHTML(
                                LogicPrinter.quickPrintTerm(modifiesClauses.get(heap), services),
                                false);
                /*if (heap == baseHeap && !hasRealModifiesClause) {
                    mods = mods + "<b>, creates no new objects</b>";
                }*/
            }
        }
        return mods;
    }

    private String getHtmlPres(final LocationVariable baseHeap,
                               final HeapLDT heapLDT,
                               final Services services) {
        String pres = "";
        for (LocationVariable heap : heapLDT.getAllHeaps()) {
            if (preconditions.get(heap) != null) {
                pres = pres + "<br><b>pre"
                        + (heap == baseHeap ? "" : "[" + heap + "]") + "</b> "
                        + LogicPrinter.escapeHTML(
                                LogicPrinter.quickPrintTerm(preconditions.get(heap), services),
                                false);
            }
        }
        return pres;
    }

    private String getHtmlPosts(final LocationVariable baseHeap,
                                final HeapLDT heapLDT,
                                final Services services) {
        String posts = "";
        for (LocationVariable heap : heapLDT.getAllHeaps()) {
            if (postconditions.get(heap) != null) {
                posts = posts + "<br><b>post"
                         + (heap == baseHeap ? "" : "[" + heap + "]") + "</b> "
                         + LogicPrinter.escapeHTML(
                                 LogicPrinter.quickPrintTerm(postconditions.get(heap), services),
                                 false);
            }
        }
        return posts;
    }

    private String getPlainMods(Term self, final LocationVariable baseHeap,
                                final HeapLDT heapLDT, final Services services) {
        String mods = "";
        for (LocationVariable heap : heapLDT.getAllHeaps()) {
            Term modifiesClause =
                getModifiesClause(heap, services.getTermBuilder().var(heap),
                                  self, services);
            if (modifiesClause != null) {
                mods = mods + "\nmod" + (heap == baseHeap ? "" : "[" + heap + "]") + " "
                        + StringUtil.trim(
                            LogicPrinter.quickPrintTerm(modifiesClause, services)
                          );
                /*if (heap == baseHeap && !hasRealModifiesClause) {
                    mods = mods + "<b>, creates no new objects</b>";
                }*/
            }
        }
        return mods;
    }

    private String getPlainPres(Terms terms, final LocationVariable baseHeap,
                                final HeapLDT heapLDT, final Services services) {
        String pres = "";
        for (LocationVariable heap : heapLDT.getAllHeaps()) {
            Term precondition =
                    getPrecondition(heap, services.getTermBuilder().var(baseHeap),
                            terms.self, terms.remembranceHeaps, services);
            if (precondition != null) {
                pres = pres + "\npre" + (heap == baseHeap ? "" : "[" + heap + "]") + " "
                        + StringUtil.trim(
                                LogicPrinter.quickPrintTerm(precondition, services)
                                );
            }
        }
        return pres;
    }

    private String getPlainPosts(Terms terms, final LocationVariable baseHeap,
                                 final HeapLDT heapLDT, final Services services) {
        String posts = "";
        for (LocationVariable heap : heapLDT.getAllHeaps()) {
            Term postcondition =
                getPostcondition(heap, services.getTermBuilder().var(baseHeap),
                                 terms, services);
            if (postcondition != null) {
                posts = posts + "\npost" + (heap == baseHeap ? "" : "[" + heap + "]") + " "
                         + StringUtil.trim(
                             LogicPrinter.quickPrintTerm(postcondition, services)
                           );
            }
        }
        return posts;
    }

>>>>>>> 3fa0d6fc
    private abstract static class ReplacementMap<S extends Sorted>
                extends LinkedHashMap<S, S> {

    	/**
    	 * 
    	 */
        private static final long serialVersionUID = -2339350643000987576L;

        /**
         * Adds a mapping for the self variable.
         * 
         * @param oldSelf the old self variable.
         * @param newSelf the new self variable.
         * @param services services.
         */
        public void replaceSelf(final ProgramVariable oldSelf,
                                final S newSelf,
                                TermServices services) {
            if (newSelf != null) {
                assert newSelf.sort().extendsTrans(oldSelf.sort());
                put(convert(oldSelf, services), newSelf);
            }
        }

        /**
         * Adds a mapping for every flag.
         * 
         * @param oldFlags old flags.
         * @param newFlags new flags.
         * @param services services.
         */
        public void replaceFlags(final Map<Label, ProgramVariable> oldFlags,
                                 final Map<Label, S> newFlags,
                                 TermServices services) {
            if (newFlags != null) {
                assert newFlags.size() == oldFlags.size();
                for (Map.Entry<Label, ProgramVariable> oldFlag : oldFlags.entrySet()) {
                    replaceVariable(oldFlag.getValue(), newFlags.get(oldFlag.getKey()), services);
                }
            }
        }

        /**
         * Adds a mapping for a variable.
         * 
         * @param oldVariable old variable.
         * @param newVariable new variable.
         * @param services services.
         */
        public void replaceVariable(final ProgramVariable oldVariable,
                                    final S newVariable,
                                    TermServices services) {
            if (newVariable != null) {
                assert oldVariable.sort().equals(newVariable.sort());
                put(convert(oldVariable, services), newVariable);
            }
        }

        /**
         * Adds mappings for the remembrance heaps.
         * 
         * @param oldRemembranceHeaps old remembrance heaps.
         * @param newRemembranceHeaps new remembrance heaps.
         * @param services services.
         */
        public void replaceRemembranceHeaps(final Map<LocationVariable,
                                                      LocationVariable> oldRemembranceHeaps,
                                            final Map<LocationVariable,
                                                      ? extends S> newRemembranceHeaps,
                                            final Services services) {
            if (newRemembranceHeaps != null) {
                for (LocationVariable heap
                        : services.getTypeConverter().getHeapLDT().getAllHeaps()) {
                    if (newRemembranceHeaps.get(heap) != null) {
                        final LocationVariable oldRemembranceHeap =
                            oldRemembranceHeaps.get(heap);
                        final S newRemembranceHeap = newRemembranceHeaps.get(heap);
                        assert oldRemembranceHeap.sort().equals(newRemembranceHeap.sort());
                        put(convert(oldRemembranceHeap, services), newRemembranceHeap);
                    }
                }
            }
        }

        /**
         * Adds mappings for the remembrance variables.
         *  
         * @param oldRemembranceLocalVariables old remembrance variables.
         * @param newRemembranceLocalVariables new remembrance variables.
         * @param services services
         */
        public void replaceRemembranceLocalVariables(final Map<LocationVariable, LocationVariable>
                                                                      oldRemembranceLocalVariables,
                                                     final Map<LocationVariable, ? extends S>
                                                                      newRemembranceLocalVariables,
                                                     final TermServices services) {
            if (newRemembranceLocalVariables != null) {
                for (LocationVariable localVariable : oldRemembranceLocalVariables.keySet()) {
                    if (newRemembranceLocalVariables.get(localVariable) != null) {
                        LocationVariable oldRemembranceLocalVariable =
                                oldRemembranceLocalVariables.get(localVariable);
                        S newRemembranceLocalVariable =
                                newRemembranceLocalVariables.get(localVariable);
                        assert oldRemembranceLocalVariable.sort().equals(
                                newRemembranceLocalVariable.sort());
                        put(convert(oldRemembranceLocalVariable, services),
                            newRemembranceLocalVariable);
                    }
                }
            }
        }

        /**
         * 
         * @param variable a variable.
         * @param services services.
         * @return a conversion of the specified variable to the type {@code S}.
         */
        protected abstract S convert(ProgramVariable variable, TermServices services);

    }

    /**
     * A replacement map for variables.
     */
    private static class VariableReplacementMap extends ReplacementMap<ProgramVariable> {

        private static final long serialVersionUID = 8964634070766482218L;

        protected ProgramVariable convert(ProgramVariable variable, TermServices services) {
            return variable;
        }

    }

    /**
     * A replacement map for terms.
     */
    private static class TermReplacementMap extends ReplacementMap<Term> {

        private static final long serialVersionUID = 5465241780257247301L;

        public void replaceHeap(final Term newHeap, final Services services) {
            assert newHeap != null;
            assert newHeap.sort().equals(services.getTypeConverter().getHeapLDT().targetSort());
            put(services.getTermBuilder().getBaseHeap(), newHeap);
        }

        @Override
        protected Term convert(ProgramVariable variable, TermServices services) {
            return services.getTermBuilder().var(variable);
        }

    }



    /**
     * This class contains a builder method for {@link AbstractBlockSpecificationElement}s
     * ({@link Creator#create()}). It should be overridden in every subclass.
     *
     * @param <T> the type of the subclass.
     */
    protected static abstract class Creator<T extends BlockSpecificationElement>
            extends TermBuilder {

    	/**
    	 * @see BlockSpecificationElement#getBaseName()
    	 */
        private final String baseName;
        
        /**
         * @see BlockSpecificationElement#getBlock()
         */
        private final StatementBlock block;
        
        /**
         * @see BlockSpecificationElement#getLabels()
         */
        private final List<Label> labels;
        
        /**
         * @see BlockSpecificationElement#getMethod()
         */
        private final IProgramMethod method;
        
        /**
         * This contract's behavior.
         */
        private final Behavior behavior;
        
        /**
         * @see BlockSpecificationElement#getVariables()
         */
        private final Variables variables;
        
        /**
         * @see BlockSpecificationElement#getMby()
         */
        private final Term measuredBy;
        
        /**
         * @see BlockSpecificationElement#getRequires(LocationVariable)
         */
        private final Map<LocationVariable, Term> requires;
        
        /**
         * Postcondition for normal termination.
         */
        private final Map<LocationVariable, Term> ensures;
        
        /**
         * @see BlockSpecificationElement#getInfFlowSpecs()
         */
        private final ImmutableList<InfFlowSpec> infFlowSpecs;
        
        /**
         * Postconditions for abrupt termination with {@code break} statements.
         */
        private final Map<Label, Term> breaks;
        
        /**
         * Postconditions for abrupt termination with {@code continue} statements.
         */
        private final Map<Label, Term> continues;
        
        /**
         * Postcondition for abrupt termination with {@code return} statements.
         */
        private final Term returns;
        
        /**
         * Postcondition for abrupt termination due to an uncaught exception.
         */
        private final Term signals;
        
        /**
         * A term specifying which uncaught exceptions may occur.
         */
        private final Term signalsOnly;
        
        /**
         * A diverges term.
         */
        private final Term diverges;
        
        /**
         * A map from every heap to an assignable term.
         */
        private final Map<LocationVariable, Term> assignables;
        
        /**
         * A list of heaps used in this contract.
         */
        private final ImmutableList<LocationVariable> heaps;
        
        /**
         * A map specifying on which heaps this contract has a modifies clause.
         */
        private final Map<LocationVariable, Boolean> hasMod;

        /**
         * 
         * @param baseName the contract's base name.
         * @param block the block the contract belongs to.
         * @param labels all labels belonging to the block.
         * @param method the method containing the block.
         * @param behavior the contract's behavior.
         * @param variables the variables.
         * @param requires the contract's precondition.
         * @param measuredBy the contract's measured-by clause.
         * @param ensures the contracts postcondition due to normal termination.
         * @param infFlowSpecs the contract's information flow specifications.
         * @param breaks the contract's postconditions for abrupt termination
         * 		with {@code break} statements.
         * @param continues the contract's postconditions for abrupt termination
         * 		with {@code continue} statements.
         * @param returns the contract's postcondition for abrupt termination
         * 		with {@code return} statements.
         * @param signals the contract's postcondition for abrupt termination
         * 		due to abrupt termintation.
         * @param signalsOnly a term specifying which uncaught exceptions may occur.
         * @param diverges a diverges clause.
         * @param assignables map from every heap to an assignable term.
         * @param hasMod map specifying on which heaps this contract has a modifies clause.
         * @param services services.
         */
        public Creator(final String baseName,
                       final StatementBlock block,
                       final List<Label> labels,
                       final IProgramMethod method,
                       final Behavior behavior,
                       final Variables variables,
                       final Map<LocationVariable, Term> requires,
                       final Term measuredBy,
                       final Map<LocationVariable, Term> ensures,
                       final ImmutableList<InfFlowSpec> infFlowSpecs,
                       final Map<Label, Term> breaks,
                       final Map<Label, Term> continues,
                       final Term returns,
                       final Term signals,
                       final Term signalsOnly,
                       final Term diverges,
                       final Map<LocationVariable, Term> assignables,
                       final Map<LocationVariable, Boolean> hasMod,
                       final Services services) {
            super(services.getTermFactory(), services);
            this.baseName = baseName;
            this.block = block;
            this.labels = labels;
            this.method = method;
            this.behavior = behavior;
            this.variables = variables;
            this.requires = requires;
            this.measuredBy = measuredBy;
            this.ensures = ensures;
            this.infFlowSpecs = infFlowSpecs;
            this.breaks = breaks;
            this.continues = continues;
            this.returns = returns;
            this.signals = signals;
            this.signalsOnly = signalsOnly;
            this.diverges = diverges;
            this.assignables = assignables;
            this.heaps = services.getTypeConverter().getHeapLDT().getAllHeaps();
            this.hasMod = hasMod;
        }

        /**
         * 
         * @return a new contract.
         */
        public ImmutableSet<T> create() {
            return create(buildPreconditions(), buildPostconditions(),
                          buildModifiesClauses(), infFlowSpecs);
        }

        /**
         * 
         * @return the contract's preconditions.
         */
        protected Map<LocationVariable, Term> buildPreconditions() {
            final Map<LocationVariable, Term> result = new LinkedHashMap<LocationVariable, Term>();
            for (LocationVariable heap : heaps) {
                // Add JML precondition to precondition
                if (requires.get(heap) != null) {
                    result.put(heap, convertToFormula(requires.get(heap)));
                }

                // Add measured by term to precondition
                Term old = result.get(heap);
                Term mbyTerm;

                if (measuredBy != null && !measuredBy.equals(measuredByEmpty())) {
                    Map<Term, Term> replacementMap = new LinkedHashMap<Term, Term>();

                    for (Map.Entry<LocationVariable, LocationVariable> remembranceVariable
                            : variables.outerRemembranceVariables.entrySet()) {
                        if (remembranceVariable.getValue() != null) {
                            replacementMap.put(var(remembranceVariable.getKey()),
                                               var(remembranceVariable.getValue()));
                        }
                    }

                    for (Map.Entry<LocationVariable, LocationVariable> remembranceVariable
                            : variables.outerRemembranceHeaps.entrySet()) {
                        if (remembranceVariable.getValue() != null) {
                            replacementMap.put(var(remembranceVariable.getKey()),
                                               var(remembranceVariable.getValue()));
                        }
                    }
                    mbyTerm =
                        measuredBy(
                            new OpReplacer(replacementMap,
                                           services.getTermFactory())
                                .replace(measuredBy));
                } else {
                    mbyTerm = measuredByEmpty();
                }


                if (old == null) {
                    result.put(heap, mbyTerm);
                } else {
                    result.put(heap, and(mbyTerm, old));
                }
            }
            return result;
        }

        /**
         * 
         * @return the contract's postconditions.
         */
        protected Map<LocationVariable, Term> buildPostconditions() {
            final Map<LocationVariable, Term> postconditions =
                    new LinkedHashMap<LocationVariable, Term>();
            for (LocationVariable heap : heaps) {
                if (ensures.get(heap) != null) {
                    postconditions.put(heap, buildPostcondition(heap));
                }
            }
            return postconditions;
        }

        /**
         * 
         * @param heap the heap to use.
         * @return the contract's postcondition on the specified heap.
         */
        private Term buildPostcondition(final LocationVariable heap) {
            final Term breakPostcondition =
                    conditionPostconditions(variables.breakFlags, breaks);
            final Term continuePostcondition =
                    conditionPostconditions(variables.continueFlags, continues);
            final Term returnPostcondition =
                    conditionPostcondition(variables.returnFlag, returns);
            final Term throwPostcondition = buildThrowPostcondition();
            // TODO Why do we handle the two cases differently?
            // Surely has something to do with transactions.
            if (heap == services.getTypeConverter().getHeapLDT().getHeap()) {
                if (behavior == Behavior.NORMAL_BEHAVIOR) {
                    return and(buildNormalTerminationCondition(),
                               convertToFormula(ensures.get(heap)));
                } else if (behavior == Behavior.BREAK_BEHAVIOR) {
                    return and(buildBreakTerminationCondition(), breakPostcondition);
                } else if (behavior == Behavior.CONTINUE_BEHAVIOR) {
                    return and(buildContinueTerminationCondition(), continuePostcondition);
                } else if (behavior == Behavior.RETURN_BEHAVIOR) {
                    return and(buildReturnTerminationCondition(), returnPostcondition);
                } else if (behavior == Behavior.EXCEPTIONAL_BEHAVIOR) {
                    return and(buildThrowTerminationCondition(), throwPostcondition);
                } else {
                    return and(
                        imp(buildNormalTerminationCondition(),
                            convertToFormula(ensures.get(heap))),
                        breakPostcondition,
                        continuePostcondition,
                        returnPostcondition,
                        throwPostcondition
                    );
                }
            } else {
                if (behavior == Behavior.NORMAL_BEHAVIOR) {
                    return and(buildNormalTerminationCondition(),
                               convertToFormula(ensures.get(heap)));
                } else {
                    return imp(buildNormalTerminationCondition(),
                               convertToFormula(ensures.get(heap)));
                }
            }
        }

        /**
         * 
         * @param flags abrupt termination flags.
         * @param postconditions postconditions for abrupt termination.
         * @return a postcondition created conjunctively from the specified postconditions.
         */
        private Term conditionPostconditions(final Map<Label, ProgramVariable> flags,
                                             final Map<Label, Term> postconditions) {
            Term result = tt();
            for (Label label : flags.keySet()) {
                result = and(result,
                             conditionPostcondition(flags.get(label),
                                                    postconditions.get(label)));
            }
            return result;
        }

        /**
         * 
         * @param flag an abrupt termination flag.
         * @param postcondition a postcondition for abrupt termination with the specifed flag.
         * @return a part of the postcondition.
         */
        private Term conditionPostcondition(final ProgramVariable flag, final Term postcondition) {
            Term result = tt();
            if (flag != null) {
                result = imp(
                    equals(services.getTypeConverter().convertToLogicElement(flag), TRUE()),
                    postcondition == null ? tt() : postcondition
                );
            }
            return result;
        }
        
        /**
         * 
         * @return the postcondition for abrupt termination due to an uncaught exception.
         */
        private Term buildThrowPostcondition() {
            return imp(
                not(equals(var(variables.exception), NULL())),
                and(convertToFormula(signals), convertToFormula(signalsOnly))
            );
        }

        /**
         * 
         * @return a term corresponding to {@link Behavior#NORMAL_BEHAVIOR}
         */
        private Term buildNormalTerminationCondition() {
            return and(
                buildNormalTerminationCondition(variables.breakFlags),
                buildNormalTerminationCondition(variables.continueFlags),
                buildFlagIsCondition(variables.returnFlag, FALSE()),
                buildExceptionIsNullCondition()
            );
        }

        /**
         * 
         * @return a term corresponding to {@link Behavior#BREAK_BEHAVIOR}
         */
        private Term buildBreakTerminationCondition() {
            return and(
                buildAbruptTerminationCondition(variables.breakFlags),
                buildNormalTerminationCondition(variables.continueFlags),
                buildFlagIsCondition(variables.returnFlag, FALSE()),
                buildExceptionIsNullCondition()
            );
        }

        /**
         * 
         * @return a term corresponding to {@link Behavior#CONTINUE_BEHAVIOR}
         */
        private Term buildContinueTerminationCondition() {
            return and(
                buildNormalTerminationCondition(variables.breakFlags),
                buildAbruptTerminationCondition(variables.continueFlags),
                buildFlagIsCondition(variables.returnFlag, FALSE()),
                buildExceptionIsNullCondition()
            );
        }

        /**
         * 
         * @return a term corresponding to {@link Behavior#RETURN_BEHAVIOR}
         */
        private Term buildReturnTerminationCondition() {
            return and(
                buildNormalTerminationCondition(variables.breakFlags),
                buildNormalTerminationCondition(variables.continueFlags),
                buildFlagIsCondition(variables.returnFlag, TRUE()),
                buildExceptionIsNullCondition()
            );
        }

        /**
         * 
         * @return a term corresponding to {@link Behavior#EXCEPTIONAL_BEHAVIOR}
         */
        private Term buildThrowTerminationCondition() {
            return and(
                buildNormalTerminationCondition(variables.breakFlags),
                buildNormalTerminationCondition(variables.continueFlags),
                buildFlagIsCondition(variables.returnFlag, FALSE()),
                not(buildExceptionIsNullCondition())
            );
        }

        /**
         * 
         * @param flags a map containing all abrupt termination flags.
         * @return a term corresponding to {@link Behavior#NORMAL_BEHAVIOR}
         */
        private Term buildNormalTerminationCondition(final Map<Label, ProgramVariable> flags) {
            Term result = tt();
            for (Label label : flags.keySet()) {
                result = and(result, buildFlagIsCondition(flags.get(label), FALSE()));
            }
            return result;
        }

        /**
         * 
         * @param flags a map containing all abrupt termination flags.
         * @return a term equivalent to the negation of {@link #buildNormalTerminationCondition()}
         */
        private Term buildAbruptTerminationCondition(final Map<Label, ProgramVariable> flags) {
            Term result = ff();
            for (Label label : flags.keySet()) {
                result = or(result, buildFlagIsCondition(flags.get(label), TRUE()));
            }
            return result;
        }

        /**
         * 
         * @param flag a boolean variable.
         * @param truth a boolean term.
         * @return a term which is true iff the flag is equal to the term.
         */
        private Term buildFlagIsCondition(final ProgramVariable flag, final Term truth) {
            Term result = tt();
            if (flag != null) {
                result = equals(var(flag), truth);
            }
            return result;
        }

        /**
         * 
         * @return a term which is true iff {@code variables.exception == null}.
         */
        private Term buildExceptionIsNullCondition() {
            return equals(var(variables.exception), NULL());
        }

        /**
         * 
         * @return the contract's modifies clauses.
         */
        private Map<LocationVariable, Term> buildModifiesClauses() {
            return assignables;
        }

        /**
         * 
         * @param preconditions the contracts' preconditions.
         * @param postconditions the contracts' postconditions.
         * @param modifiesClauses the contracts' modifies clauses.
         * @param infFlowSpecs the contracts' information flow specifications.
         * @return a set of one or two contracts (depending on whether the
         * {@code diverges} clause is trivial (i.e., {@code true} or {@code false}) or not.
         */
        private ImmutableSet<T>
                    create(final Map<LocationVariable, Term> preconditions,
                           final Map<LocationVariable, Term> postconditions,
                           final Map<LocationVariable, Term> modifiesClauses,
                           final ImmutableList<InfFlowSpec> infFlowSpecs) {
            ImmutableSet<T> result = DefaultImmutableSet.nil();
            final boolean transactionApplicable =
                    modifiesClauses.get(
                            services.getTypeConverter().getHeapLDT().getSavedHeap()) != null;
            result = result.add(
                build(baseName,
                    block, labels, method, diverges.equals(ff()) ? Modality.DIA : Modality.BOX,
                    preconditions, measuredBy, postconditions, modifiesClauses,
                    infFlowSpecs, variables, transactionApplicable, hasMod)
                );
            if (divergesConditionCannotBeExpressedByAModality()) {
                result = result.add(
                   build(baseName,
                        block, labels, method, Modality.DIA,
                        addNegatedDivergesConditionToPreconditions(preconditions), measuredBy,
                        postconditions, modifiesClauses, infFlowSpecs, variables,
                        transactionApplicable, hasMod)
                    );
            }
            return result;
        }
        
        /**
         *
         * @param baseName the base name.
         * @param block the block this contract belongs to.
         * @param labels all labels belonging to the block.
         * @param method the method containing the block.
         * @param modality this contract's modality.
         * @param preconditions this contract's preconditions on every heap.
         * @param measuredBy this contract's measured-by term.
         * @param postconditions this contract's postconditions on every heap.
         * @param modifiesClauses this contract's modifies clauses on every heap.
         * @param infFlowSpecs this contract's information flow specifications.
         * @param variables this contract's variables.
         * @param transactionApplicable whether or not this contract is applicable for transactions.
         * @param hasMod a map specifying on which heaps this contract has a modified clause.
         * @return an instance of {@code T} with the specified attributes.
         */
        protected abstract T build(String baseName, StatementBlock block,
                List<Label> labels, IProgramMethod method, Modality modality,
                Map<LocationVariable, Term> preconditions, Term measuredBy,
                Map<LocationVariable, Term> postconditions,
                Map<LocationVariable, Term> modifiesClauses,
                ImmutableList<InfFlowSpec> infFlowSpecs, Variables variables,
                boolean transactionApplicable,
                Map<LocationVariable, Boolean> hasMod);

        /**
         * 
         * @return {@code true} iff the diverges condition can be expressed by a modality.
         */
        private boolean divergesConditionCannotBeExpressedByAModality() {
            return !diverges.equals(ff()) && !diverges.equals(tt());
        }

        /**
         * 
         * @param preconditions a map containing the contract's preconditions.
         * @return a map with the negated diverges condition added to every precondition.
         */
        private Map<LocationVariable, Term> addNegatedDivergesConditionToPreconditions(
                final Map<LocationVariable, Term> preconditions) {
            final Map<LocationVariable, Term> result =
                new LinkedHashMap<LocationVariable, Term>();
            for (LocationVariable heap : heaps) {
                if (preconditions.get(heap) != null) {
                    result.put(heap, and(preconditions.get(heap),
                                         not(convertToFormula(diverges))));
                }
            }
            return result;
        }

    }

    /**
     * This class is used to to combine multiple contracts for the same block and apply them
     * simultaneously. It should be overridden in every subclass.
     *
     * @param <T> the type of the subclass.
     */
    protected static abstract class
            Combinator<T extends BlockSpecificationElement> extends TermBuilder {

    	/**
    	 * The contracts to combine.
    	 */
        protected final T[] contracts;

        /**
         * @see BlockSpecificationElement#getPlaceholderVariables()
         */
        protected Variables placeholderVariables;
        
        /**
         * @see Variables#remembranceLocalVariables
         */
        protected Map<LocationVariable, LocationVariable> remembranceVariables;

        /**
         * @see BlockSpecificationElement#getPrecondition(LocationVariable, Services)
         */
        protected final Map<LocationVariable, Term> preconditions;
        
        /**
         * @see BlockSpecificationElement#getPostcondition(LocationVariable, Services)
         */
        protected final Map<LocationVariable, Term> postconditions;
        
        /**
         * @see BlockSpecificationElement#getModifiesClause(LocationVariable, Services)
         */
        protected final Map<LocationVariable, Term> modifiesClauses;

        /**
         * 
         * @param contracts the contracts to combine.
         * @param services services.
         */
        public Combinator(final T[] contracts, final Services services) {
            super(services.getTermFactory(), services);
            this.contracts = sort(contracts);
            preconditions = new LinkedHashMap<LocationVariable, Term>();
            postconditions = new LinkedHashMap<LocationVariable, Term>();
            modifiesClauses = new LinkedHashMap<LocationVariable, Term>();
        }

        /**
         * 
         * @param contracts the contract's to sort.
         * @return an array containg the specified contracts sorted alphabetically by name.
         */
        private T[] sort(final T[] contracts) {
            //sort contracts alphabetically (for determinism)
            Arrays.sort(contracts, new Comparator<T>() {
                public int compare(T firstContract, T secondContract) {
                    return firstContract.getName().compareTo(secondContract.getName());
                }
            });
            return contracts;
        }

        /**
         * 
         * @return the combined contract.
         */
        protected abstract T combine();

        /**
         * 
         * @param contract the contract whose conditions to add.
         */
        protected void addConditionsFrom(final T contract) {
            for (LocationVariable heap
                  : services.getTypeConverter().getHeapLDT().getAllHeaps()) {
                final Term precondition = addPreconditionFrom(contract, heap);
                addPostconditionFrom(precondition, contract, heap);
                addModifiesClauseFrom(contract, heap);
            }
        }

        /**
         * 
         * @param contract  the contract whose precondition to add.
         * @param heap the heap to use.
         * @return the precondition.
         */
        private Term addPreconditionFrom(final T contract, final LocationVariable heap) {
            final Term precondition =
                    contract.getPrecondition(heap, placeholderVariables.self,
                                             placeholderVariables.remembranceHeaps, services);
            if (precondition != null) {
                preconditions.put(heap, orPossiblyNull(preconditions.get(heap), precondition));
            }
            return precondition;
        }

        /**
         * 
         * @param postcondition the postcondition to add.
         * @param contract the contract the postcondition belongs to.
         * @param heap the heap to use.
         */
        private void addPostconditionFrom(final Term postcondition, final T contract,
                                          final LocationVariable heap) {
            final Term unconditionalPostcondition =
                    contract.getPostcondition(heap, placeholderVariables, services);
            if (unconditionalPostcondition != null) {
                final Term conditionalPostcondition =
                        imp(preify(postcondition), unconditionalPostcondition);
                postconditions.put(heap,
                                   andPossiblyNull(postconditions.get(heap),
                                                   conditionalPostcondition));
            }
        }

        /**
         * 
         * @param contract the contract whose modified clause to add.
         * @param heap the heap to use.
         */
        private void addModifiesClauseFrom(final T contract,
                                           final LocationVariable heap) {
            final Term additionalModifiesClause =
                    contract.getModifiesClause(heap, placeholderVariables.self, services);
            if (additionalModifiesClause != null) {
                modifiesClauses.put(heap,
                                    unionPossiblyNull(modifiesClauses.get(heap),
                                                      additionalModifiesClause));
            }
        }

        /**
         * 
         * @param currentCondition a condition or {@code null}.
         * @param additionalCondition a condition.
         * @return the disjunction of the conditions.
         */
        private Term orPossiblyNull(final Term currentCondition,
                                    final Term additionalCondition) {
            if (currentCondition == null) {
                return additionalCondition;
            } else {
                return or(currentCondition, additionalCondition);
            }
        }

        /**
         * 
         * @param currentCondition a condition or {@code null}.
         * @param additionalCondition a condition.
         * @return the conjunction of the conditions.
         */
        private Term andPossiblyNull(final Term currentCondition,
                                     final Term additionalCondition) {
            if (currentCondition == null) {
                return additionalCondition;
            } else {
                return and(currentCondition, additionalCondition);
            }
        }

        /**
         * 
         * @param currentLocationSet a location set or {@code null}.
         * @param additionalLocationSet a location set.
         * @return the union of the location sets.
         */
        private Term unionPossiblyNull(final Term currentLocationSet,
                                       final Term additionalLocationSet) {
            if (currentLocationSet == null) {
                return additionalLocationSet;
            } else if (additionalLocationSet == null) {
                return currentLocationSet;
            } else {
                return union(currentLocationSet, additionalLocationSet);
            }
        }

        /**
         * 
         * @param formula a formula.
         * @return the formula with all variables replaced by the remembrance variables.
         */
        private Term preify(final Term formula) {
            if (formula == null) {
                return tt();
            } else {
                final Map<Term, Term> replacementMap = new LinkedHashMap<Term, Term>();

                for (Map.Entry<LocationVariable, LocationVariable> remembranceVariable
                        : remembranceVariables.entrySet()) {
                    if (remembranceVariable.getValue() != null) {
                        replacementMap.put(var(remembranceVariable.getKey()),
                                           var(remembranceVariable.getValue()));
                    }
                }
                return new OpReplacer(replacementMap,
                                      services.getTermFactory())
                           .replace(formula);
            }
        }

    }
}<|MERGE_RESOLUTION|>--- conflicted
+++ resolved
@@ -705,14 +705,6 @@
         return result;
     }
 
-
-<<<<<<< HEAD
-    /**
-     * A map from some type to the same type.
-     *
-     * @param <S> the key and value type.
-     */
-=======
     private String getHtmlMods(final LocationVariable baseHeap,
                                final HeapLDT heapLDT,
                                final Services services) {
@@ -818,7 +810,11 @@
         return posts;
     }
 
->>>>>>> 3fa0d6fc
+    /**
+     * A map from some type to the same type.
+     *
+     * @param <S> the key and value type.
+     */
     private abstract static class ReplacementMap<S extends Sorted>
                 extends LinkedHashMap<S, S> {
 
