// This file is part of KeY - Integrated Deductive Software Design
//
// Copyright (C) 2001-2011 Universitaet Karlsruhe (TH), Germany
//                         Universitaet Koblenz-Landau, Germany
//                         Chalmers University of Technology, Sweden
// Copyright (C) 2011-2014 Karlsruhe Institute of Technology, Germany
//                         Technical University Darmstadt, Germany
//                         Chalmers University of Technology, Sweden
//
// The KeY system is protected by the GNU General
// Public License. See LICENSE.TXT for details.
//

package de.uka.ilkd.key.speclang;

import java.util.Map;
import java.util.function.UnaryOperator;

import org.key_project.util.collection.ImmutableList;

import de.uka.ilkd.key.java.StatementBlock;
import de.uka.ilkd.key.java.abstraction.KeYJavaType;
import de.uka.ilkd.key.logic.Term;
import de.uka.ilkd.key.logic.op.IObserverFunction;
import de.uka.ilkd.key.logic.op.LocationVariable;
import de.uka.ilkd.key.util.InfFlowSpec;

/**
 * <p>
 * A block contract.
 * </p>
 *
 * <p>
 * When a block contract is encountered in an existing proof, a {@code BlockContract} is used. To
 * generate a new proof obligation for a block contract, use {@link FunctionalBlockContract}
 * instead.
 * </p>
 *
 * @author wacker, lanzinger
 */
public interface BlockContract extends AuxiliaryContract {

    /**
    *
    * @param newBlock the new block.
    * @param newPreconditions the new preconditions.
    * @param newPostconditions the new postconditions.
    * @param newModifiesClauses the new modifies clauses.
    * @param newInfFlowSpecs the new information flow specifications.
    * @param newVariables the new variables.
    * @param newMeasuredBy the new measured-by clause.
    * @return a new block contract with the specified attributes.
    */
    public BlockContract update(StatementBlock newBlock,
            Map<LocationVariable, Term> newPreconditions,
            Map<LocationVariable, Term> newPostconditions,
            Map<LocationVariable, Term> newModifiesClauses,
            final ImmutableList<InfFlowSpec> newInfFlowSpecs, Variables newVariables,
            Term newMeasuredBy);

    /**
     * @param newKJT
     *            the type containing the new target method.
     * @param newPM
     *            the new target method.
     * @return a new block contract equal to this one except that it belongs to a different target.
     */
    @Override
    public BlockContract setTarget(KeYJavaType newKJT, IObserverFunction newPM);

    /**
     * @param newBlock
     *            the new block.
     * @return a new block contract equal to this one except that it belongs to a different block.
     */
    @Override
    public BlockContract setBlock(StatementBlock newBlock);

<<<<<<< HEAD
    @Override
    public BlockContract map(UnaryOperator<Term> op, Services services);
=======
    /**
     *
     * @return the {@code LoopContract} from which this contract was generated, or {@code null}.
     * @see LoopContract#toBlockContract()
     */
    public LoopContract toLoopContract();
>>>>>>> 7b2f1a19
}<|MERGE_RESOLUTION|>--- conflicted
+++ resolved
@@ -18,6 +18,7 @@
 
 import org.key_project.util.collection.ImmutableList;
 
+import de.uka.ilkd.key.java.Services;
 import de.uka.ilkd.key.java.StatementBlock;
 import de.uka.ilkd.key.java.abstraction.KeYJavaType;
 import de.uka.ilkd.key.logic.Term;
@@ -76,15 +77,13 @@
     @Override
     public BlockContract setBlock(StatementBlock newBlock);
 
-<<<<<<< HEAD
     @Override
     public BlockContract map(UnaryOperator<Term> op, Services services);
-=======
+
     /**
      *
      * @return the {@code LoopContract} from which this contract was generated, or {@code null}.
      * @see LoopContract#toBlockContract()
      */
     public LoopContract toLoopContract();
->>>>>>> 7b2f1a19
 }