// This file is part of KeY - Integrated Deductive Software Design
//
// Copyright (C) 2001-2011 Universitaet Karlsruhe (TH), Germany
//                         Universitaet Koblenz-Landau, Germany
//                         Chalmers University of Technology, Sweden
// Copyright (C) 2011-2014 Karlsruhe Institute of Technology, Germany
//                         Technical University Darmstadt, Germany
//                         Chalmers University of Technology, Sweden
//
// The KeY system is protected by the GNU General
// Public License. See LICENSE.TXT for details.
//

package de.uka.ilkd.key.speclang;

import java.util.Arrays;
import java.util.Iterator;
import java.util.LinkedHashMap;
import java.util.Map;

import org.key_project.util.collection.ImmutableArray;
import org.key_project.util.collection.ImmutableList;

import de.uka.ilkd.key.java.Services;
import de.uka.ilkd.key.java.abstraction.KeYJavaType;
import de.uka.ilkd.key.logic.Term;
import de.uka.ilkd.key.logic.TermBuilder;
import de.uka.ilkd.key.logic.op.Function;
import de.uka.ilkd.key.logic.op.IObserverFunction;
import de.uka.ilkd.key.logic.op.IProgramMethod;
import de.uka.ilkd.key.logic.op.LocationVariable;
import de.uka.ilkd.key.logic.op.Modality;
import de.uka.ilkd.key.logic.op.Operator;
import de.uka.ilkd.key.logic.op.ProgramVariable;
import de.uka.ilkd.key.proof.OpReplacer;
import de.uka.ilkd.key.speclang.jml.translation.JMLSpecFactory;
import de.uka.ilkd.key.speclang.jml.translation.ProgramVariableCollection;
import de.uka.ilkd.key.speclang.translation.SLTranslationException;
import de.uka.ilkd.key.util.InfFlowSpec;
import de.uka.ilkd.key.util.MiscTools;
import de.uka.ilkd.key.util.Triple;

/**
 * Contracts should only be created through methods of this class
 *
 * @author bruns
 *
 */
public class ContractFactory {

    /**
     * The base name for symbolic execution contracts.
     */
    public static final String SYMB_EXEC_CONTRACT_BASENAME = "Symbolic Execution";
    /**
     * The base name for information flow contracts.
     */
    public static final String INFORMATION_FLOW_CONTRACT_BASENAME = "Non-interference contract";

    private static final String INVALID_ID = "INVALID_ID";
    private static final String UNKNOWN_CONTRACT_IMPLEMENTATION = "unknown contract implementation";
    private static final String CONTRACT_COMBINATION_MARKER = "#";
    private final Services services;
    private final TermBuilder tb;

    /**
     * Creates a new contract factory.
     * @param services the services object
     */
    public ContractFactory(Services services) {
        assert services != null;
        this.services = services;
        this.tb = services.getTermBuilder();
    }

    // PUBLIC INTERFACE

    /**
     * Returns another contract like this one, except that the passed term has been added as a
     * postcondition (regardless of termination case).
     * @param old the old contract
     * @param addedPost the post condition to be added
     * @param selfVar the used self variable
     * @param resultVar the used result variable
     * @param excVar the used exception variable
     * @param paramVars the used program variables
     * @param atPreVars the used pre-heap variables
     * @return the resulting contract
     */
    public FunctionalOperationContract addPost(FunctionalOperationContract old,
                                               Term addedPost,
                                               ProgramVariable selfVar,
                                               ProgramVariable resultVar,
                                               ProgramVariable excVar,
                                               ImmutableList<ProgramVariable> paramVars,
                                               Map<LocationVariable, LocationVariable> atPreVars) {
        assert old instanceof FunctionalOperationContractImpl : UNKNOWN_CONTRACT_IMPLEMENTATION;
        FunctionalOperationContractImpl foci = (FunctionalOperationContractImpl) old;
        addedPost = replaceVariables(addedPost, selfVar, resultVar, excVar, paramVars, atPreVars,
                foci.originalSelfVar, foci.originalResultVar,
                foci.originalExcVar, foci.originalParamVars,
                foci.originalAtPreVars);

        Map<LocationVariable, Term> newPosts = new LinkedHashMap<LocationVariable, Term>(10);
        for (LocationVariable h : foci.originalPosts.keySet()) {
            if (h == services.getTypeConverter().getHeapLDT().getHeap()) {
                newPosts.put(h, tb.andSC(foci.originalPosts.get(h), addedPost));
            } else {
                newPosts.put(h, foci.originalPosts.get(h));
            }
        }

        // create new contract
        return new FunctionalOperationContractImpl(foci.baseName,
                foci.name,
                foci.kjt,
                foci.pm,
                foci.specifiedIn,
                foci.modality,
                foci.originalPres,
                foci.originalFreePres,
                foci.originalMby,
                newPosts,
                foci.originalFreePosts,
                foci.originalAxioms,
                foci.originalMods,
                foci.originalDeps,
                foci.hasRealModifiesClause,
                foci.originalSelfVar,
                foci.originalParamVars,
                foci.originalResultVar,
                foci.originalExcVar,
                foci.originalAtPreVars,
                foci.globalDefs,
                foci.id,
                foci.toBeSaved,
                foci.transaction, services);
    }

    /** Add the specification contained in InitiallyClause as a postcondition.
     * @param old the old contract
     * @param ini the initially clause to be added
     * @return the resulting contract
     */
    public FunctionalOperationContract addPost(FunctionalOperationContract old,
                                               InitiallyClause ini) {
        final ProgramVariable selfVar = tb.selfVar(ini.getKJT(), true);
        return addPost(old, ini.getClause(selfVar, services), null, null, null, null, null);
    }

    /**
     * Returns another contract like this one, except that the passed term has been added as a
     * precondition.
     * @param old the old contract
     * @param addedPre precondition to be added
     * @param selfVar used self variable
     * @param paramVars used program variables
     * @param atPreVars used pre-heap variables
     * @return the resulting contract
     */
    public FunctionalOperationContract addPre(FunctionalOperationContract old,
                                              Term addedPre,
                                              ProgramVariable selfVar,
                                              ImmutableList<ProgramVariable> paramVars,
                                              Map<LocationVariable, LocationVariable> atPreVars) {
        assert old instanceof FunctionalOperationContractImpl : UNKNOWN_CONTRACT_IMPLEMENTATION;
        FunctionalOperationContractImpl foci = (FunctionalOperationContractImpl) old;
        addedPre = replaceVariables(addedPre, selfVar, paramVars, atPreVars,
                foci.originalSelfVar, foci.originalParamVars, foci.originalAtPreVars);

        Map<LocationVariable, Term> newPres = new LinkedHashMap<LocationVariable, Term>(10);
        for (LocationVariable h : foci.originalPres.keySet()) {
            if (h == services.getTypeConverter().getHeapLDT().getHeap()) {
                newPres.put(h, tb.and(foci.originalPres.get(h), addedPre));
            } else {
                newPres.put(h, foci.originalPres.get(h));
            }
        }

        // create new contract
        return new FunctionalOperationContractImpl(foci.baseName,
                foci.name,
                foci.kjt,
                foci.pm,
                foci.specifiedIn,
                foci.modality,
                newPres,
                foci.originalFreePres,
                foci.originalMby,
                foci.originalPosts,
                foci.originalFreePosts,
                foci.originalAxioms,
                foci.originalMods,
                foci.originalDeps,
                foci.hasRealModifiesClause,
                foci.originalSelfVar,
                foci.originalParamVars,
                foci.originalResultVar,
                foci.originalExcVar,
                foci.originalAtPreVars,
                foci.globalDefs,
                foci.id,
                foci.toBeSaved,
                foci.originalMods
                        .get(services.getTypeConverter()
                                .getHeapLDT().getSavedHeap()) != null,
                services);
    }

    /**
     * Add global variable definitions (aka. old clause) to the contract.
     * @param opc the functional method contract
     * @param globalDefs the global variable definitions
     * @return the resulting method contract
     */
    public FunctionalOperationContract addGlobalDefs(FunctionalOperationContract opc,
                                                     Term globalDefs) {
        assert opc instanceof FunctionalOperationContractImpl : UNKNOWN_CONTRACT_IMPLEMENTATION;
        FunctionalOperationContractImpl foci = (FunctionalOperationContractImpl) opc;
        return new FunctionalOperationContractImpl(foci.baseName, foci.name, foci.kjt, foci.pm,
                foci.specifiedIn, foci.modality,
                foci.originalPres, foci.originalFreePres,
                foci.originalMby, foci.originalPosts,
                foci.originalFreePosts, foci.originalAxioms,
                foci.originalMods, foci.originalDeps,
                foci.hasRealModifiesClause,
                foci.originalSelfVar, foci.originalParamVars,
                foci.originalResultVar, foci.originalExcVar,
                foci.originalAtPreVars, globalDefs, foci.id,
                foci.toBeSaved, foci.transaction, services);
    }

    public DependencyContract dep(KeYJavaType containerType,
            IObserverFunction pm,
            KeYJavaType specifiedIn,
            Map<LocationVariable, Term> requires,
            Term measuredBy,
            Map<ProgramVariable, Term> accessibles,
            ProgramVariable selfVar,
            ImmutableList<ProgramVariable> paramVars,
            Map<LocationVariable, ? extends ProgramVariable> atPreVars,
            Term globalDefs) {
        assert (selfVar == null) == pm.isStatic();
        return dep("JML accessible clause", containerType, pm, specifiedIn,
                requires, measuredBy, accessibles, selfVar, paramVars, atPreVars, globalDefs);
    }

    public DependencyContract dep(KeYJavaType kjt,
            LocationVariable targetHeap,
            Triple<IObserverFunction, Term, Term> dep,
            ProgramVariable selfVar) {
        final ImmutableList<ProgramVariable> paramVars = tb.paramVars(dep.first, false);
        assert (selfVar == null) == dep.first.isStatic();
        Map<LocationVariable, Term> pres = new LinkedHashMap<LocationVariable, Term>();
        pres.put(services.getTypeConverter().getHeapLDT().getHeap(),
                selfVar == null ? tb.tt() : tb.inv(tb.var(selfVar)));
        Map<ProgramVariable, Term> accessibles = new LinkedHashMap<ProgramVariable, Term>();
        for (LocationVariable heap : HeapContext.getModHeaps(services, false)) {
            if (heap == targetHeap) {
                accessibles.put(heap, dep.second);
            } else {
                accessibles.put(heap, tb.allLocs());
            }
        }
        // TODO: insert static invariant??
        return dep(kjt, dep.first, dep.first.getContainerType(), pres, dep.third, accessibles,
                selfVar, paramVars, null, null);
    }

    public DependencyContract dep(String string,
            KeYJavaType containerType,
            IObserverFunction pm,
            KeYJavaType specifiedIn,
            Map<LocationVariable, Term> requires,
            Term measuredBy,
            Map<ProgramVariable, Term> accessibles,
            ProgramVariable selfVar,
            ImmutableList<ProgramVariable> paramVars,
            Map<LocationVariable, ? extends ProgramVariable> atPreVars,
            Term globalDefs) {
        assert (selfVar == null) == pm.isStatic();
        return new DependencyContractImpl(string, null, containerType, pm, specifiedIn,
                requires, measuredBy, accessibles,
                selfVar, paramVars, atPreVars, globalDefs,
                Contract.INVALID_ID);
    }

    public InformationFlowContract createInformationFlowContract(
            KeYJavaType forClass,
            IProgramMethod pm,
            KeYJavaType specifiedIn,
            Modality modality,
            Term requires,
            Term measuredBy,
            Term modifies,
            boolean hasMod,
            ProgramVariableCollection progVars,
            Term accessible,
            ImmutableList<InfFlowSpec> infFlowSpecs,
            boolean toBeSaved) {
        final LocationVariable baseHeap = services.getTypeConverter().getHeapLDT().getHeap();
        final Term atPre = tb.var(progVars.atPreVars.get(baseHeap));
        final Term self = progVars.selfVar != null ? tb.var(progVars.selfVar) : null;
        final ImmutableList<Term> params = tb.var(progVars.paramVars);
        final Term result = progVars.resultVar != null ? tb.var(
                progVars.resultVar) : null;
        final Term exc = progVars.excVar != null ? tb.var(progVars.excVar) : null;
        return new InformationFlowContractImpl(
                INFORMATION_FLOW_CONTRACT_BASENAME, forClass, pm, specifiedIn,
                modality, requires, measuredBy, modifies, hasMod, self, params,
                result, exc, atPre, accessible, infFlowSpecs, toBeSaved);
    }

    @Override
    public boolean equals(Object o) {
        if (o instanceof ContractFactory) {
            return MiscTools.equalsOrNull(services, ((ContractFactory) o).services);
        } else {
            return false;
        }
    }

    /**
     * Create a new {@link FunctionalBlockContract} from an existing {@link BlockContract}.
     *
     * @param blockContract the {@link BlockContract}.
     * @return a new {@link FunctionalBlockContract}.
     */
    public FunctionalBlockContract funcBlock(BlockContract blockContract) {
        return new FunctionalBlockContract(blockContract);
    }

    /**
     * Create a new {@link FunctionalLoopContract} from an existing {@link LoopContract}.
     *
     * @param loopContract the {@link LoopContract}.
     * @return a new {@link FunctionalLoopContract}.
     */
    public FunctionalLoopContract funcLoop(LoopContract loopContract) {
        return new FunctionalLoopContract(loopContract);
    }

    /**
     * Create a new {@link FunctionalOperationContract} from an existing {@link IProgramMethod}
     * and {@link InitiallyClause}.
     *
     * @param pm the {@link IProgramMethod}.
     * @param ini the {@link InitiallyClause}.
     * @return a new {@link FunctionalOperationContract}.
     * @throws SLTranslationException in case translating the initially clause fails.
     */
    public FunctionalOperationContract
                func(IProgramMethod pm, InitiallyClause ini) throws SLTranslationException {
        return new JMLSpecFactory(services).initiallyClauseToContract(ini, pm);
    }

    /**
     * Creates a new functional operation contract.
     * @param baseName     base name of the contract (does not have to be unique)
     * @param kjt          the KeYJavaType of the class
     * @param pm           the IProgramMethod to which the contract belongs
     * @param modality     the modality of the contract
     * @param pres         the precondition of the contract
     * @param freePres     the free/unchecked precondition of the contract
     * @param mby          the measured_by clause of the contract
     * @param posts        the postcondition of the contract
     * @param freePosts    the free/unchecked postcondition of the contract
     * @param axioms       the class axioms of the method
     * @param mods         the modifies clause of the contract
     * @param accs         the dependency clause of the contract
     * @param hasMod       whether the contract has a modifies set
     * @param selfVar      the self variable
     * @param paramVars    the parameter variables
     * @param resultVar    the exception variable
     * @param excVar       the result variable
     * @param atPreVars    a map of all pre-heap variables
     * @param toBeSaved    TODO
     * @return the resulting functional operation contract
     */
    public FunctionalOperationContract func(String baseName,
                                            KeYJavaType kjt,
                                            IProgramMethod pm,
                                            Modality modality,
                                            Map<LocationVariable, Term> pres,
                                            Map<LocationVariable, Term> freePres,
                                            Term mby,
                                            Map<LocationVariable, Term> posts,
                                            Map<LocationVariable, Term> freePosts,
                                            Map<LocationVariable, Term> axioms,
                                            Map<LocationVariable, Term> mods,
                                            Map<ProgramVariable, Term> accs,
                                            Map<LocationVariable, Boolean> hasMod,
                                            ProgramVariable selfVar,
                                            ImmutableList<ProgramVariable> paramVars,
                                            ProgramVariable resultVar,
                                            ProgramVariable excVar,
                                            Map<LocationVariable, LocationVariable> atPreVars,
                                            boolean toBeSaved) {
        return new FunctionalOperationContractImpl(baseName, null, kjt, pm, pm.getContainerType(),
                modality, pres, freePres, mby, posts, freePosts,
                axioms, mods, accs, hasMod, selfVar, paramVars,
                resultVar, excVar, atPreVars, null,
                Contract.INVALID_ID, toBeSaved,
                mods.get(services.getTypeConverter().getHeapLDT()
                        .getSavedHeap()) != null,
                services);
    }

    /**
     * Creates a new functional operation contract.
     * @param baseName     base name of the contract (does not have to be unique)
     * @param pm           the IProgramMethod to which the contract belongs
     * @param terminates   a boolean determining whether we also prove termination
     * @param pres         the precondition of the contract
     * @param freePres     the free/unchecked precondition of the contract
     * @param mby          the measured_by clause of the contract
     * @param posts        the postcondition of the contract
     * @param freePosts    the free/unchecked postcondition of the contract
     * @param axioms       the class axioms of the method
     * @param mods         the modifies clause of the contract
     * @param accessibles  the dependency clause of the contract
     * @param hasMod       whether the contract has a modifies set
     * @param pv           a collection of the program variables
     * @return the resulting functional operation contract
     */
    public FunctionalOperationContract func(String baseName,
                                            IProgramMethod pm,
                                            boolean terminates,
                                            Map<LocationVariable, Term> pres,
                                            Map<LocationVariable, Term> freePres,
                                            Term mby,
                                            Map<LocationVariable, Term> posts,
                                            Map<LocationVariable, Term> freePosts,
                                            Map<LocationVariable, Term> axioms,
                                            Map<LocationVariable, Term> mods,
                                            Map<ProgramVariable, Term> accessibles,
                                            Map<LocationVariable, Boolean> hasMod,
                                            ProgramVariableCollection pv) {
        return func(baseName, pm, terminates ? Modality.DIA : Modality.BOX, pres,
                freePres, mby, posts, freePosts, axioms,
                mods, accessibles, hasMod, pv, false, mods.get(
                        services.getTypeConverter().getHeapLDT().getSavedHeap()) != null);
    }

    /**
     * Creates a new functional operation contract.
     * @param baseName     base name of the contract (does not have to be unique)
     * @param pm           the IProgramMethod to which the contract belongs
     * @param modality     the modality of the contract
     * @param pres         the precondition of the contract
     * @param freePres     the free/unchecked precondition of the contract
     * @param mby          the measured_by clause of the contract
     * @param posts        the postcondition of the contract
     * @param freePosts    the free/unchecked postcondition of the contract
     * @param axioms       the class axioms of the method
     * @param mods         the modifies clause of the contract
     * @param accessibles  the dependency clause of the contract
     * @param hasMod       whether the contract has a modifies set
     * @param progVars     the program variables
     * @param toBeSaved    TODO
     * @param transaction  TODO
     * @return the resulting functional operation contract
     */
    public FunctionalOperationContract func(String baseName,
                                            IProgramMethod pm,
                                            Modality modality,
                                            Map<LocationVariable, Term> pres,
                                            Map<LocationVariable, Term> freePres,
                                            Term mby,
                                            Map<LocationVariable, Term> posts,
                                            Map<LocationVariable, Term> freePosts,
                                            Map<LocationVariable, Term> axioms,
                                            Map<LocationVariable, Term> mods,
                                            Map<ProgramVariable, Term> accessibles,
                                            Map<LocationVariable, Boolean> hasMod,
                                            ProgramVariableCollection progVars,
                                            boolean toBeSaved, boolean transaction) {
        return new FunctionalOperationContractImpl(baseName, null, pm.getContainerType(), pm,
                pm.getContainerType(), modality, pres, freePres,
                mby, posts, freePosts,
                axioms, mods, accessibles, hasMod,
                progVars.selfVar, progVars.paramVars,
                progVars.resultVar, progVars.excVar,
                progVars.atPreVars, null,
                Contract.INVALID_ID, toBeSaved, transaction, services);
    }

    private static Modality combineModalities(Modality moda,
                                              Modality otherModality) {
        if (moda != otherModality) {
            // TODO are there other modalities to appear in contracts?
            // I know that this is extremely ugly, but I don't know how to combine other kinds
            // of modalities.
            if (moda == Modality.BOX) {
                assert otherModality == Modality.DIA : "unknown modality " + otherModality
                        + " in contract";
                // do nothing
            } else {
                assert moda == Modality.DIA : "unknown modality " + moda + " in contract";
                moda = Modality.BOX;
            }
        }
        return moda;
    }

<<<<<<< HEAD
        Map<LocationVariable, Term> mods = t.originalMods;
        Map<ProgramVariable, Term> deps = t.originalDeps;
        // MU: Bugfix #1489
        // Do not modify the data stores in t but make new copies
        mods = new LinkedHashMap<>(mods);
        deps = new LinkedHashMap<>(deps);

        // keep this to check if every contract has the same mod
        // then no if-then-else cascades are needed.
        Map<LocationVariable, Term> uniformMod = new LinkedHashMap<>();

        //collect information
        Map<LocationVariable,Term> pres =
                new LinkedHashMap<LocationVariable, Term>(t.originalPres.size());
        for(LocationVariable h : t.originalPres.keySet()) {
           pres.put(h, t.originalPres.get(h));
        }
        Term mby = t.originalMby;
        Map<LocationVariable,Boolean> hasMod = new LinkedHashMap<LocationVariable,Boolean>();
        Map<LocationVariable,Term> posts =
                new LinkedHashMap<LocationVariable, Term>(t.originalPosts.size());
        Map<LocationVariable,Term> freePosts =
                new LinkedHashMap<LocationVariable, Term>(t.originalFreePosts.size());
        for(LocationVariable h : services.getTypeConverter().getHeapLDT().getAllHeaps()) {
            hasMod.put(h, false);
            Term oriPost = t.originalPosts.get(h);
            Term oriFreePost = t.originalFreePosts.get(h);
            if(oriPost != null) {
                posts.put(h, tb.imp(atPreify(t.originalPres.get(h),
                        t.originalAtPreVars),
                        oriPost));
            }

            if(oriFreePost != null) {
               freePosts.put(h, tb.imp(atPreify(t.originalFreePres.get(h), t.originalAtPreVars),
                                       oriFreePost));
=======
    private static Term combineMeasuredBy(Term mby, Term otherMby, LocationVariable h,
                                          Term otherPre, Services services) {
        final TermBuilder tb = services.getTermBuilder();
        if (h == services.getTypeConverter().getHeapLDT().getHeap()) {
            // bugfix (MU)
            // if the first or the other contract do not have a
            // measured-by-clause, assume no clause at all
            if (mby == null || otherMby == null) {
                if (mby != null) {
                    mby = tb.ife(otherPre, mby, tb.zero());
                } else if (otherMby != null) {
                    mby = tb.ife(otherPre, otherMby, tb.zero());
                } else {
                    mby = null;
                }
            } else {
                mby = tb.ife(otherPre, otherMby, mby);
>>>>>>> 7cc96121
            }

            Term origMod = t.originalMods.get(h);
            if(origMod != null) {
                mods.put(h, tb.ife(t.originalPres.get(h), origMod, tb.allLocs()));
                uniformMod.put(h, origMod);
            }
        }
        return mby;
    }

    private static void combineModifies(FunctionalOperationContractImpl t,
                                        Map<LocationVariable, Term> pres,
                                        Map<LocationVariable, Boolean> hasMod,
                                        Map<LocationVariable, Term> mods,
                                        FunctionalOperationContract other,
                                        LocationVariable h, Term otherPre,
                                        Services services) {
        final TermBuilder tb = services.getTermBuilder();
        if (hasMod.get(h) || t.hasModifiesClause(h) || other.hasModifiesClause(h)) {
            hasMod.put(h, true);
            Term m1 = mods.get(h);
            Term m2 = other.getMod(h, t.originalSelfVar,
                                   t.originalParamVars,
                                   services);
            Function emptyMod = services.getTypeConverter().getLocSetLDT().getEmpty();
            if (m1 != null || m2 != null) {
                Term nm;
                if (m1 == null) {
                    nm = m2;
                } else if (m2 == null) {
                    nm = m1;
                } else if (m1.op().equals(emptyMod) && m2.op().equals(emptyMod)) {
                    // special case for both contracts being (weakly) pure
                    // fixes bug #1557
                    nm = m1;
                } else {
                    Term ownPre = pres.get(h) != null ? pres.get(h) : tb.tt();
                    nm = tb.intersect(tb.ife(ownPre, m1, tb.allLocs()),
                                      tb.ife(otherPre, m2, tb.allLocs()));
                }
                mods.put(h, nm);
            }
        }
<<<<<<< HEAD

        Modality moda = t.modality;
        for(FunctionalOperationContract other : others) {
            Modality otherModality = other.getModality();
            if (moda != otherModality) {
                // TODO are there other modalities to appear in contracts?
                // I know that this is extremely ugly, but I don't know how to combine other kinds of modalities.
                if (moda == Modality.BOX) {
                    assert otherModality == Modality.DIA : "unknown modality "+otherModality+" in contract";
                    // do nothing
=======
    }

    private static Map<ProgramVariable, Term>
               joinDependencies(FunctionalOperationContractImpl t,
                                Map<ProgramVariable, Term> deps,
                                FunctionalOperationContract other,
                                Services services) {
        final TermBuilder tb = services.getTermBuilder();
        for (LocationVariable h : services.getTypeConverter().getHeapLDT().getAllHeaps()) {
            Term a1 = deps.get(h);
            Term a2 = other.getDep(h, false,
                                   t.originalSelfVar,
                                   t.originalParamVars,
                                   t.originalAtPreVars,
                                   services);
            if (a1 != null || a2 != null) {
                Term na = null;
                if (a1 == null) {
                    na = a2;
                } else if (a2 == null) {
                    na = a1;
>>>>>>> 7cc96121
                } else {
                    na = tb.union(a1, a2);
                }
                deps.put(h, na);
            }
            boolean preHeap = t.originalAtPreVars.get(h) != null;
            if (preHeap) {
                LocationVariable hPre = t.originalAtPreVars.get(h);
                Term a1Pre = deps.get(hPre);
                Term a2Pre = other.getDep(hPre, true,
                                          t.originalSelfVar,
                                          t.originalParamVars,
                                          t.originalAtPreVars,
                                          services);
                if (a1Pre != null || a2Pre != null) {
                    Term naPre = null;
                    if (a1Pre == null) {
                        naPre = a2Pre;
                    } else if (a2Pre == null) {
                        naPre = a1Pre;
                    } else {
                        naPre = tb.union(a1Pre, a2Pre);
                    }
                    deps.put(hPre, naPre);
                }
            }
        }
        return deps;
    }


    /**
     * Join with other contracts.
     * @param name      name of the contract union
     * @param t         the first passed contract
     * @param others    the other passed contracts
     * @param pres      the first contract's precondition
     * @param mby       the first contract's measuredBy term
     * @param hasMod    whether the first contract has a modifies clause
     * @param posts     the first contract's postcondition
     * @param freePosts the first contract's free postconditions
     * @param axioms    the first contract's axioms
     * @param mods      the first contract's modifies clause
     * @param deps      the first contract's dependency clause
     * @param moda      the first contract's modality
     * @return the joined contract
     */
    private FunctionalOperationContract
                joinWithOtherContracts(final String name,
                                       FunctionalOperationContractImpl t,
                                       FunctionalOperationContract[] others,
                                       Map<LocationVariable, Term> pres,
                                       Term mby,
                                       Map<LocationVariable, Boolean> hasMod,
                                       Map<LocationVariable, Term> posts,
                                       Map<LocationVariable, Term> freePosts,
                                       Map<LocationVariable, Term> axioms,
                                       Map<LocationVariable, Term> mods,
                                       Map<ProgramVariable, Term> deps,
                                       Modality moda) {
        for (FunctionalOperationContract other : others) {
            moda = combineModalities(moda, other.getModality());
            Term otherMby = other.hasMby()
                    ? other.getMby(t.originalSelfVar, t.originalParamVars, services)
                    : null;
            for (LocationVariable h : services.getTypeConverter().getHeapLDT().getAllHeaps()) {
                Term otherPre = other.getPre(h, t.originalSelfVar, t.originalParamVars,
                                             t.originalAtPreVars, services);
                Term otherPost = other.getPost(h, t.originalSelfVar, t.originalParamVars,
                                               t.originalResultVar, t.originalExcVar,
                                               t.originalAtPreVars, services);
                Term otherFreePost = other.getFreePost(h, t.originalSelfVar, t.originalParamVars,
                                                       t.originalResultVar, t.originalExcVar,
                                                       t.originalAtPreVars, services);
                Term otherAxiom =
                        other.getRepresentsAxiom(h, t.originalSelfVar, t.originalParamVars,
                                                 t.originalResultVar, t.originalAtPreVars,
                                                 services);
                mby = combineMeasuredBy(mby, otherMby, h, otherPre, services);

                // the modifies clause must be computed before the preconditions
<<<<<<< HEAD
                if (hasMod.get(h) || t.hasModifiesClause(h) || other.hasModifiesClause(h)) {
                    hasMod.put(h, true);
                    Term m1 = mods.get(h);
                    Term m2 = other.getMod(h, t.originalSelfVar,
                            t.originalParamVars,
                            services);
                    if (m1 != null || m2 != null) {
                        Term nm;
                        if (m1 == null) {
                            nm = m2;
                        } else if (m2 == null) {
                            nm = m1;
                        } else {
                            nm = tb.intersect(m1,
                                    tb.ife(otherPre, m2, tb.allLocs()));

                            // check if the other mod is the same as the one in the uniform store.
                            if(uniformMod.containsKey(h) && !uniformMod.get(h).equals(m2)) {
                                uniformMod.remove(h);
                            }
                        }
                        mods.put(h, nm);
                    }
                }
                
                if(otherPre != null) {
                    pres.put(h,pres.get(h) == null ? otherPre : tb.or(pres.get(h), otherPre));
=======
                combineModifies(t, pres, hasMod, mods, other, h, otherPre, services);

                if (otherPre != null) {
                    pres.put(h, pres.get(h) == null ? otherPre : tb.or(pres.get(h), otherPre));
>>>>>>> 7cc96121
                }
                if (otherPost != null) {
                    final Term oPost = tb.imp(atPreify(otherPre, t.originalAtPreVars), otherPost);
                    posts.put(h, posts.get(h) == null ? oPost : tb.and(posts.get(h), oPost));
                }
                if (otherFreePost != null) {
                    final Term oFreePost =
                            tb.imp(atPreify(otherPre, t.originalAtPreVars), otherFreePost);
                    freePosts.put(h, freePosts.get(h) == null
                                        ? oFreePost : tb.and(freePosts.get(h), oFreePost));
                }
                if (otherAxiom != null) {
                    final Term oAxiom =
                            tb.imp(atPreify(otherPre, t.originalAtPreVars), otherAxiom);
                    axioms.put(h, axioms.get(h) == null ? oAxiom : tb.and(axioms.get(h), oAxiom));
                }
            }
            deps = joinDependencies(t, deps, other, services);
        }

        /*
         * (*) free preconditions are not joined because no sensible joining operator suggests
         * itself. This is no problem, however, since combined contracts are only used for contract
         * application and free preconditions are not used there. 2015, mu
         */
        return new FunctionalOperationContractImpl(
                INVALID_ID, name, t.kjt, t.pm, t.specifiedIn,
                moda, pres,
                new LinkedHashMap<LocationVariable, Term>(), // (*)
                mby, posts, freePosts, axioms, mods, deps, hasMod,
                t.originalSelfVar, t.originalParamVars,
                t.originalResultVar, t.originalExcVar,
                t.originalAtPreVars, t.globalDefs,
                Contract.INVALID_ID, t.toBeSaved,
                t.transaction, services);
    }

    /**
     * Returns the union of the passed contracts. Probably you want to use
     * SpecificationRepository.combineContracts() instead, which additionally takes care that the
     * combined contract can be loaded later. The resulting contract has id "INVALID_ID".
     * @param name name of the contract union
     * @param t the first contract
     * @param others the other contracts
     * @return the joined contract
     */
    private FunctionalOperationContract union(final String name,
                                              FunctionalOperationContractImpl t,
                                              FunctionalOperationContract[] others) {
        // collect information
        Map<LocationVariable, Term> pres = new LinkedHashMap<LocationVariable, Term>(
                t.originalPres.size());
        for (LocationVariable h : t.originalPres.keySet()) {
            pres.put(h, t.originalPres.get(h));
        }
        Term mby = t.originalMby;
        Map<LocationVariable, Boolean> hasMod =
                new LinkedHashMap<LocationVariable, Boolean>();
        Map<LocationVariable, Term> posts =
                new LinkedHashMap<LocationVariable, Term>(t.originalPosts.size());
        Map<LocationVariable, Term> freePosts =
                new LinkedHashMap<LocationVariable, Term>(t.originalFreePosts.size());
        for (LocationVariable h : services.getTypeConverter().getHeapLDT().getAllHeaps()) {
            hasMod.put(h, false);
            Term oriPost = t.originalPosts.get(h);
            Term oriFreePost = t.originalFreePosts.get(h);
            if (oriPost != null) {
                posts.put(h, tb.imp(atPreify(t.originalPres.get(h),
                          t.originalAtPreVars),
                          oriPost));
            }
            if (oriFreePost != null) {
                freePosts.put(h, tb.imp(atPreify(t.originalFreePres.get(h), t.originalAtPreVars),
                                        oriFreePost));
            }
        }

        Map<LocationVariable, Term> axioms = new LinkedHashMap<LocationVariable, Term>();
        if (t.originalAxioms != null) { // TODO: what about the others?
            for (LocationVariable h : services.getTypeConverter().getHeapLDT().getAllHeaps()) {
                Term oriAxiom = t.originalAxioms.get(h);
                if (oriAxiom != null) {
                    axioms.put(h, tb.imp(atPreify(t.originalPres.get(h), t.originalAtPreVars),
                                         oriAxiom));
                }
            }
        }
        Map<LocationVariable, Term> mods = t.originalMods;
        Map<ProgramVariable, Term> deps = t.originalDeps;
        Modality moda = t.modality;
        return joinWithOtherContracts(name, t, others, pres, mby, hasMod, posts,
                                      freePosts, axioms, mods, deps, moda);
    }

<<<<<<< HEAD
        /*
         * If there is a uniform mod clause (i.e., the same for all joined contracts),
         * then use that istead of the disjunction of if-then-else expressions.
         * (Related to an older fix by Daniel Grahl for MT-1557.)
         */
        for(LocationVariable h : services.getTypeConverter().getHeapLDT().getAllHeaps()) {
            if (uniformMod.containsKey(h)) {
                mods.put(h, uniformMod.get(h));
            }
        }

        /* (*) free preconditions are not joined because no sensible joining operator
         * suggests itself. This is no problem, however, since combined contracts are only used
         * for contract application and free preconditions are not used there.
         * 2015, mu
         */
=======
    /**
     * Returns the union of the passed contracts. Probably you want to use
     * SpecificationRepository.combineContracts() instead, which additionally takes care that the
     * combined contract can be loaded later. The resulting contract has id "INVALID_ID".
     * @param t      the first passed contract
     * @param others the remaining passed contracts
     * @return the union contract
     */
    private FunctionalOperationContract union(FunctionalOperationContractImpl t,
                                              FunctionalOperationContract[] others) {
        // determine names
        StringBuffer nameSB = new StringBuffer(t.getName());
        for (FunctionalOperationContract other : others) {
            nameSB.append(CONTRACT_COMBINATION_MARKER).append(other.getName());
        }
        final String name = nameSB.toString();
>>>>>>> 7cc96121

        for (FunctionalOperationContract contract : others) {
            assert contract.getTarget().equals(t.pm);
        }
        return union(name, t, others);
    }

    /**
     * Returns the union of the passed contracts. Probably you want to use
     * SpecificationRepository.combineContracts() instead, which additionally takes care that the
     * combined contract can be loaded later. The resulting contract has id "INVALID_ID".
     * @param contracts the passed contracts
     * @return the union contract
     */
    public FunctionalOperationContract union(FunctionalOperationContract... contracts) {
        if (contracts.length == 0) {
            return null;
        }
        if (contracts.length == 1) {
            return contracts[0];
        }
        assert contracts[0] instanceof FunctionalOperationContractImpl :
            UNKNOWN_CONTRACT_IMPLEMENTATION;

        FunctionalOperationContractImpl t = (FunctionalOperationContractImpl) contracts[0];
        FunctionalOperationContract[] others = Arrays.copyOfRange(contracts, 1, contracts.length);
        assert others != null;
        return union(t, others);
    }

    // PRIVATE METHODS

    private static <T> void addToMap(T var, T originalVar,
            Map<T, T> map) {
        if (var != null) {
            map.put(var, originalVar);
        }
    }

    private Term atPreify(Term t, Map<LocationVariable, ? extends ProgramVariable> atPreVars) {
        final Map<Term, Term> map = new LinkedHashMap<Term, Term>(atPreVars.size());
        for (LocationVariable h : atPreVars.keySet()) {
            if (atPreVars.get(h) != null) {
                map.put(tb.var(h), tb.var(atPreVars.get(h)));
            }
        }
        return new OpReplacer(map, services.getTermFactory(), services.getProof()).replace(t);
    }

    /** replace in original the variables used for self and parameters */
    private Term replaceVariables(Term original, ProgramVariable selfVar,
            ImmutableList<ProgramVariable> paramVars,
            Map<LocationVariable, LocationVariable> atPreVars,
            ProgramVariable originalSelfVar,
            ImmutableList<ProgramVariable> originalParamVars,
            Map<LocationVariable, LocationVariable> originalAtPreVars) {
        return replaceVariables(original,
                selfVar, null, null, paramVars, atPreVars,
                originalSelfVar, null, null, originalParamVars, originalAtPreVars);
    }

    /** replace in original the variables used for self, result, exception, heap, and parameters */
    private Term replaceVariables(Term original, ProgramVariable selfVar,
            ProgramVariable resultVar, ProgramVariable excVar,
            ImmutableList<ProgramVariable> paramVars,
            Map<LocationVariable, LocationVariable> atPreVars,
            ProgramVariable originalSelfVar,
            ProgramVariable originalResultVar,
            ProgramVariable originalExcVar,
            ImmutableList<ProgramVariable> originalParamVars,
            Map<LocationVariable, LocationVariable> originalAtPreVars) {
        Map<Operator, Operator> map = new LinkedHashMap<Operator, Operator>();
        addToMap(selfVar, originalSelfVar, map);
        addToMap(resultVar, originalResultVar, map);
        addToMap(excVar, originalExcVar, map);
        for (LocationVariable h : originalAtPreVars.keySet()) {
            if (atPreVars != null && atPreVars.get(h) != null) {
                addToMap(atPreVars.get(h), originalAtPreVars.get(h), map);
            }
        }
        if (paramVars != null) {
            Iterator<ProgramVariable> it1 = paramVars.iterator();
            Iterator<ProgramVariable> it2 = originalParamVars.iterator();
            while (it1.hasNext()) {
                assert it2.hasNext();
                map.put(it1.next(), it2.next());
            }
        }
        OpReplacer or = new OpReplacer(map, services.getTermFactory(), services.getProof());
        original = or.replace(original);
        return original;
    }

    @Override
    public int hashCode() {
        return services == null ? 0 : services.hashCode();
    }

    public static String generateDisplayName(String baseName,
            KeYJavaType forClass,
            IObserverFunction target,
            KeYJavaType specifiedIn,
            int myId) {
        return baseName + " " + myId +
                (specifiedIn.equals(forClass)
                        ? ""
                        : " for "
                                + specifiedIn.getJavaType().getFullName());
    }

    public static String generateContractName(String baseName,
            KeYJavaType forClass,
            IObserverFunction target,
            KeYJavaType specifiedIn,
            int myId) {
        return generateContractTypeName(baseName, forClass, target, specifiedIn)
                + "." + myId;
    }

    public static String generateContractTypeName(String baseName,
            KeYJavaType forClass,
            IObserverFunction target,
            KeYJavaType specifiedIn) {
        final String methodName = target.name().toString();
        final int startIndexShortName = methodName.indexOf("::") + 2;
        final String methodShortName = methodName.substring(startIndexShortName);
        return forClass.getJavaType().getFullName() + "[" +
                specifiedIn.getJavaType().getFullName() + "::" +
                methodShortName + "(" +
                concatenate(",", target.getParamTypes()) + ")" + "]"
                + "." + baseName;
    }

    private static String concatenate(String delim,
                                      ImmutableArray<KeYJavaType> elems) {
        StringBuilder b = new StringBuilder();
        for (int i = 0; i < elems.size(); i++) {
            b.append(elems.get(i).getFullName());
            if (i + 1 < elems.size()) {
                b.append(delim);
            }
        }
        return b.toString();
    }
}<|MERGE_RESOLUTION|>--- conflicted
+++ resolved
@@ -503,44 +503,6 @@
         return moda;
     }
 
-<<<<<<< HEAD
-        Map<LocationVariable, Term> mods = t.originalMods;
-        Map<ProgramVariable, Term> deps = t.originalDeps;
-        // MU: Bugfix #1489
-        // Do not modify the data stores in t but make new copies
-        mods = new LinkedHashMap<>(mods);
-        deps = new LinkedHashMap<>(deps);
-
-        // keep this to check if every contract has the same mod
-        // then no if-then-else cascades are needed.
-        Map<LocationVariable, Term> uniformMod = new LinkedHashMap<>();
-
-        //collect information
-        Map<LocationVariable,Term> pres =
-                new LinkedHashMap<LocationVariable, Term>(t.originalPres.size());
-        for(LocationVariable h : t.originalPres.keySet()) {
-           pres.put(h, t.originalPres.get(h));
-        }
-        Term mby = t.originalMby;
-        Map<LocationVariable,Boolean> hasMod = new LinkedHashMap<LocationVariable,Boolean>();
-        Map<LocationVariable,Term> posts =
-                new LinkedHashMap<LocationVariable, Term>(t.originalPosts.size());
-        Map<LocationVariable,Term> freePosts =
-                new LinkedHashMap<LocationVariable, Term>(t.originalFreePosts.size());
-        for(LocationVariable h : services.getTypeConverter().getHeapLDT().getAllHeaps()) {
-            hasMod.put(h, false);
-            Term oriPost = t.originalPosts.get(h);
-            Term oriFreePost = t.originalFreePosts.get(h);
-            if(oriPost != null) {
-                posts.put(h, tb.imp(atPreify(t.originalPres.get(h),
-                        t.originalAtPreVars),
-                        oriPost));
-            }
-
-            if(oriFreePost != null) {
-               freePosts.put(h, tb.imp(atPreify(t.originalFreePres.get(h), t.originalAtPreVars),
-                                       oriFreePost));
-=======
     private static Term combineMeasuredBy(Term mby, Term otherMby, LocationVariable h,
                                           Term otherPre, Services services) {
         final TermBuilder tb = services.getTermBuilder();
@@ -558,22 +520,15 @@
                 }
             } else {
                 mby = tb.ife(otherPre, otherMby, mby);
->>>>>>> 7cc96121
-            }
-
-            Term origMod = t.originalMods.get(h);
-            if(origMod != null) {
-                mods.put(h, tb.ife(t.originalPres.get(h), origMod, tb.allLocs()));
-                uniformMod.put(h, origMod);
             }
         }
         return mby;
     }
 
     private static void combineModifies(FunctionalOperationContractImpl t,
-                                        Map<LocationVariable, Term> pres,
                                         Map<LocationVariable, Boolean> hasMod,
                                         Map<LocationVariable, Term> mods,
+                                        Map<LocationVariable, Term> uniformMod,
                                         FunctionalOperationContract other,
                                         LocationVariable h, Term otherPre,
                                         Services services) {
@@ -596,25 +551,17 @@
                     // fixes bug #1557
                     nm = m1;
                 } else {
-                    Term ownPre = pres.get(h) != null ? pres.get(h) : tb.tt();
-                    nm = tb.intersect(tb.ife(ownPre, m1, tb.allLocs()),
+                    nm = tb.intersect(m1,
                                       tb.ife(otherPre, m2, tb.allLocs()));
+
+                    // check if the other mod is the same as the one in the uniform store.
+                    if(uniformMod.containsKey(h) && !uniformMod.get(h).equals(m2)) {
+                        uniformMod.remove(h);
+                    }
                 }
                 mods.put(h, nm);
             }
         }
-<<<<<<< HEAD
-
-        Modality moda = t.modality;
-        for(FunctionalOperationContract other : others) {
-            Modality otherModality = other.getModality();
-            if (moda != otherModality) {
-                // TODO are there other modalities to appear in contracts?
-                // I know that this is extremely ugly, but I don't know how to combine other kinds of modalities.
-                if (moda == Modality.BOX) {
-                    assert otherModality == Modality.DIA : "unknown modality "+otherModality+" in contract";
-                    // do nothing
-=======
     }
 
     private static Map<ProgramVariable, Term>
@@ -636,7 +583,6 @@
                     na = a2;
                 } else if (a2 == null) {
                     na = a1;
->>>>>>> 7cc96121
                 } else {
                     na = tb.union(a1, a2);
                 }
@@ -691,6 +637,7 @@
                                        Map<LocationVariable, Term> pres,
                                        Term mby,
                                        Map<LocationVariable, Boolean> hasMod,
+                                       Map<LocationVariable, Term> uniformMod,
                                        Map<LocationVariable, Term> posts,
                                        Map<LocationVariable, Term> freePosts,
                                        Map<LocationVariable, Term> axioms,
@@ -718,40 +665,10 @@
                 mby = combineMeasuredBy(mby, otherMby, h, otherPre, services);
 
                 // the modifies clause must be computed before the preconditions
-<<<<<<< HEAD
-                if (hasMod.get(h) || t.hasModifiesClause(h) || other.hasModifiesClause(h)) {
-                    hasMod.put(h, true);
-                    Term m1 = mods.get(h);
-                    Term m2 = other.getMod(h, t.originalSelfVar,
-                            t.originalParamVars,
-                            services);
-                    if (m1 != null || m2 != null) {
-                        Term nm;
-                        if (m1 == null) {
-                            nm = m2;
-                        } else if (m2 == null) {
-                            nm = m1;
-                        } else {
-                            nm = tb.intersect(m1,
-                                    tb.ife(otherPre, m2, tb.allLocs()));
-
-                            // check if the other mod is the same as the one in the uniform store.
-                            if(uniformMod.containsKey(h) && !uniformMod.get(h).equals(m2)) {
-                                uniformMod.remove(h);
-                            }
-                        }
-                        mods.put(h, nm);
-                    }
-                }
-                
-                if(otherPre != null) {
-                    pres.put(h,pres.get(h) == null ? otherPre : tb.or(pres.get(h), otherPre));
-=======
-                combineModifies(t, pres, hasMod, mods, other, h, otherPre, services);
+                combineModifies(t, hasMod, mods, uniformMod, other, h, otherPre, services);
 
                 if (otherPre != null) {
                     pres.put(h, pres.get(h) == null ? otherPre : tb.or(pres.get(h), otherPre));
->>>>>>> 7cc96121
                 }
                 if (otherPost != null) {
                     final Term oPost = tb.imp(atPreify(otherPre, t.originalAtPreVars), otherPost);
@@ -773,6 +690,17 @@
         }
 
         /*
+         * If there is a uniform mod clause (i.e., the same for all joined contracts),
+         * then use that instead of the disjunction of if-then-else expressions.
+         * (Related to an older fix by Daniel Grahl for MT-1557.)
+         */
+        for(LocationVariable h : services.getTypeConverter().getHeapLDT().getAllHeaps()) {
+            if (uniformMod.containsKey(h)) {
+                mods.put(h, uniformMod.get(h));
+            }
+        }
+
+        /*
          * (*) free preconditions are not joined because no sensible joining operator suggests
          * itself. This is no problem, however, since combined contracts are only used for contract
          * application and free preconditions are not used there. 2015, mu
@@ -801,6 +729,17 @@
     private FunctionalOperationContract union(final String name,
                                               FunctionalOperationContractImpl t,
                                               FunctionalOperationContract[] others) {
+        Map<LocationVariable, Term> mods = t.originalMods;
+        Map<ProgramVariable, Term> deps = t.originalDeps;
+        // MU: Bugfix #1489
+        // Do not modify the data stores in t but make new copies
+        mods = new LinkedHashMap<>(mods);
+        deps = new LinkedHashMap<>(deps);
+
+        // keep this to check if every contract has the same mod
+        // then no if-then-else cascades are needed.
+        Map<LocationVariable, Term> uniformMod = new LinkedHashMap<>();
+
         // collect information
         Map<LocationVariable, Term> pres = new LinkedHashMap<LocationVariable, Term>(
                 t.originalPres.size());
@@ -827,6 +766,11 @@
                 freePosts.put(h, tb.imp(atPreify(t.originalFreePres.get(h), t.originalAtPreVars),
                                         oriFreePost));
             }
+            Term origMod = t.originalMods.get(h);
+            if (origMod != null) {
+                mods.put(h, tb.ife(t.originalPres.get(h), origMod, tb.allLocs()));
+                uniformMod.put(h, origMod);
+            }
         }
 
         Map<LocationVariable, Term> axioms = new LinkedHashMap<LocationVariable, Term>();
@@ -839,31 +783,11 @@
                 }
             }
         }
-        Map<LocationVariable, Term> mods = t.originalMods;
-        Map<ProgramVariable, Term> deps = t.originalDeps;
         Modality moda = t.modality;
-        return joinWithOtherContracts(name, t, others, pres, mby, hasMod, posts,
-                                      freePosts, axioms, mods, deps, moda);
-    }
-
-<<<<<<< HEAD
-        /*
-         * If there is a uniform mod clause (i.e., the same for all joined contracts),
-         * then use that istead of the disjunction of if-then-else expressions.
-         * (Related to an older fix by Daniel Grahl for MT-1557.)
-         */
-        for(LocationVariable h : services.getTypeConverter().getHeapLDT().getAllHeaps()) {
-            if (uniformMod.containsKey(h)) {
-                mods.put(h, uniformMod.get(h));
-            }
-        }
-
-        /* (*) free preconditions are not joined because no sensible joining operator
-         * suggests itself. This is no problem, however, since combined contracts are only used
-         * for contract application and free preconditions are not used there.
-         * 2015, mu
-         */
-=======
+        return joinWithOtherContracts(name, t, others, pres, mby, hasMod, uniformMod,
+                                      posts, freePosts, axioms, mods, deps, moda);
+    }
+
     /**
      * Returns the union of the passed contracts. Probably you want to use
      * SpecificationRepository.combineContracts() instead, which additionally takes care that the
@@ -880,7 +804,6 @@
             nameSB.append(CONTRACT_COMBINATION_MARKER).append(other.getName());
         }
         final String name = nameSB.toString();
->>>>>>> 7cc96121
 
         for (FunctionalOperationContract contract : others) {
             assert contract.getTarget().equals(t.pm);
