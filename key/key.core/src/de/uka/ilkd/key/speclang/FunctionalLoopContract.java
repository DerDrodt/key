package de.uka.ilkd.key.speclang;

<<<<<<< HEAD
import java.util.Arrays;
import java.util.List;
import java.util.Map;
import java.util.function.UnaryOperator;

import org.key_project.util.collection.ImmutableList;
import org.key_project.util.java.MapUtil;

=======
>>>>>>> 7b2f1a19
import de.uka.ilkd.key.java.Services;
import de.uka.ilkd.key.java.abstraction.KeYJavaType;
import de.uka.ilkd.key.logic.op.IObserverFunction;
import de.uka.ilkd.key.proof.init.ContractPO;
import de.uka.ilkd.key.proof.init.FunctionalLoopContractPO;
import de.uka.ilkd.key.proof.init.InitConfig;
import de.uka.ilkd.key.proof.init.ProofOblInput;

/**
 * This class is only used to generate a proof obligation for a block that starts with a loop (see
 * {@link FunctionalLoopContractPO}.
 *
 * If a block is encountered during a proof, {@link LoopContract} is used instead.
 *
 * @author lanzinger
 */
public class FunctionalLoopContract extends FunctionalAuxiliaryContract<LoopContract> {

    /**
     *
     * @param contract
     *            a loop contract.
     */
    FunctionalLoopContract(LoopContract contract) {
        super(contract);
    }

    /**
     *
     * @param contract
     *            a loop contract.
     * @param id
     *            an ID.
     */
    FunctionalLoopContract(LoopContract contract, int id) {
<<<<<<< HEAD
        this.contract = contract;
        this.id = id;

        if (id != Contract.INVALID_ID) {
            contract.setFunctionalLoopContract(this);
        }

        name = generateName(contract.getBaseName(), str -> ContractFactory.generateContractName(str,
                getKJT(), getTarget(), getKJT(), id));
        displayName = generateName(contract.getBaseName(), str -> ContractFactory
                .generateDisplayName(str, getKJT(), getTarget(), getKJT(), id));
        typeName = generateName(contract.getBaseName(), str -> ContractFactory
                .generateContractTypeName(str, getKJT(), getTarget(), getKJT()));
    }

    @Override
    public FunctionalLoopContract map(UnaryOperator<Term> op, Services services) {
        return new FunctionalLoopContract(contract.map(op, services), id);
    }

    /**
     *
     * @param baseName
     *            a base name.
     * @param generator
     *            a name generator.
     * @return the generated name.
     */
    private String generateName(String baseName, UnaryOperator<String> generator) {
        return Arrays.stream(baseName.split(SpecificationRepository.CONTRACT_COMBINATION_MARKER))
                .map(generator).reduce((acc, curr) -> acc
                        + SpecificationRepository.CONTRACT_COMBINATION_MARKER + curr)
                .get();
    }

    @Override
    public boolean isAuxiliary() {
        return true;
    }

    @Override
    public String getName() {
        return name;
    }

    @Override
    public String getDisplayName() {
        return displayName;
    }

    @Override
    public VisibilityModifier getVisibility() {
        throw new UnsupportedOperationException();
    }

    @Override
    public KeYJavaType getKJT() {
        return contract.getKJT();
    }

    @Override
    public int id() {
        return id;
    }

    @Override
    public IProgramMethod getTarget() {
        return contract.getTarget();
    }

    @Override
    public boolean hasMby() {
        return contract.hasMby();
    }

    @Override
    public Term getMby() {
        return contract.getMby();
    }

    @Override
    public Term getMby(ProgramVariable selfVar, ImmutableList<ProgramVariable> paramVars,
            Services services) {
        return contract.getMby(selfVar, services);
    }

    @Override
    public Term getMby(Map<LocationVariable, Term> heapTerms, Term selfTerm,
            ImmutableList<Term> paramTerms, Map<LocationVariable, Term> atPres, Services services) {
        return contract.getMby(heapTerms, selfTerm, atPres, services);
    }

    @Override
    public OriginalVariables getOrigVars() {
        return contract.getOrigVars();
    }

    @Override
    public Term getPre(LocationVariable heap, ProgramVariable selfVar,
            ImmutableList<ProgramVariable> paramVars,
            Map<LocationVariable, ? extends ProgramVariable> atPreVars, Services services) {
        @SuppressWarnings("unchecked")
        Map<LocationVariable, ProgramVariable> atPreVars0
                = (Map<LocationVariable, ProgramVariable>) atPreVars;
        return contract.getPrecondition(heap, selfVar,
                atPreVars0.entrySet().stream().collect(
                        MapUtil.<Map.Entry<LocationVariable, ProgramVariable>,
                        LocationVariable, LocationVariable>collector(Map.Entry::getKey,
                            entry -> (LocationVariable) entry.getValue())),
                services);
    }

    @Override
    public Term getPre(List<LocationVariable> heapContext, ProgramVariable selfVar,
            ImmutableList<ProgramVariable> paramVars,
            Map<LocationVariable, ? extends ProgramVariable> atPreVars, Services services) {
        TermBuilder tb = services.getTermBuilder();
        Term result = null;

        for (LocationVariable heap : heapContext) {
            final Term p = getPre(heap, selfVar, paramVars, atPreVars, services);

            if (result == null) {
                result = p;
            } else {
                result = tb.and(result, p);
            }
        }

        return result;
    }

    @Override
    public Term getPre(LocationVariable heap, Term heapTerm, Term selfTerm,
            ImmutableList<Term> paramTerms, Map<LocationVariable, Term> atPres, Services services) {
        return contract.getPrecondition(heap, heapTerm, selfTerm, atPres, services);
    }

    @Override
    public Term getPre(List<LocationVariable> heapContext, Map<LocationVariable, Term> heapTerms,
            Term selfTerm, ImmutableList<Term> paramTerms, Map<LocationVariable, Term> atPres,
            Services services) {
        TermBuilder tb = services.getTermBuilder();
        Term result = null;

        for (LocationVariable heap : heapContext) {
            final Term p
                    = getPre(heap, heapTerms.get(heap), selfTerm, paramTerms, atPres, services);

            if (result == null) {
                result = p;
            } else if (p != null) {
                result = tb.and(result, p);
            }
        }

        return result;
    }

    @Override
    public Term getDep(LocationVariable heap, boolean atPre, ProgramVariable selfVar,
            ImmutableList<ProgramVariable> paramVars,
            Map<LocationVariable, ? extends ProgramVariable> atPreVars, Services services) {
        return services.getTermBuilder().allLocs();
    }

    @Override
    public Term getDep(LocationVariable heap, boolean atPre, Term heapTerm, Term selfTerm,
            ImmutableList<Term> paramTerms, Map<LocationVariable, Term> atPres, Services services) {
        return services.getTermBuilder().allLocs();
    }

    @Override
    public Term getRequires(LocationVariable heap) {
        return contract.getRequires(heap);
    }

    @Override
    public Term getAssignable(LocationVariable heap) {
        return contract.getAssignable(heap);
    }

    @Override
    public Term getAccessible(ProgramVariable heap) {
        throw new UnsupportedOperationException();
    }

    @Override
    public Term getGlobalDefs() {
        throw new UnsupportedOperationException();
    }

    @Override
    public Term getGlobalDefs(LocationVariable heap, Term heapTerm, Term selfTerm,
            ImmutableList<Term> paramTerms, Services services) {
        throw new UnsupportedOperationException();
    }

    @Override
    public String getHTMLText(Services services) {
        return contract.getHtmlText(services);
    }

    @Override
    public String getPlainText(Services services) {
        return contract.getPlainText(services);
    }

    @Override
    public boolean toBeSaved() {
        return false;
    }

    @Override
    public boolean transactionApplicableContract() {
        return contract.isTransactionApplicable();
    }

    @Override
    public String proofToString(Services services) {
        return contract.toString();
=======
        super(contract, id);
>>>>>>> 7b2f1a19
    }

    @Override
    public ContractPO createProofObl(InitConfig initConfig) {
        return new FunctionalLoopContractPO(initConfig, this);
    }

    @Override
    public ProofOblInput createProofObl(InitConfig initConfig, Contract contract) {
        assert contract instanceof FunctionalLoopContract;
        return new FunctionalLoopContractPO(initConfig, (FunctionalLoopContract) contract);
    }

    @Override
    public ProofOblInput createProofObl(InitConfig initConfig, Contract contract,
            boolean supportSymbolicExecutionAPI) {
        return createProofObl(initConfig, contract);
    }

    @Override
    public Contract setID(int newId) {
        return new FunctionalLoopContract(getAuxiliaryContract(), newId);
    }

    @Override
    public Contract setTarget(KeYJavaType newKJT, IObserverFunction newPM) {
        return new FunctionalLoopContract(getAuxiliaryContract().setTarget(newKJT, newPM), id());
    }

    /**
     * Replaces {@code \index} and {@code \values} with the proper variables in all terms of this
     * contract.
     *
     * @param services services.
     *
     * @see LoopContract#replaceEnhancedForVariables(de.uka.ilkd.key.java.StatementBlock, Services)
     */
    public void replaceEnhancedForVariables(Services services) {
        setAuxiliaryContract(
                getAuxiliaryContract().replaceEnhancedForVariables(
                        getAuxiliaryContract().getBlock(), services));
    }
}<|MERGE_RESOLUTION|>--- conflicted
+++ resolved
@@ -1,18 +1,10 @@
 package de.uka.ilkd.key.speclang;
 
-<<<<<<< HEAD
-import java.util.Arrays;
-import java.util.List;
-import java.util.Map;
 import java.util.function.UnaryOperator;
 
-import org.key_project.util.collection.ImmutableList;
-import org.key_project.util.java.MapUtil;
-
-=======
->>>>>>> 7b2f1a19
 import de.uka.ilkd.key.java.Services;
 import de.uka.ilkd.key.java.abstraction.KeYJavaType;
+import de.uka.ilkd.key.logic.Term;
 import de.uka.ilkd.key.logic.op.IObserverFunction;
 import de.uka.ilkd.key.proof.init.ContractPO;
 import de.uka.ilkd.key.proof.init.FunctionalLoopContractPO;
@@ -46,231 +38,12 @@
      *            an ID.
      */
     FunctionalLoopContract(LoopContract contract, int id) {
-<<<<<<< HEAD
-        this.contract = contract;
-        this.id = id;
-
-        if (id != Contract.INVALID_ID) {
-            contract.setFunctionalLoopContract(this);
-        }
-
-        name = generateName(contract.getBaseName(), str -> ContractFactory.generateContractName(str,
-                getKJT(), getTarget(), getKJT(), id));
-        displayName = generateName(contract.getBaseName(), str -> ContractFactory
-                .generateDisplayName(str, getKJT(), getTarget(), getKJT(), id));
-        typeName = generateName(contract.getBaseName(), str -> ContractFactory
-                .generateContractTypeName(str, getKJT(), getTarget(), getKJT()));
+        super(contract, id);
     }
 
     @Override
     public FunctionalLoopContract map(UnaryOperator<Term> op, Services services) {
-        return new FunctionalLoopContract(contract.map(op, services), id);
-    }
-
-    /**
-     *
-     * @param baseName
-     *            a base name.
-     * @param generator
-     *            a name generator.
-     * @return the generated name.
-     */
-    private String generateName(String baseName, UnaryOperator<String> generator) {
-        return Arrays.stream(baseName.split(SpecificationRepository.CONTRACT_COMBINATION_MARKER))
-                .map(generator).reduce((acc, curr) -> acc
-                        + SpecificationRepository.CONTRACT_COMBINATION_MARKER + curr)
-                .get();
-    }
-
-    @Override
-    public boolean isAuxiliary() {
-        return true;
-    }
-
-    @Override
-    public String getName() {
-        return name;
-    }
-
-    @Override
-    public String getDisplayName() {
-        return displayName;
-    }
-
-    @Override
-    public VisibilityModifier getVisibility() {
-        throw new UnsupportedOperationException();
-    }
-
-    @Override
-    public KeYJavaType getKJT() {
-        return contract.getKJT();
-    }
-
-    @Override
-    public int id() {
-        return id;
-    }
-
-    @Override
-    public IProgramMethod getTarget() {
-        return contract.getTarget();
-    }
-
-    @Override
-    public boolean hasMby() {
-        return contract.hasMby();
-    }
-
-    @Override
-    public Term getMby() {
-        return contract.getMby();
-    }
-
-    @Override
-    public Term getMby(ProgramVariable selfVar, ImmutableList<ProgramVariable> paramVars,
-            Services services) {
-        return contract.getMby(selfVar, services);
-    }
-
-    @Override
-    public Term getMby(Map<LocationVariable, Term> heapTerms, Term selfTerm,
-            ImmutableList<Term> paramTerms, Map<LocationVariable, Term> atPres, Services services) {
-        return contract.getMby(heapTerms, selfTerm, atPres, services);
-    }
-
-    @Override
-    public OriginalVariables getOrigVars() {
-        return contract.getOrigVars();
-    }
-
-    @Override
-    public Term getPre(LocationVariable heap, ProgramVariable selfVar,
-            ImmutableList<ProgramVariable> paramVars,
-            Map<LocationVariable, ? extends ProgramVariable> atPreVars, Services services) {
-        @SuppressWarnings("unchecked")
-        Map<LocationVariable, ProgramVariable> atPreVars0
-                = (Map<LocationVariable, ProgramVariable>) atPreVars;
-        return contract.getPrecondition(heap, selfVar,
-                atPreVars0.entrySet().stream().collect(
-                        MapUtil.<Map.Entry<LocationVariable, ProgramVariable>,
-                        LocationVariable, LocationVariable>collector(Map.Entry::getKey,
-                            entry -> (LocationVariable) entry.getValue())),
-                services);
-    }
-
-    @Override
-    public Term getPre(List<LocationVariable> heapContext, ProgramVariable selfVar,
-            ImmutableList<ProgramVariable> paramVars,
-            Map<LocationVariable, ? extends ProgramVariable> atPreVars, Services services) {
-        TermBuilder tb = services.getTermBuilder();
-        Term result = null;
-
-        for (LocationVariable heap : heapContext) {
-            final Term p = getPre(heap, selfVar, paramVars, atPreVars, services);
-
-            if (result == null) {
-                result = p;
-            } else {
-                result = tb.and(result, p);
-            }
-        }
-
-        return result;
-    }
-
-    @Override
-    public Term getPre(LocationVariable heap, Term heapTerm, Term selfTerm,
-            ImmutableList<Term> paramTerms, Map<LocationVariable, Term> atPres, Services services) {
-        return contract.getPrecondition(heap, heapTerm, selfTerm, atPres, services);
-    }
-
-    @Override
-    public Term getPre(List<LocationVariable> heapContext, Map<LocationVariable, Term> heapTerms,
-            Term selfTerm, ImmutableList<Term> paramTerms, Map<LocationVariable, Term> atPres,
-            Services services) {
-        TermBuilder tb = services.getTermBuilder();
-        Term result = null;
-
-        for (LocationVariable heap : heapContext) {
-            final Term p
-                    = getPre(heap, heapTerms.get(heap), selfTerm, paramTerms, atPres, services);
-
-            if (result == null) {
-                result = p;
-            } else if (p != null) {
-                result = tb.and(result, p);
-            }
-        }
-
-        return result;
-    }
-
-    @Override
-    public Term getDep(LocationVariable heap, boolean atPre, ProgramVariable selfVar,
-            ImmutableList<ProgramVariable> paramVars,
-            Map<LocationVariable, ? extends ProgramVariable> atPreVars, Services services) {
-        return services.getTermBuilder().allLocs();
-    }
-
-    @Override
-    public Term getDep(LocationVariable heap, boolean atPre, Term heapTerm, Term selfTerm,
-            ImmutableList<Term> paramTerms, Map<LocationVariable, Term> atPres, Services services) {
-        return services.getTermBuilder().allLocs();
-    }
-
-    @Override
-    public Term getRequires(LocationVariable heap) {
-        return contract.getRequires(heap);
-    }
-
-    @Override
-    public Term getAssignable(LocationVariable heap) {
-        return contract.getAssignable(heap);
-    }
-
-    @Override
-    public Term getAccessible(ProgramVariable heap) {
-        throw new UnsupportedOperationException();
-    }
-
-    @Override
-    public Term getGlobalDefs() {
-        throw new UnsupportedOperationException();
-    }
-
-    @Override
-    public Term getGlobalDefs(LocationVariable heap, Term heapTerm, Term selfTerm,
-            ImmutableList<Term> paramTerms, Services services) {
-        throw new UnsupportedOperationException();
-    }
-
-    @Override
-    public String getHTMLText(Services services) {
-        return contract.getHtmlText(services);
-    }
-
-    @Override
-    public String getPlainText(Services services) {
-        return contract.getPlainText(services);
-    }
-
-    @Override
-    public boolean toBeSaved() {
-        return false;
-    }
-
-    @Override
-    public boolean transactionApplicableContract() {
-        return contract.isTransactionApplicable();
-    }
-
-    @Override
-    public String proofToString(Services services) {
-        return contract.toString();
-=======
-        super(contract, id);
->>>>>>> 7b2f1a19
+        return new FunctionalLoopContract(getAuxiliaryContract().map(op, services), id());
     }
 
     @Override
