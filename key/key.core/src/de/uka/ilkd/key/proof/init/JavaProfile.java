--- conflicted
+++ resolved
@@ -13,6 +13,7 @@
 
 package de.uka.ilkd.key.proof.init;
 
+import de.uka.ilkd.key.prover.impl.DepthFirstGoalChooserBuilder;
 import org.key_project.util.collection.ImmutableList;
 import org.key_project.util.collection.ImmutableSLList;
 import org.key_project.util.collection.ImmutableSet;
@@ -26,13 +27,10 @@
 import de.uka.ilkd.key.proof.mgt.ComplexRuleJustification;
 import de.uka.ilkd.key.proof.mgt.ComplexRuleJustificationBySpec;
 import de.uka.ilkd.key.proof.mgt.RuleJustification;
-<<<<<<< HEAD
-import de.uka.ilkd.key.rule.AbstractBlockSpecificationElementBuiltInRuleApp;
 import de.uka.ilkd.key.rule.AbstractContractRuleApp;
 import de.uka.ilkd.key.rule.BlockContractExternalRule;
 import de.uka.ilkd.key.rule.BlockContractInternalRule;
 import de.uka.ilkd.key.rule.BuiltInRule;
-import de.uka.ilkd.key.rule.LoopContractApplyHeadRule;
 import de.uka.ilkd.key.rule.LoopContractExternalRule;
 import de.uka.ilkd.key.rule.LoopContractInternalRule;
 import de.uka.ilkd.key.rule.LoopInvariantBuiltInRuleApp;
@@ -48,10 +46,6 @@
 import de.uka.ilkd.key.rule.label.OriginTermLabelRefactoring;
 import de.uka.ilkd.key.rule.label.TermLabelPolicy;
 import de.uka.ilkd.key.rule.label.TermLabelRefactoring;
-=======
-import de.uka.ilkd.key.prover.impl.DepthFirstGoalChooserBuilder;
-import de.uka.ilkd.key.rule.*;
->>>>>>> a0b43c84
 import de.uka.ilkd.key.rule.merge.MergeRule;
 import de.uka.ilkd.key.strategy.JavaCardDLStrategyFactory;
 import de.uka.ilkd.key.strategy.StrategyFactory;
@@ -188,7 +182,7 @@
                                    .prepend(getOneStepSimpilifier())
                                    .prepend(QueryExpand.INSTANCE)
                                    .prepend(MergeRule.INSTANCE)
-                                   .prepend(LoopApplyHeadRule.INSTANCE);
+                                   ;//TODO unresolved during merge .prepend(LoopContractApplyHeadRule.INSTANCE);
 
         //contract insertion rule, ATTENTION: ProofMgt relies on the fact
         // that Contract insertion rule is the FIRST element of this list!
@@ -295,7 +289,8 @@
     @Override
     public boolean isSpecificationInvolvedInRuleApp(RuleApp app) {
         return app instanceof LoopInvariantBuiltInRuleApp ||
-                app instanceof AbstractContractRuleApp ||
-                app instanceof AbstractAuxiliaryContractBuiltInRuleApp;
+                app instanceof AbstractContractRuleApp;
+                //TODO weigl unresolved during merge
+                // ||app instanceof AbstractBlockSpecificationElementBuiltInRuleApp;
     }
 }