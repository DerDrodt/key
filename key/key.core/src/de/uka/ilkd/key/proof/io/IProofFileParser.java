// This file is part of KeY - Integrated Deductive Software Design
//
// Copyright (C) 2001-2011 Universitaet Karlsruhe (TH), Germany
//                         Universitaet Koblenz-Landau, Germany
//                         Chalmers University of Technology, Sweden
// Copyright (C) 2011-2014 Karlsruhe Institute of Technology, Germany
//                         Technical University Darmstadt, Germany
//                         Chalmers University of Technology, Sweden
//
// The KeY system is protected by the GNU General
// Public License. See LICENSE.TXT for details.
//

package de.uka.ilkd.key.proof.io;

import java.util.List;

import de.uka.ilkd.key.parser.KeYParser;

/**
 * Defines the required which a {@link KeYParser} needs to parse a *.proof file
 * and to apply the rules again.
 * 
 * @author Martin Hentschel
 */
public interface IProofFileParser {

    /**
     * Enumeration of the different syntactic elements occurring in a saved
     * proof tree representation.
     * 
     * TODO: ProofSaver should not hardcode ids Enum names should be used
     * instead of rawnames (old proofs should be converted)
     * 
     * @author Richard Bubel
     */
    static enum ProofElementID {
        BRANCH("branch"), RULE("rule"), TERM("term"), FORMULA("formula"), INSTANTIATION(
                "inst"), ASSUMES_FORMULA_IN_SEQUENT("ifseqformula"), ASSUMES_FORMULA_DIRECT(
                "ifdirectformula"), RULESET("heur"), BUILT_IN_RULE("builtin"), CONTRACT(
<<<<<<< HEAD
                "contract"), ASSUMES_INST_BUILT_IN("ifInst"), JOIN_ABSTRACTION_PREDICATES(
                "abstractionPredicates"), JOIN_PREDICATE_ABSTRACTION_LATTICE_TYPE(
                "latticeType"), JOIN_PROCEDURE("joinProc"), NUMBER_JOIN_PARTNERS(
                "nrJoinPartners"), JOIN_NODE("joinNode"), JOIN_ID("joinId"), JOIN_DIST_FORMULA(
                "distFormula"), JOIN_USER_CHOICES("userChoices"), USER_INTERACTION(
=======
                "contract"), ASSUMES_INST_BUILT_IN("ifInst"), MERGE_ABSTRACTION_PREDICATES(
                "abstractionPredicates"), MERGE_PREDICATE_ABSTRACTION_LATTICE_TYPE(
                "latticeType"), MERGE_PROCEDURE("mergeProc"), NUMBER_MERGE_PARTNERS(
                "nrMergePartners"), MERGE_NODE("mergeNode"), MERGE_ID("mergeId"), MERGE_DIST_FORMULA(
                "distFormula"), MERGE_USER_CHOICES("userChoices"), USER_INTERACTION(
>>>>>>> 855cc48b
                "userinteraction"), NEW_NAMES("newnames"), AUTOMODE_TIME(
                "autoModeTime"), KeY_LOG("keyLog"), KeY_USER("keyUser"), KeY_VERSION(
                "keyVersion"), KeY_SETTINGS("keySettings"), OPEN_GOAL(
                "opengoal");

        private String rawName;

        private ProofElementID(String rawName) {
            this.rawName = rawName;
        }

        public String getRawName() {
            return rawName;
        }

    }

    void beginExpr(ProofElementID eid, String str);

    void endExpr(ProofElementID eid, int stringLiteralLine);

    String getStatus();

    List<Throwable> getErrors();
}<|MERGE_RESOLUTION|>--- conflicted
+++ resolved
@@ -38,19 +38,11 @@
         BRANCH("branch"), RULE("rule"), TERM("term"), FORMULA("formula"), INSTANTIATION(
                 "inst"), ASSUMES_FORMULA_IN_SEQUENT("ifseqformula"), ASSUMES_FORMULA_DIRECT(
                 "ifdirectformula"), RULESET("heur"), BUILT_IN_RULE("builtin"), CONTRACT(
-<<<<<<< HEAD
-                "contract"), ASSUMES_INST_BUILT_IN("ifInst"), JOIN_ABSTRACTION_PREDICATES(
-                "abstractionPredicates"), JOIN_PREDICATE_ABSTRACTION_LATTICE_TYPE(
-                "latticeType"), JOIN_PROCEDURE("joinProc"), NUMBER_JOIN_PARTNERS(
-                "nrJoinPartners"), JOIN_NODE("joinNode"), JOIN_ID("joinId"), JOIN_DIST_FORMULA(
-                "distFormula"), JOIN_USER_CHOICES("userChoices"), USER_INTERACTION(
-=======
                 "contract"), ASSUMES_INST_BUILT_IN("ifInst"), MERGE_ABSTRACTION_PREDICATES(
                 "abstractionPredicates"), MERGE_PREDICATE_ABSTRACTION_LATTICE_TYPE(
                 "latticeType"), MERGE_PROCEDURE("mergeProc"), NUMBER_MERGE_PARTNERS(
                 "nrMergePartners"), MERGE_NODE("mergeNode"), MERGE_ID("mergeId"), MERGE_DIST_FORMULA(
                 "distFormula"), MERGE_USER_CHOICES("userChoices"), USER_INTERACTION(
->>>>>>> 855cc48b
                 "userinteraction"), NEW_NAMES("newnames"), AUTOMODE_TIME(
                 "autoModeTime"), KeY_LOG("keyLog"), KeY_USER("keyUser"), KeY_VERSION(
                 "keyVersion"), KeY_SETTINGS("keySettings"), OPEN_GOAL(
