--- conflicted
+++ resolved
@@ -66,19 +66,11 @@
 import de.uka.ilkd.key.rule.inst.InstantiationEntry;
 import de.uka.ilkd.key.rule.inst.SVInstantiations;
 import de.uka.ilkd.key.rule.inst.TermInstantiation;
-<<<<<<< HEAD
-import de.uka.ilkd.key.rule.join.CloseAfterJoinRuleBuiltInRuleApp;
-import de.uka.ilkd.key.rule.join.JoinProcedure;
-import de.uka.ilkd.key.rule.join.JoinRuleBuiltInRuleApp;
-import de.uka.ilkd.key.rule.join.procedures.JoinWithLatticeAbstraction;
-import de.uka.ilkd.key.rule.join.procedures.JoinWithPredicateAbstraction;
-=======
 import de.uka.ilkd.key.rule.merge.CloseAfterMergeRuleBuiltInRuleApp;
 import de.uka.ilkd.key.rule.merge.MergeProcedure;
 import de.uka.ilkd.key.rule.merge.MergeRuleBuiltInRuleApp;
 import de.uka.ilkd.key.rule.merge.procedures.MergeWithLatticeAbstraction;
 import de.uka.ilkd.key.rule.merge.procedures.MergeWithPredicateAbstraction;
->>>>>>> 855cc48b
 import de.uka.ilkd.key.settings.ProofSettings;
 import de.uka.ilkd.key.settings.StrategySettings;
 import de.uka.ilkd.key.strategy.StrategyProperties;
@@ -396,15 +388,6 @@
                 tree.append("\")");
             }
 
-<<<<<<< HEAD
-            if (appliedRuleApp instanceof JoinRuleBuiltInRuleApp) {
-                JoinRuleBuiltInRuleApp joinApp =
-                        (JoinRuleBuiltInRuleApp) appliedRuleApp;
-                JoinProcedure concreteRule = joinApp.getConcreteRule();
-
-                tree.append(" (")
-                        .append(ProofElementID.JOIN_PROCEDURE.getRawName())
-=======
             if (appliedRuleApp instanceof MergeRuleBuiltInRuleApp) {
                 MergeRuleBuiltInRuleApp mergeApp =
                         (MergeRuleBuiltInRuleApp) appliedRuleApp;
@@ -412,30 +395,11 @@
 
                 tree.append(" (")
                         .append(ProofElementID.MERGE_PROCEDURE.getRawName())
->>>>>>> 855cc48b
                         .append(" \"");
                 tree.append(concreteRule.toString());
                 tree.append("\")");
 
                 tree.append(" (")
-<<<<<<< HEAD
-                        .append(ProofElementID.NUMBER_JOIN_PARTNERS
-                                .getRawName()).append(" \"");
-                tree.append(joinApp.getJoinPartners().size());
-                tree.append("\")");
-
-                tree.append(" (").append(ProofElementID.JOIN_ID.getRawName())
-                        .append(" \"");
-                tree.append(joinApp.getJoinNode().serialNr());
-                tree.append("\")");
-
-                if (joinApp.getDistinguishingFormula() != null) {
-                    tree.append(" (")
-                            .append(ProofElementID.JOIN_DIST_FORMULA
-                                    .getRawName()).append(" \"");
-                    tree.append(escapeCharacters(printAnything(
-                            joinApp.getDistinguishingFormula(),
-=======
                         .append(ProofElementID.NUMBER_MERGE_PARTNERS
                                 .getRawName()).append(" \"");
                 tree.append(mergeApp.getMergePartners().size());
@@ -452,23 +416,11 @@
                                     .getRawName()).append(" \"");
                     tree.append(escapeCharacters(printAnything(
                             mergeApp.getDistinguishingFormula(),
->>>>>>> 855cc48b
                             proof.getServices(), false).toString().trim()
                             .replaceAll("(\\r|\\n|\\r\\n)+", "")));
                     tree.append("\")");
                 }
 
-<<<<<<< HEAD
-                // Predicates for joins with predicate abstraction.
-                JoinWithPredicateAbstraction predAbstrRule;
-                if (concreteRule instanceof JoinWithPredicateAbstraction
-                        && (predAbstrRule =
-                                (JoinWithPredicateAbstraction) concreteRule)
-                                .getPredicates().size() > 0) {
-
-                    tree.append(" (")
-                            .append(ProofElementID.JOIN_ABSTRACTION_PREDICATES
-=======
                 // Predicates for merges with predicate abstraction.
                 MergeWithPredicateAbstraction predAbstrRule;
                 if (concreteRule instanceof MergeWithPredicateAbstraction
@@ -478,7 +430,6 @@
 
                     tree.append(" (")
                             .append(ProofElementID.MERGE_ABSTRACTION_PREDICATES
->>>>>>> 855cc48b
                                     .getRawName()).append(" \"");
                     for (Map.Entry<Sort, ArrayList<AbstractionPredicate>> predsForSorts : predAbstrRule
                             .getPredicates().entrySet()) {
@@ -495,26 +446,13 @@
                     tree.append("\")");
 
                     tree.append(" (")
-<<<<<<< HEAD
-                            .append(ProofElementID.JOIN_PREDICATE_ABSTRACTION_LATTICE_TYPE
-=======
                             .append(ProofElementID.MERGE_PREDICATE_ABSTRACTION_LATTICE_TYPE
->>>>>>> 855cc48b
                                     .getRawName()).append(" \"");
                     tree.append(predAbstrRule.getLatticeType().getName());
                     tree.append("\")");
 
                 }
 
-<<<<<<< HEAD
-                if (concreteRule instanceof JoinWithLatticeAbstraction) {
-                    final Map<ProgramVariable, AbstractDomainElement> userChoices =
-                            ((JoinWithLatticeAbstraction) concreteRule)
-                                    .getUserChoices();
-                    if (!userChoices.isEmpty()) {
-                        tree.append(" (")
-                                .append(ProofElementID.JOIN_USER_CHOICES
-=======
                 if (concreteRule instanceof MergeWithLatticeAbstraction) {
                     final Map<ProgramVariable, AbstractDomainElement> userChoices =
                             ((MergeWithLatticeAbstraction) concreteRule)
@@ -522,7 +460,6 @@
                     if (!userChoices.isEmpty()) {
                         tree.append(" (")
                                 .append(ProofElementID.MERGE_USER_CHOICES
->>>>>>> 855cc48b
                                         .getRawName()).append(" \"");
                         for (final ProgramVariable v : userChoices.keySet()) {
                             final AbstractDomainElement elem =
@@ -543,21 +480,6 @@
                 }
             }
 
-<<<<<<< HEAD
-            if (appliedRuleApp instanceof CloseAfterJoinRuleBuiltInRuleApp) {
-                CloseAfterJoinRuleBuiltInRuleApp closeApp =
-                        (CloseAfterJoinRuleBuiltInRuleApp) appliedRuleApp;
-
-                // TODO (DS): There may be problems here if the join node is
-                // pruned away. Need to test some cases and either check for
-                // null pointers at this place or find a better solution.
-                tree.append(" (").append(ProofElementID.JOIN_NODE.getRawName())
-                        .append(" \"");
-                tree.append(closeApp.getCorrespondingJoinNode().parent()
-                        .serialNr());
-                tree.append("\")");
-            }
-=======
             if (appliedRuleApp instanceof CloseAfterMergeRuleBuiltInRuleApp) {
                 CloseAfterMergeRuleBuiltInRuleApp closeApp =
                         (CloseAfterMergeRuleBuiltInRuleApp) appliedRuleApp;
@@ -574,7 +496,6 @@
             
             tree.append("");
             userInteraction2Proof(node, tree);
->>>>>>> 855cc48b
 
             tree.append(")\n");
         }
