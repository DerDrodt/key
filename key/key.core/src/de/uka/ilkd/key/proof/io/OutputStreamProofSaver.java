// This file is part of KeY - Integrated Deductive Software Design
//
// Copyright (C) 2001-2011 Universitaet Karlsruhe (TH), Germany
//                         Universitaet Koblenz-Landau, Germany
//                         Chalmers University of Technology, Sweden
// Copyright (C) 2011-2014 Karlsruhe Institute of Technology, Germany
//                         Technical University Darmstadt, Germany
//                         Chalmers University of Technology, Sweden
//
// The KeY system is protected by the GNU General
// Public License. See LICENSE.TXT for details.
//

package de.uka.ilkd.key.proof.io;

import java.io.File;
import java.io.IOException;
import java.io.OutputStream;
import java.io.PrintWriter;
import java.io.StringWriter;
import java.util.ArrayList;
import java.util.Iterator;
import java.util.Map;
import java.util.Properties;
import java.util.Vector;

import org.key_project.util.collection.ImmutableList;
import org.key_project.util.collection.ImmutableMapEntry;

import de.uka.ilkd.key.axiom_abstraction.AbstractDomainElement;
import de.uka.ilkd.key.axiom_abstraction.predicateabstraction.AbstractionPredicate;
import de.uka.ilkd.key.informationflow.po.AbstractInfFlowPO;
import de.uka.ilkd.key.informationflow.po.InfFlowCompositePO;
import de.uka.ilkd.key.informationflow.proof.InfFlowProof;
import de.uka.ilkd.key.java.ProgramElement;
import de.uka.ilkd.key.java.Services;
import de.uka.ilkd.key.logic.Name;
import de.uka.ilkd.key.logic.PosInOccurrence;
import de.uka.ilkd.key.logic.PosInTerm;
import de.uka.ilkd.key.logic.Sequent;
import de.uka.ilkd.key.logic.SequentFormula;
import de.uka.ilkd.key.logic.Term;
import de.uka.ilkd.key.logic.op.ProgramVariable;
import de.uka.ilkd.key.logic.op.SchemaVariable;
import de.uka.ilkd.key.logic.sort.Sort;
import de.uka.ilkd.key.pp.LogicPrinter;
import de.uka.ilkd.key.pp.NotationInfo;
import de.uka.ilkd.key.pp.ProgramPrinter;
import de.uka.ilkd.key.proof.NameRecorder;
import de.uka.ilkd.key.proof.Node;
import de.uka.ilkd.key.proof.Proof;
import de.uka.ilkd.key.proof.init.IPersistablePO;
import de.uka.ilkd.key.proof.init.Profile;
import de.uka.ilkd.key.proof.init.ProofOblInput;
import de.uka.ilkd.key.proof.io.IProofFileParser.ProofElementID;
import de.uka.ilkd.key.proof.mgt.RuleJustification;
import de.uka.ilkd.key.proof.mgt.RuleJustificationBySpec;
import de.uka.ilkd.key.rule.IBuiltInRuleApp;
import de.uka.ilkd.key.rule.IfFormulaInstDirect;
import de.uka.ilkd.key.rule.IfFormulaInstSeq;
import de.uka.ilkd.key.rule.IfFormulaInstantiation;
import de.uka.ilkd.key.rule.RuleApp;
import de.uka.ilkd.key.rule.TacletApp;
import de.uka.ilkd.key.rule.UseDependencyContractRule;
import de.uka.ilkd.key.rule.UseOperationContractRule;
import de.uka.ilkd.key.rule.inst.InstantiationEntry;
import de.uka.ilkd.key.rule.inst.SVInstantiations;
import de.uka.ilkd.key.rule.inst.TermInstantiation;
import de.uka.ilkd.key.rule.merge.CloseAfterMergeRuleBuiltInRuleApp;
import de.uka.ilkd.key.rule.merge.MergeProcedure;
import de.uka.ilkd.key.rule.merge.MergeRuleBuiltInRuleApp;
import de.uka.ilkd.key.rule.merge.procedures.MergeWithLatticeAbstraction;
import de.uka.ilkd.key.rule.merge.procedures.MergeWithPredicateAbstraction;
import de.uka.ilkd.key.settings.ProofSettings;
import de.uka.ilkd.key.settings.StrategySettings;
import de.uka.ilkd.key.strategy.StrategyProperties;
import de.uka.ilkd.key.util.KeYConstants;
import de.uka.ilkd.key.util.MiscTools;

/**
 * Saves a proof to a given {@link OutputStream}.
 *
 * @author Kai Wallisch
 */
public class OutputStreamProofSaver {

    /**
     * Extracts java source directory from {@link Proof#header()}, if it exists.
     *
     * @param proof
     *            the Proof
     * @return the location of the java source code or null if no such exists
     */
    public static File getJavaSourceLocation(Proof proof) {
        final String header = proof.header();
        final int i = header.indexOf("\\javaSource");
        if (i >= 0) {
            final int begin = header.indexOf('\"', i);
            final int end = header.indexOf('\"', begin + 1);
            final String sourceLocation = header.substring(begin + 1, end);
            if (sourceLocation.length() > 0) {
                return new File(sourceLocation);
            }
        }
        return null;
    }

    protected final Proof proof;
    protected final String internalVersion;

    LogicPrinter printer;

    public OutputStreamProofSaver(Proof proof) {
        this(proof, KeYConstants.INTERNAL_VERSION);
    }

    public OutputStreamProofSaver(Proof proof, String internalVersion) {
        this.proof = proof;
        this.internalVersion = internalVersion;
    }

    /**
     * Write users and KeY versions to buffer.
     * @return a buffer containing user and KeY version.
     */
    public StringBuffer writeLog() {
        final StringBuffer logstr = new StringBuffer();
        // Advance the Log entries
        if (proof.userLog == null) {
            proof.userLog = new Vector<String>();
        }
        if (proof.keyVersionLog == null) {
            proof.keyVersionLog = new Vector<String>();
        }
        proof.userLog.add(System.getProperty("user.name"));
        proof.keyVersionLog.add(internalVersion);
        final int s = proof.userLog.size();
        for (int i = 0; i < s; i++) {
            logstr.append("(keyLog \"" + i + "\" (keyUser \""
                    + proof.userLog.elementAt(i) + "\" ) (keyVersion \""
                    + proof.keyVersionLog.elementAt(i) + "\"))\n");
        }
        return logstr;
    }

    public String writeProfile(Profile profile) {
        return "\\profile \"" + escapeCharacters(profile.name()) + "\";\n";
    }

    public String writeSettings(ProofSettings ps) {
        return "\\settings {\n\"" + escapeCharacters(ps.settingsToString())
                + "\"\n}\n";
    }

    public void save(OutputStream out) throws IOException {
        PrintWriter ps = null;

        try {
            ps = new PrintWriter(out, true);
            final ProofOblInput po = proof.getServices()
                    .getSpecificationRepository().getProofOblInput(proof);
            printer = createLogicPrinter(proof.getServices(), false);

            // profile
            ps.println(writeProfile(proof.getServices().getProfile()));

            // settings
            final StrategySettings strategySettings = proof.getSettings()
                    .getStrategySettings();
            final StrategyProperties strategyProperties = strategySettings
                    .getActiveStrategyProperties();
            if (po instanceof AbstractInfFlowPO
                    && (po instanceof InfFlowCompositePO
                            || !((InfFlowProof) proof).getIFSymbols()
                                    .isFreshContract())) {
                strategyProperties.put(
                    StrategyProperties.INF_FLOW_CHECK_PROPERTY,
                    StrategyProperties.INF_FLOW_CHECK_TRUE);
                strategySettings
                        .setActiveStrategyProperties(strategyProperties);
                for (final SequentFormula s : proof.root().sequent().succedent()
                        .asList()) {
                    ((InfFlowProof) proof).addLabeledTotalTerm(s.formula());
                }
            } else {
                strategyProperties.put(
                    StrategyProperties.INF_FLOW_CHECK_PROPERTY,
                    StrategyProperties.INF_FLOW_CHECK_FALSE);
                strategySettings
                        .setActiveStrategyProperties(strategyProperties);
            }
            ps.println(writeSettings(proof.getSettings()));

            if (po instanceof AbstractInfFlowPO
                    && (po instanceof InfFlowCompositePO
                            || !((InfFlowProof) proof).getIFSymbols()
                                    .isFreshContract())) {
                strategyProperties.put(
                    StrategyProperties.INF_FLOW_CHECK_PROPERTY,
                    StrategyProperties.INF_FLOW_CHECK_FALSE);
                strategySettings
                        .setActiveStrategyProperties(strategyProperties);
            }

            // declarations of symbols, sorts
            String header = proof.header();
            header = makePathsRelative(header);
            ps.print(header);

            // \problem or \proofObligation
            if (po instanceof IPersistablePO
                    && (!(po instanceof AbstractInfFlowPO)
                            || (!(po instanceof InfFlowCompositePO)
                                    && ((InfFlowProof) proof).getIFSymbols()
                                            .isFreshContract()))) {
                final Properties properties = new Properties();
                ((IPersistablePO) po).fillSaveProperties(properties);
                final StringWriter writer = new StringWriter();
                try {
                    properties.store(writer, "Proof Obligation Settings");
                    ps.println("\\proofObligation \""
                            + escapeCharacters(writer.toString()) + "\";\n");
                } finally {
                    writer.close();
                }
            } else {
                if (po instanceof AbstractInfFlowPO
                        && (po instanceof InfFlowCompositePO
                                || !((InfFlowProof) proof).getIFSymbols()
                                        .isFreshContract())) {
                    final Properties properties = new Properties();
                    ((IPersistablePO) po).fillSaveProperties(properties);
                    ps.print(((InfFlowProof) proof).printIFSymbols());
                }
                final Sequent problemSeq = proof.root().sequent();
                ps.println("\\problem {");
                printer.printSemisequent(problemSeq.succedent());
                ps.println(printer.result());
                ps.println("}\n");
            }

            // \proof
            ps.println("\\proof {");
            ps.println(writeLog());
            ps.println("(autoModeTime \"" + proof.getAutoModeTime() + "\")\n");
            node2Proof(proof.root(), ps);
            ps.println("}");

        } finally {
            if (out != null) {
                out.close();
            }
            if (ps != null) {
                ps.flush();
                ps.close();
            }
        }
    }

    protected String getBasePath() throws IOException {
        return getJavaSourceLocation(proof).getCanonicalPath();
    }

    /**
     * Searches in the header for absolute paths to Java files and tries to
     * replace them by paths relative to the proof file to be saved.
     */
    private String makePathsRelative(String header) {
        final String[] search = new String[] { "\\javaSource",
            "\\bootclasspath", "\\classpath", "\\include" };
        final String basePath;
        String tmp = header;
        try {
            basePath = getBasePath();

            // locate filenames in header
            for (final String s : search) {
                int i = tmp.indexOf(s);
                if (i == -1) {
                    continue; // entry not in file
                }

                // put in everything before the keyword
                // bugfix #1138: changed i-1 to i
                String tmp2 = tmp.substring(0, i);
                String relPathString = "";
                i += s.length();
                final int l = tmp.indexOf(";", i);

                // there may be more than one path
                while (0 <= tmp.indexOf("\"", i) && tmp.indexOf("\"", i) < l) {
                    if (!relPathString.isEmpty()) {
                        relPathString += ", ";
                    }

                    // path is always put in quotation marks
                    final int k = tmp.indexOf("\"", i) + 1;
                    final int j = tmp.indexOf("\"", k);

                    // add new relative path
                    final String absPath = tmp.substring(k, j);
                    final String relPath = tryToMakeFilenameRelative(absPath,
                        basePath);
                    relPathString = relPathString + " \""
                            + escapeCharacters(relPath) + "\"";
                    i = j + 1;
                }
                tmp2 = tmp2 + s + relPathString + ";";

                // put back in the rest
                tmp = tmp2
                        + (i < tmp.length() ? tmp.substring(l + 1, tmp.length())
                                : "");
            }
        } catch (final IOException e) {
            e.printStackTrace();
        }
        return tmp;
    }

    /**
     * Try to create a relative path, but return the absolute path if a relative
     * path cannot be found. This may happen on Windows systems (bug #1480).
     */
    private static String tryToMakeFilenameRelative(String absPath,
            String basePath) {
        try {
            return MiscTools.makeFilenameRelative(absPath, basePath);
        } catch (final RuntimeException e) {
            return absPath;
        }
    }

    private String newNames2Proof(Node n) {
        String s = "";
        final NameRecorder rec = n.getNameRecorder();
        if (rec == null) {
            return s;
        }
        final ImmutableList<Name> proposals = rec.getProposals();
        if (proposals.isEmpty()) {
            return s;
        }
        for (final Name proposal : proposals) {
            s += "," + proposal;
        }
        return " (newnames \"" + s.substring(1) + "\")";
    }

    /**
     * Print applied taclet rule for a single taclet rule application into the passed writer.
     * @param appliedRuleApp            the rule application to be printed
     * @param prefix            a string which the printed rule is concatenated to
     * @param output            the writer in which the rule is printed
     * @throws IOException             an exception thrown when printing fails
     */

    private void printSingleTacletApp(TacletApp appliedRuleApp, Node node,
            String prefix, Appendable output) throws IOException {

        output.append(prefix);
        output.append("(rule \"");
        output.append(appliedRuleApp.rule().name().toString());
        output.append("\"");
        output.append(posInOccurrence2Proof(node.sequent(),
            appliedRuleApp.posInOccurrence()));
        output.append(newNames2Proof(node));
        output.append(getInteresting(appliedRuleApp.instantiations()));
        final ImmutableList<IfFormulaInstantiation> l = appliedRuleApp
                .ifFormulaInstantiations();
        if (l != null) {
            output.append(ifFormulaInsts(node, l));
        }
        output.append("");
        userInteraction2Proof(node, output);
        output.append(")\n");
    }

    /**
     * Print predicates for applied merge rule application into the passed writer.
     * @param predAbstrRule            the rule application with the predicates to be printed
     * @param output            the writer in which the rule is printed
     * @throws IOException             an exception thrown when printing fails
     */
    private void printPredicatesForSingleMergeRuleApp(
            MergeWithPredicateAbstraction predAbstrRule, Appendable output)
            throws IOException {
        output.append("(")
                .append(
                    ProofElementID.MERGE_ABSTRACTION_PREDICATES.getRawName())
                .append(" \"");
        boolean first = true;
        for (final Map.Entry<Sort, ArrayList<AbstractionPredicate>> predsForSorts : predAbstrRule
                .getPredicates().entrySet()) {
            for (final AbstractionPredicate pred : predsForSorts.getValue()) {
                if (first) {
                    first = false;

                } else {
                    output.append(", ");
                }
                output.append(pred.toParseableString(proof.getServices()));
            }
        }

        output.append("\")");

        output.append(" (")
                .append(ProofElementID.MERGE_PREDICATE_ABSTRACTION_LATTICE_TYPE
                        .getRawName())
                .append("\"");
        output.append(predAbstrRule.getLatticeType().getName());

        output.append("\")");
    }

    /**
     * Print predicates for applied merge rule application into the passed writer.
     * @param concreteRule            the rule application with the abstract domain to be printed
     * @param output            the writer in which the rule is printed
     * @throws IOException             an exception thrown when printing fails
     */
    private void printLatticeAbstractionForSingleMergeRuleApp(
            MergeWithLatticeAbstraction concreteRule, Appendable output)
            throws IOException {
        final Map<ProgramVariable, AbstractDomainElement> userChoices = concreteRule
                .getUserChoices();

        if (!userChoices.isEmpty()) {
            output.append(" (")
                    .append(ProofElementID.MERGE_USER_CHOICES.getRawName())
                    .append(" \"");
            boolean first = true;
            for (final ProgramVariable v : userChoices.keySet()) {
                if (first) {
                    first = false;
                } else {
                    output.append("`), ");

                }
                final AbstractDomainElement elem = userChoices.get(v);
                output.append(" ('").append(v.sort().toString()).append("")
                        .append(v.toString()).append("', `")
                        .append(elem.toParseableString(proof.getServices()))
                        .append("`), ");
            }

            output.append("\")");
        }
    }

    /**
     * Print applied merge rule for a single merge rule application into the passed writer.
     * @param mergeApp            the rule application to be printed
     * @param prefix            a string which the printed rule is concatenated to
     * @param output            the writer in which the rule is printed
     * @throws IOException             an exception thrown when printing fails
     */
    private void printSingleMergeRuleApp(MergeRuleBuiltInRuleApp mergeApp,
            Node node, String prefix, Appendable output) throws IOException {
        final MergeProcedure concreteRule = mergeApp.getConcreteRule();

        output.append(" (").append(ProofElementID.MERGE_PROCEDURE.getRawName())
                .append(" \"");
        output.append(concreteRule.toString());
        output.append("\")");

        output.append(" (")
                .append(ProofElementID.NUMBER_MERGE_PARTNERS.getRawName())
                .append(" \"");
        output.append(Integer.toString(mergeApp.getMergePartners().size()));
        output.append("\")");

        output.append(" (").append(ProofElementID.MERGE_ID.getRawName())
                .append(" \"");
        output.append(Integer.toString(mergeApp.getMergeNode().serialNr()));
        output.append("\")");

        if (mergeApp.getDistinguishingFormula() != null) {
            output.append(" (")
                    .append(ProofElementID.MERGE_DIST_FORMULA.getRawName())
                    .append(" \"");
            output.append(escapeCharacters(
                printAnything(mergeApp.getDistinguishingFormula(),
                    proof.getServices(), false).toString().trim()
                            .replaceAll("(\\r|\\n|\\r\\n)+", "")));
            output.append("\")");
        }

        // Predicates for merges with predicate abstraction.
        if (concreteRule instanceof MergeWithPredicateAbstraction
                && ((MergeWithPredicateAbstraction) concreteRule)
                        .getPredicates().size() > 0) {

            printPredicatesForSingleMergeRuleApp(
                (MergeWithPredicateAbstraction) concreteRule, output);
        }

        if (concreteRule instanceof MergeWithLatticeAbstraction) {
            printLatticeAbstractionForSingleMergeRuleApp(
                (MergeWithLatticeAbstraction) concreteRule, output);
        }
    }

    /*
     *
     * Print applied close-after-merge rule for a single close-after-merge rule application
     * into the passed writer.
     * @param closeApp            the rule application to be printed
     * @param prefix            a string which the printed rule is concatenated to
     * @param output            the writer in which the rule is printed
     * @throws IOException             an exception thrown when printing fails
     */
    private void printSingleCloseAfterMergeRuleApp(
            CloseAfterMergeRuleBuiltInRuleApp closeApp, Node node,
            String prefix, Appendable output) throws IOException {

        // TODO (DS): There may be problems here if the merge node is
        // pruned away. Need to test some cases and either check for
        // null pointers at this place or find a better solution.
        output.append(" (").append(ProofElementID.MERGE_NODE.getRawName())
                .append(" \"");
        output.append(Integer.toString(
            closeApp.getCorrespondingMergeNode().parent().serialNr()));
        output.append("\")");
    }

    /**
     * Print rule justification for applied built-in rule application into the passed writer.
     * @param appliedRuleApp            the rule application to be printed
     * @param output            the writer in which the rule is printed
     * @throws IOException             an exception thrown when printing fails
     */
    private void printRuleJustification(IBuiltInRuleApp appliedRuleApp,
            Appendable output) throws IOException {
        final RuleJustification ruleJusti = proof.getInitConfig()
                .getJustifInfo()
                .getJustification(appliedRuleApp, proof.getServices());

        assert ruleJusti instanceof RuleJustificationBySpec : "Please consult bug #1111 if this fails.";

        final RuleJustificationBySpec ruleJustiBySpec = (RuleJustificationBySpec) ruleJusti;
        output.append(" (contract \"");
        output.append(ruleJustiBySpec.getSpec().getName());
        output.append("\")");
    }

    /**
     * Print applied built-in rule for a single built-in rule application into the passed writer.
     * @param appliedRuleApp            the rule application to be printed
     * @param prefix            a string which the printed rule is concatenated to
     * @param output            the writer in which the rule is printed
     * @throws IOException             an exception thrown when printing fails
     */
    private void printSingleBuiltInRuleApp(IBuiltInRuleApp appliedRuleApp,
            Node node, String prefix, Appendable output) throws IOException {
        output.append(prefix);
        output.append(" (builtin \"");
        output.append(appliedRuleApp.rule().name().toString());
        output.append("\"");
        output.append(posInOccurrence2Proof(node.sequent(),
            appliedRuleApp.posInOccurrence()));

        output.append(newNames2Proof(node));
        output.append(builtinRuleIfInsts(node, appliedRuleApp.ifInsts()));

        if (appliedRuleApp.rule() instanceof UseOperationContractRule
                || appliedRuleApp.rule() instanceof UseDependencyContractRule) {
            printRuleJustification(appliedRuleApp, output);
        }
        if (appliedRuleApp instanceof MergeRuleBuiltInRuleApp) {
            printSingleMergeRuleApp((MergeRuleBuiltInRuleApp) appliedRuleApp,
                node, prefix, output);
        }

        if (appliedRuleApp instanceof CloseAfterMergeRuleBuiltInRuleApp) {
            printSingleCloseAfterMergeRuleApp(
                (CloseAfterMergeRuleBuiltInRuleApp) appliedRuleApp, node,
                prefix, output);
        }

        output.append("");
        userInteraction2Proof(node, output);

        output.append(")\n");
    }

    /**
     * Print applied rule (s) for a single proof node into the passed writer.
     * @param node            the proof node to be printed
     * @param prefix            a string which the printed rules are concatenated to
     * @param output            the writer in which the rule(s) is /are printed
     * @throws IOException             an exception thrown when printing fails
     */
    private void printSingleNode(Node node, String prefix, Appendable output)
            throws IOException {
        final RuleApp appliedRuleApp = node.getAppliedRuleApp();
        if (appliedRuleApp == null && (proof.getGoal(node) != null)) {
            // open goal
            output.append(prefix);
            output.append(" (opengoal \"");
            final LogicPrinter logicPrinter = createLogicPrinter(
                proof.getServices(), false);

            logicPrinter.printSequent(node.sequent());
            output.append(escapeCharacters(
                printer.result().toString().replace('\n', ' ')));
            output.append("\")\n");
            return;
        }

        if (appliedRuleApp instanceof TacletApp) {
            printSingleTacletApp((TacletApp) appliedRuleApp, node, prefix,
                output);
        }

        if (appliedRuleApp instanceof IBuiltInRuleApp) {
            printSingleBuiltInRuleApp((IBuiltInRuleApp) appliedRuleApp, node,
                prefix, output);
        }
    }

    /**
     * Print applied rule(s) for a proof node and its decendants into the passed writer.
     * @param node            the proof node from which to be printed
     * @param prefix            a string which the printed rules are concatenated to
     * @param output            the writer in which the rule(s) is/are printed
     * @throws IOException             an exception thrown when printing fails
     */
    private void collectProof(Node node, String prefix, Appendable output)
            throws IOException {

        printSingleNode(node, prefix, output);
        Iterator<Node> childrenIt = null;

        while (node.childrenCount() == 1) {
            childrenIt = node.childrenIterator();
            node = childrenIt.next();
            printSingleNode(node, prefix, output);
        }

        if (node.childrenCount() == 0) {
            return;
        }

        childrenIt = node.childrenIterator();

        while (childrenIt.hasNext()) {
            final Node child = childrenIt.next();
            output.append(prefix);
            final String branchLabel = child.getNodeInfo().getBranchLabel();

            // The branchLabel is ignored when reading in the proof,
            // print it if we have it, ignore it otherwise. (MU)
            if (branchLabel == null) {
                output.append("(branch\n");
            } else {
                output.append(
                    "(branch \"" + escapeCharacters(branchLabel) + "\"\n");
            }

            collectProof(child, prefix + "   ", output);
            output.append(prefix + ")\n");
        }
    }

    /**
     * Check whether the applied rule of the passed proof node was performed interactively.
     * If this is the case, a user interaction label is appended.
<<<<<<< HEAD
     * @param node the proof node to be checked
     * @param output the writer to which the label should be appended
     * @throws IOException In case printing fails
=======
     * @param node            the proof node to be checked
     * @param output            the writer to which the label is appended
     * @throws IOException             an exception thrown when printing fails
>>>>>>> ebd44cb8
     */
    private void userInteraction2Proof(Node node, Appendable output)
            throws IOException {
        if (node.getNodeInfo().getInteractiveRuleApplication()) {
            output.append(" (userinteraction)");
        }
        if (node.getNodeInfo().getScriptRuleApplication()) {
            output.append(" (proofscript)");
        }
    }

    /**
     * Print applied rule(s) for a proof node and its decendants into the passed writer
     * such that in can be loaded again as a proof.
     * @param node            the proof node from which to be printed
     * @param ps            the writer in which the rule(s) is/are printed
     * @throws IOException             an exception thrown when printing fails
     */
    public void node2Proof(Node node, Appendable ps) throws IOException {
        ps.append("(branch \"dummy ID\"\n");
        collectProof(node, "", ps);
        ps.append(")\n");
    }

    public static String posInOccurrence2Proof(Sequent seq,
            PosInOccurrence pos) {
        if (pos == null) {
            return "";
        }
        return " (formula \""
                + seq.formulaNumberInSequent(pos.isInAntec(),
                    pos.sequentFormula())
                + "\")" + posInTerm2Proof(pos.posInTerm());
    }

    public static String posInTerm2Proof(PosInTerm pos) {
        if (pos == PosInTerm.getTopLevel()) {
            return "";
        }
        String s = " (term \"";
        final String list = pos.integerList(pos.reverseIterator()); // cheaper to read
        // in
        s = s + list.substring(1, list.length() - 1); // chop off "[" and "]"
        s = s + "\")";
        return s;
    }

    public String getInteresting(SVInstantiations inst) {
        // System.err.println(inst);
        String s = "";

        for (final ImmutableMapEntry<SchemaVariable, InstantiationEntry<?>> pair : inst
                .interesting()) {
            final SchemaVariable var = pair.key();

            final Object value = pair.value().getInstantiation();

            if (!(value instanceof Term || value instanceof ProgramElement
                    || value instanceof Name)) {
                throw new RuntimeException(
                    "Saving failed.\n" + "FIXME: Unhandled instantiation type: "
                            + value.getClass());
            }

            final StringBuffer singleInstantiation = new StringBuffer(
                var.name().toString()).append("=").append(
                    printAnything(value, proof.getServices(), false));

            s += " (inst \"" + escapeCharacters(singleInstantiation.toString())
                    + "\")";
        }

        return s;
    }

    public String ifFormulaInsts(Node node,
            ImmutableList<IfFormulaInstantiation> l) {
        String s = "";
        for (final IfFormulaInstantiation aL : l) {
            final IfFormulaInstantiation iff = aL;
            if (iff instanceof IfFormulaInstSeq) {
                final SequentFormula f = iff.getConstrainedFormula();
                s += " (ifseqformula \""
                        + node.sequent().formulaNumberInSequent(
                            ((IfFormulaInstSeq) iff).inAntec(), f)
                        + "\")";
            } else if (iff instanceof IfFormulaInstDirect) {

                final String directInstantiation = printTerm(
                    iff.getConstrainedFormula().formula(),
                    node.proof().getServices()).toString();

                s += " (ifdirectformula \""
                        + escapeCharacters(directInstantiation) + "\")";
            } else {
                throw new RuntimeException("Unknown If-Seq-Formula type");
            }
        }

        return s;
    }

    public String builtinRuleIfInsts(Node node,
            ImmutableList<PosInOccurrence> ifInsts) {
        String s = "";
        for (final PosInOccurrence ifInst : ifInsts) {
            s += " (ifInst \"\" ";
            s += posInOccurrence2Proof(node.sequent(), ifInst);
            s += ")";
        }
        return s;
    }

    /**
     * double escapes quotation marks and backslashes to be storeable in a text
     * file
     *
     * @param toEscape
     *            the String to double escape
     * @return the escaped version of the string
     */
    public static String escapeCharacters(String toEscape) {

        String result = toEscape;

        // first escape backslash
        result = result.replaceAll("\\\\", "\\\\\\\\");
        // then escape quotation marks
        result = result.replaceAll("\"", "\\\\\"");

        return result;
    }

    public static StringBuffer printProgramElement(ProgramElement pe) {
        final java.io.StringWriter sw = new java.io.StringWriter();
        final ProgramPrinter prgPrinter = new ProgramPrinter(sw);
        try {
            pe.prettyPrint(prgPrinter);
        } catch (final IOException ioe) {
            System.err.println(ioe);
        }
        return sw.getBuffer();
    }

    public static StringBuffer printTerm(Term t, Services serv) {
        return printTerm(t, serv, false);
    }

    public static StringBuffer printTerm(Term t, Services serv,
            boolean shortAttrNotation) {
        StringBuffer result;
        final LogicPrinter logicPrinter = createLogicPrinter(serv,
            shortAttrNotation);
        try {
            logicPrinter.printTerm(t);
        } catch (final IOException ioe) {
            System.err.println(ioe);
        }
        result = logicPrinter.result();
        if (result.charAt(result.length() - 1) == '\n') {
            result.deleteCharAt(result.length() - 1);
        }
        return result;
    }

    public static String printAnything(Object val, Services services) {
        return printAnything(val, services, true).toString();
    }

    public static StringBuffer printAnything(Object val, Services services,
            boolean shortAttrNotation) {
        if (val instanceof ProgramElement) {
            return printProgramElement((ProgramElement) val);
        } else if (val instanceof Term) {
            return printTerm((Term) val, services, shortAttrNotation);
        } else if (val instanceof Sequent) {
            return printSequent((Sequent) val, services);
        } else if (val instanceof Name) {
            return new StringBuffer(val.toString());
        } else if (val instanceof TermInstantiation) {
            return printTerm(((TermInstantiation) val).getInstantiation(),
                services);
        } else if (val == null) {
            return null;
        } else {
            System.err
                    .println("Don't know how to prettyprint " + val.getClass());
            // try to String by chance
            return new StringBuffer(val.toString());
        }
    }

    private static StringBuffer printSequent(Sequent val, Services services) {
        final LogicPrinter printer = createLogicPrinter(services,
            services == null);
        printer.printSequent(val);
        return printer.result();
    }

    private static LogicPrinter createLogicPrinter(Services serv,
            boolean shortAttrNotation) {

        final NotationInfo ni = new NotationInfo();
        LogicPrinter p = null;

        p = new LogicPrinter(new ProgramPrinter(null), ni,
            (shortAttrNotation ? serv : null), true);
        return p;
    }

}<|MERGE_RESOLUTION|>--- conflicted
+++ resolved
@@ -667,15 +667,9 @@
     /**
      * Check whether the applied rule of the passed proof node was performed interactively.
      * If this is the case, a user interaction label is appended.
-<<<<<<< HEAD
-     * @param node the proof node to be checked
-     * @param output the writer to which the label should be appended
-     * @throws IOException In case printing fails
-=======
-     * @param node            the proof node to be checked
-     * @param output            the writer to which the label is appended
-     * @throws IOException             an exception thrown when printing fails
->>>>>>> ebd44cb8
+     * @param node         the proof node to be checked
+     * @param output       the writer to which the label should be appended
+     * @throws IOException an exception thrown in case printing fails
      */
     private void userInteraction2Proof(Node node, Appendable output)
             throws IOException {
