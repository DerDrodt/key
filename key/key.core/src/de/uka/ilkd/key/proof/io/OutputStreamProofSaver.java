--- conflicted
+++ resolved
@@ -320,7 +320,6 @@
         return " (newnames \"" + s.substring(1) + "\")";
     }
 
-<<<<<<< HEAD
     private void printSingleNode(Node node, String prefix, StringBuffer tree) {
 
         RuleApp appliedRuleApp = node.getAppliedRuleApp();
@@ -336,86 +335,6 @@
                     .replace('\n', ' ')));
             tree.append("\")\n");
             return;
-=======
-
-   private void printSingleNode(Node node, String prefix, StringBuffer tree) {
-
-      RuleApp appliedRuleApp = node.getAppliedRuleApp();
-      if (appliedRuleApp == null && (proof.getGoal(node)!=null)) { // open goal
-         tree.append(prefix); 
-         tree.append("(opengoal \"");
-         LogicPrinter logicPrinter = 
-	     createLogicPrinter(proof.getServices(), false);
-
-         logicPrinter.printSequent(node.sequent());
-         tree.append(escapeCharacters(printer.result().toString().replace('\n',' ')));
-         tree.append("\")\n");
-         return;
-      }
-
-      if (appliedRuleApp instanceof TacletApp) {
-         tree.append(prefix); 
-         tree.append("(rule \"");
-         tree.append(appliedRuleApp.rule().name());	
-         tree.append("\"");
-         tree.append(posInOccurrence2Proof(node.sequent(),
-                                           appliedRuleApp.posInOccurrence()));
-         tree.append(newNames2Proof(node));
-         tree.append(getInteresting(((TacletApp)appliedRuleApp).instantiations()));
-         ImmutableList<IfFormulaInstantiation> l =
-            ((TacletApp)appliedRuleApp).ifFormulaInstantiations();
-         if (l != null) tree.append(ifFormulaInsts(node, l));
-         tree.append("");
-         userInteraction2Proof(node, tree);
-         tree.append(")\n");
-      }      
-
-      if (appliedRuleApp instanceof IBuiltInRuleApp) {
-        tree.append(prefix); 
-      	tree.append("(builtin \"");
-      	tree.append(appliedRuleApp.rule().name().toString());
-      	tree.append("\"");        
-        tree.append(posInOccurrence2Proof(node.sequent(), 
-                                          appliedRuleApp.posInOccurrence()));
-                
-        tree.append(newNames2Proof(node));
-        tree.append(builtinRuleIfInsts(node, 
-        	                       ((IBuiltInRuleApp)appliedRuleApp).ifInsts()));
-
-        if (appliedRuleApp.rule() instanceof UseOperationContractRule 
-            || appliedRuleApp.rule() instanceof UseDependencyContractRule) {
-            RuleJustification ruleJusti = 
-                            proof.getInitConfig().getJustifInfo()
-                                       .getJustification(appliedRuleApp, 
-                                                         proof.getServices());
-
-            assert ruleJusti instanceof RuleJustificationBySpec : 
-                "Please consult bug #1111 if this fails.";
-
-            RuleJustificationBySpec ruleJustiBySpec = (RuleJustificationBySpec) ruleJusti;
-            tree.append(" (contract \"");
-            tree.append(ruleJustiBySpec.getSpec().getName());
-            tree.append("\")");
-        }
-        
-        if (appliedRuleApp instanceof JoinRuleBuiltInRuleApp) {
-        	JoinRuleBuiltInRuleApp joinApp = (JoinRuleBuiltInRuleApp) appliedRuleApp;
-        	tree.append(" (joinProc \"");
-        	tree.append(joinApp.getConcreteRule().toString());
-            tree.append("\")");
-        	
-        	tree.append(" (nrJoinPartners \"");
-        	tree.append(joinApp.getJoinPartners().size());
-            tree.append("\")");
-        	
-        	tree.append(" (joinId \"");
-        	tree.append(joinApp.getJoinNode().serialNr());
-            tree.append("\")");
-            
-            tree.append(" (distFormula \"");
-            tree.append(escapeCharacters(printAnything(joinApp.getDistinguishingFormula(), proof.getServices(), false).toString()));
-            tree.append("\")");
->>>>>>> 375f01a4
         }
 
         if (appliedRuleApp instanceof TacletApp) {
@@ -484,7 +403,7 @@
                 tree.append("\")");
 
                 tree.append(" (distFormula \"");
-                tree.append(joinApp.getDistinguishingFormula());
+                tree.append(escapeCharacters(printAnything(joinApp.getDistinguishingFormula(), proof.getServices(), false).toString()));
                 tree.append("\")");
 
                 // Predicates for joins with predicate abstraction.
