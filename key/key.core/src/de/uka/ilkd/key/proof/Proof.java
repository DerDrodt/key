--- conflicted
+++ resolved
@@ -52,9 +52,9 @@
 import de.uka.ilkd.key.proof.mgt.ProofEnvironment;
 import de.uka.ilkd.key.rule.NoPosTacletApp;
 import de.uka.ilkd.key.rule.OneStepSimplifier;
+import de.uka.ilkd.key.rule.merge.MergeRuleBuiltInRuleApp;
 import de.uka.ilkd.key.rule.merge.MergePartner;
 import de.uka.ilkd.key.rule.merge.MergeRule;
-import de.uka.ilkd.key.rule.merge.MergeRuleBuiltInRuleApp;
 import de.uka.ilkd.key.settings.GeneralSettings;
 import de.uka.ilkd.key.settings.ProofIndependentSettings;
 import de.uka.ilkd.key.settings.ProofSettings;
@@ -78,7 +78,7 @@
  * of the proof.
  */
 public class Proof implements Named {
-
+   
     /**
      * The time when the {@link Proof} instance was created.
      */
@@ -117,7 +117,7 @@
     private AbbrevMap abbreviations = new AbbrevMap();
 
     /** the logic configuration for this proof, i.e., logic signature, rules etc.*/
-    private InitConfig initConfig;
+    private InitConfig initConfig;    
 
     /** the environment of the proof with specs and java model*/
     private ProofCorrectnessMgt localMgt;
@@ -159,8 +159,8 @@
      */
     private File proofFile;
 
-    /**
-     * constructs a new empty proof with name
+    /** 
+     * constructs a new empty proof with name 
      */
     private Proof(Name name, InitConfig initConfig) {
         this.name = name;
@@ -240,8 +240,8 @@
         this ( name, Sequent.createSuccSequent
                         (Semisequent.EMPTY_SEMISEQUENT.insert(0,
                                         new SequentFormula(problem)).semisequent()),
-                                        initConfig.createTacletIndex(),
-                                        initConfig.createBuiltInRuleIndex(),
+                                        initConfig.createTacletIndex(), 
+                                        initConfig.createBuiltInRuleIndex(), 
                                         initConfig );
         problemHeader = header;
     }
@@ -275,7 +275,7 @@
         // remove setting listener from settings
         initConfig.getSettings().getStrategySettings().removeSettingsListener(settingsListener);
         // set every reference (except the name) to null
-        root = null;
+        root = null;        
         env = null;
         openGoals = null;
         closedGoals = null;
@@ -387,7 +387,7 @@
         getSettings().getStrategySettings().
         setStrategy(activeStrategy.name());
         updateStrategyOnGoals();
-
+        
         // This could be seen as a hack; it's however important that OSS is
         // refreshed after strategy has been set, otherwise nothing's gonna
         // happen.
@@ -440,10 +440,6 @@
         return pis;
     }
 
-<<<<<<< HEAD
-
-=======
->>>>>>> 36f6afbd
     /**
      * returns the list of open goals
      * @return list with the open goals
@@ -527,11 +523,11 @@
             // in order to detect branch closing.
             fireProofGoalsAdded ( ImmutableSLList.<Goal>nil() );
     }
-
+    
     /**
      * Opens a previously closed node (the one corresponding to p_goal)
      * and all its closed parents.<p>
-     *
+     * 
      * This is, for instance, needed for the {@link MergeRule}: In
      * a situation where a merge node and its associated partners
      * have been closed and the merge node is then pruned away,
@@ -1054,7 +1050,7 @@
      * @param node the Node where to start from
      * @return the list of goals of the subtree starting with node
      */
-
+    
     public ImmutableList<Goal> getSubtreeGoals(Node node) {
         ImmutableList<Goal> result = ImmutableSLList.<Goal>nil();
         List<Node> leaves = node.getLeaves();
@@ -1253,37 +1249,17 @@
     public void setProofFile(File proofFile) {
        this.proofFile = proofFile;
     }
-
+    
     public void saveToFile(File file) throws IOException{
        ProofSaver saver = new ProofSaver(this, file);
        saver.save();
     }
-<<<<<<< HEAD
-
-   /**
-    * Extracts java source directory from {@link #header()}, if it exists.
-    */
-   public File getJavaSourceLocation() {
-      String header = header();
-      int i = header.indexOf("\\javaSource");
-      if (i >= 0) {
-         int begin = header.indexOf('\"', i);
-         int end = header.indexOf('\"', begin + 1);
-         String sourceLocation = header.substring(begin + 1, end);
-         if (sourceLocation.length() > 0) {
-            return new File(sourceLocation);
-         }
-      }
-      return null;
-   }
-=======
->>>>>>> 36f6afbd
 
    public StrategyFactory getActiveStrategyFactory() {
       Name activeStrategyName = getActiveStrategy() != null ? getActiveStrategy().name() : null;
       return activeStrategyName != null ?
              getServices().getProfile().getStrategyFactory(activeStrategyName) :
              getServices().getProfile().getDefaultStrategyFactory();
-
+      
    }
 }