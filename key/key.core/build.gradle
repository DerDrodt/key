plugins {
    id 'ca.coglinc.javacc' version '2.4.0'
    id 'antlr'
}

//repositories { jcenter() }

configurations { antlr4 }

dependencies {
    api project(':key.util')
    api group: group, name: 'recoderkey', version: '1.0'
    implementation group: 'net.java.dev.javacc', name:'javacc', version:'4.0'
    implementation group: 'org.antlr', name:'antlr-runtime', version:'3.5.2'
    implementation group: 'antlr', name: 'antlr', version: '2.7.7'

    javacc  group: 'net.java.dev.javacc', name:'javacc', version:'4.0'
    antlr   group: 'org.antlr', name:'antlr', version:'3.5.2'   // use ANTLR version 3

    antlr4 "org.antlr:antlr4:4.7.1"
    implementation "org.antlr:antlr4-runtime:4.7.1"
    //implementation group: 'com.google.guava', name: 'guava', version: '28.1-jre'
}

// The target directory for JavaCC (parser generation)
def javaCCOutputDir = file("${buildDir}/generated-src/javacc")
def javaCCOutputDirMain = file("$javaCCOutputDir/main")

sourceSets.main.java.srcDirs(javaCCOutputDirMain, "$projectDir/build/generated-src/antlr4/main/")

// Generate code from ANTLR grammars.
generateGrammarSource {
    maxHeapSize = "64m"
    arguments += ["-visitor", "-listener", "-long-messages"]
}

// Generate code from ANTLR grammars in testing.
generateTestGrammarSource {
    maxHeapSize = "64m"
    arguments += ["-visitor", "-listener", "-long-messages"]
}

// Generate code from JavaCC grammars.
compileJavacc {
    outputDirectory = javaCCOutputDirMain
    inputDirectory = file("src/main/javacc")
    doLast {
        // Some manual overwriting of Token files needed
        copy {
            from("src/main/javacc/de/uka/ilkd/key/parser/schemajava/Token.java")
            into "$javaCCOutputDirMain/de/uka/ilkd/key/parser/schemajava/"
        }
        copy {
            from("src/main/javacc/de/uka/ilkd/key/parser/proofjava/Token.java")
            into "$javaCCOutputDirMain/de/uka/ilkd/key/parser/proofjava/"
        }
    }
}

task generateSMTListings {
    def pack = "de/uka/ilkd/key/smt/newsmt2"
    def resourcesDir = "${project.projectDir}/src/main/resources"
    def outputDir = resourcesDir // in the future that should be "${project.buildDir}/resources/main"
    // ${project.buildDir}
    doLast {
        new File("$outputDir/$pack/DefinedSymbolsHandler.preamble.xml").withWriter { list ->
            list.writeLine '<?xml version="1.0" encoding="UTF-8" standalone="no"?>'
            list.writeLine '<!DOCTYPE properties SYSTEM "http://java.sun.com/dtd/properties.dtd">'
            list.writeLine '<properties>'
            new File("$resourcesDir/$pack").eachFile {
                if(it.name.endsWith('.DefinedSymbolsHandler.preamble.xml')) {
                    // println it.name
                    it.eachLine { list.writeLine it }
                }
            }
            list.writeLine '</properties>'
        }
    }
}

classes.dependsOn << generateSMTListings
 

tasks.withType(Test) {
    enableAssertions = true
}

test {
    /*filter {
        // use testProofRules or testRunAllProofs, avoid double execution on jenkins
        excludeTestsMatching "ProveRulesTest"
        excludeTestsMatching "RunAllProofsTestSuite"
        excludeTestsMatching "RunAllProofsInfFlow"
        excludeTestsMatching "RunAllProofsTestWithComputeCostProfiling"
        excludeTestsMatching "RunAllProofsFunctional"
        excludeTestsMatching "TestParallelParsing"
        excludeTestsMatching "TestCvc4"
    }*/
    filter {
        // To make test cases deterministic there is only one class per
        // project called "Tests" that programmatically collects
        // all test cases.
        // See these classes for configuring the test runs!
        // CAUTION! "excludeCategories" more filters are to be defined in the class!
        includeTestsMatching "de.uka.ilkd.key.Tests"
    }
    // pass debug flag from command line:
    systemProperty "key.test.autosuite.debug", System.getProperty("key.test.autosuite.debug")
}

testFast {
    filter {
        // To make test cases deterministic there is only one class per
        // project called "Tests" that programmatically collects
        // all test cases.
        // See these classes for configuring the test runs!
        // CAUTION! "excludeCategories" more filters are to be defined in the class!
        includeTestsMatching "de.uka.ilkd.key.FastTests"
    }
}

task testProveRules(type: Test) {
    description 'Proves KeY taclet rules tagged as lemma'
    group "verification"
    filter { includeTestsMatching "ProveRulesTest" }
}

task testRunAllProofs(type: Test) {
    description 'Proof/reload all keyfiles tagged for regression testing'
    group "verification"
    filter { 
        includeTestsMatching "RunAllProofsInfFlow"
        includeTestsMatching "RunAllProofsFunctional"
    }
}

<<<<<<< HEAD
task testProveSMTLemmas(type: Test) {
    description 'Prove (or load proofs for) lemmas used in the SMT translation'
    group "verification"
    filter {
        includeTestsMatching "ProveSMTLemmasTest"
    }
}

task generateRunAllProofs(type: JavaExec) {
    //Test runtime
    classpath = sourceSets.test.runtimeClasspath
    main = "de.uka.ilkd.key.proof.runallproofs.GenerateUnitTests"
    args "$buildDir/generated-src/rap-unittests/test"
}
sourceSets.test.java.srcDir "$buildDir/generated-src/rap-unittests/test"

=======
>>>>>>> 7a4e8bc5
//Generation of the three version files within the resources by executing `git'.
task generateVersionFiles() {
    def outputFolder = file("build/resources/main/de/uka/ilkd/key/util")
    def sha1 = new File(outputFolder, "sha1")
    def branch = new File(outputFolder, "branch")
    def versionf = new File(outputFolder, "version")

    outputs.files sha1, branch, versionf

    def gitRevision = gitRevParse('--short HEAD')
    def gitBranch = gitRevParse('--abbrev-ref HEAD')

    doLast {
        sha1.text = gitRevision
        branch.text = gitBranch
        versionf.text = rootProject.version
    }
}

// @AW: Say something here. From POV this explain by itself.
processResources.dependsOn generateVersionFiles

def antlr4OutputKey = "$projectDir/build/generated-src/antlr4/main/de/uka/ilkd/key/nparser"
task runAntlr4Key(type: JavaExec) {
    //see incremental task api, prevents rerun if nothing has changed.
    inputs.files "src/main/antlr4/KeYLexer.g4", "src/main/antlr4/KeYParser.g4"
    outputs.dir antlr4OutputKey
    classpath = configurations.antlr4
    main = "org.antlr.v4.Tool"
    args = ["-visitor",
            "-Xexact-output-dir", "-o", antlr4OutputKey,
            "-package", "de.uka.ilkd.key.nparser",
            "src/main/antlr4/KeYLexer.g4", "src/main/antlr4/KeYParser.g4"]
    doFirst {
        file(antlr4OutputKey).mkdirs()
        println("create $antlr4OutputKey")
    }
}
compileJava.dependsOn runAntlr4Key

task debugKeyLexer(type: JavaExec) {
    main = "de.uka.ilkd.key.nparser.DebugKeyLexer"
    classpath = sourceSets.main.runtimeClasspath
    standardInput = System.in
}

// @AW: Say something here. From POV this explain by itself.
processResources.dependsOn generateVersionFiles

def antlr4OutputJml = "$projectDir/build/generated-src/antlr4/main/de/uka/ilkd/key/speclang/njml"
task runAntlr4Jml(type: JavaExec) {
    //see incremental task api, prevents rerun if nothing has changed.
    inputs.files "src/main/antlr4/JmlLexer.g4", "src/main/antlr4/JmlParser.g4"
    outputs.dir antlr4OutputJml
    classpath = configurations.antlr4
    main = "org.antlr.v4.Tool"
    args = ["-visitor",
            "-Xexact-output-dir", "-o", antlr4OutputJml,
            "-package", "de.uka.ilkd.key.speclang.njml",
            "src/main/antlr4/JmlLexer.g4", "src/main/antlr4/JmlParser.g4"]
    doFirst {
        file(antlr4OutputJml).mkdirs()
        println("create $antlr4OutputJml")
    }
}
compileJava.dependsOn runAntlr4Jml

task debugJmlLexer(type: JavaExec) {
    main = "de.uka.ilkd.key.speclang.njml.DebugJmlLexer"
    classpath = sourceSets.main.runtimeClasspath
    standardInput = System.in
}

task ptest(type: Test) { group "verification"}

task generateRAPUnitTests(type:JavaExec) {
    classpath = sourceSets.test.runtimeClasspath
    mainClass = "de.uka.ilkd.key.proof.runallproofs.GenerateUnitTests"
    args("$buildDir/generated-src/rap/")
}
sourceSets.test.java.srcDirs("$buildDir/generated-src/rap/")


// @AW: Delete? weigl: depends: If want that gradle check validates everything then not.
// check.dependsOn << testProofRules << testRunAllProofs
<|MERGE_RESOLUTION|>--- conflicted
+++ resolved
@@ -134,7 +134,6 @@
     }
 }
 
-<<<<<<< HEAD
 task testProveSMTLemmas(type: Test) {
     description 'Prove (or load proofs for) lemmas used in the SMT translation'
     group "verification"
@@ -143,16 +142,6 @@
     }
 }
 
-task generateRunAllProofs(type: JavaExec) {
-    //Test runtime
-    classpath = sourceSets.test.runtimeClasspath
-    main = "de.uka.ilkd.key.proof.runallproofs.GenerateUnitTests"
-    args "$buildDir/generated-src/rap-unittests/test"
-}
-sourceSets.test.java.srcDir "$buildDir/generated-src/rap-unittests/test"
-
-=======
->>>>>>> 7a4e8bc5
 //Generation of the three version files within the resources by executing `git'.
 task generateVersionFiles() {
     def outputFolder = file("build/resources/main/de/uka/ilkd/key/util")
