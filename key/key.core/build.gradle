plugins {
    id 'ca.coglinc.javacc' version '2.4.0'
    id 'antlr'
}

repositories { jcenter() }

configurations { antlr4 }

dependencies {
    compile project(':key.util')
    compile group: group, name: 'recoderkey', version: '1.0'
    compile group: 'net.java.dev.javacc', name:'javacc', version:'4.0'
    compile group: 'org.antlr', name:'antlr-runtime', version:'3.5.2'
    compile group: 'antlr', name: 'antlr', version: '2.7.7'

    javacc  group: 'net.java.dev.javacc', name:'javacc', version:'4.0'
    antlr   group: 'org.antlr', name:'antlr', version:'3.5.2'   // use ANTLR version 3

    antlr4 "org.antlr:antlr4:4.7.1"
    compile "org.antlr:antlr4-runtime:4.7.1"
    compile group: 'com.google.guava', name: 'guava', version: '28.1-jre'
}

// The target directory for JavaCC (parser generation)
def javaCCOutputDir = file("${buildDir}/generated-src/javacc")
def javaCCOutputDirMain = file("$javaCCOutputDir/main")

sourceSets.main.java.srcDirs(javaCCOutputDirMain, "$projectDir/build/generated-src/antlr4/main/")

// Generate code from ANTLR grammars.
generateGrammarSource {
    maxHeapSize = "64m"
    arguments += ["-visitor", "-listener", "-long-messages"]
}

// Generate code from ANTLR grammars in testing.
generateTestGrammarSource {
    maxHeapSize = "64m"
    arguments += ["-visitor", "-listener", "-long-messages"]
}

// Generate code from JavaCC grammars.
compileJavacc {
    outputDirectory = javaCCOutputDirMain
    inputDirectory = file("src/main/javacc")
    doLast {
        // Some manual overwriting of Token files needed
        copy {
            from("src/main/javacc/de/uka/ilkd/key/parser/schemajava/Token.java")
            into "$javaCCOutputDirMain/de/uka/ilkd/key/parser/schemajava/"
        }
        copy {
            from("src/main/javacc/de/uka/ilkd/key/parser/proofjava/Token.java")
            into "$javaCCOutputDirMain/de/uka/ilkd/key/parser/proofjava/"
        }
    }
}

task generateSMTListings {
    def pack = "de/uka/ilkd/key/smt/newsmt2"
    def resourcesDir = "${project.projectDir}/src/main/resources"
    def outputDir = resourcesDir // in the future that should be "${project.buildDir}/resources/main"
    // ${project.buildDir}
    doLast {
        new File("$outputDir/$pack/DefinedSymbolsHandler.preamble.xml").withWriter { list ->
            list.writeLine '<?xml version="1.0" encoding="UTF-8" standalone="no"?>'
            list.writeLine '<!DOCTYPE properties SYSTEM "http://java.sun.com/dtd/properties.dtd">'
            list.writeLine '<properties>'
            new File("$resourcesDir/$pack").eachFile {
                if(it.name.endsWith('.DefinedSymbolsHandler.preamble.xml')) {
                    // println it.name
                    it.eachLine { list.writeLine it }
                }
            }
            list.writeLine '</properties>'
        }
    }
}

classes.dependsOn << generateSMTListings
 

tasks.withType(Test) {
    enableAssertions = true
}

test {
    /*filter {
        // use testProofRules or testRunAllProofs, avoid double execution on jenkins
        excludeTestsMatching "ProveRulesTest"
        excludeTestsMatching "RunAllProofsTestSuite"
        excludeTestsMatching "RunAllProofsInfFlow"
        excludeTestsMatching "RunAllProofsTestWithComputeCostProfiling"
        excludeTestsMatching "RunAllProofsFunctional"
        excludeTestsMatching "TestParallelParsing"
        excludeTestsMatching "TestCvc4"
    }*/
    filter {
        // To make test cases deterministic there is only one class per
        // project called "Tests" that programmatically collects
        // all test cases.
        // See these classes for configuring the test runs!
        // CAUTION! "excludeCategories" more filters are to be defined in the class!
        includeTestsMatching "de.uka.ilkd.key.Tests"
    }
    // pass debug flag from command line:
    systemProperty "key.test.autosuite.debug", System.getProperty("key.test.autosuite.debug")

    // TODO @AW. That is already in key/build.gradle. Here or there?
    // useJUnit {
    //         excludeCategories 'org.key_project.util.testcategories.Performance'
    //         excludeCategories 'org.key_project.util.testcategories.Interactive'
    // }
}

testFast {
    filter {
        // To make test cases deterministic there is only one class per
        // project called "Tests" that programmatically collects
        // all test cases.
        // See these classes for configuring the test runs!
        // CAUTION! "excludeCategories" more filters are to be defined in the class!
        includeTestsMatching "de.uka.ilkd.key.FastTests"
    }
}


task testProveRules(type: Test) {
    description 'Proves KeY taclet rules tagged as lemma'
    group "verification"
    filter { includeTestsMatching "ProveRulesTest" }
}

task testRunAllProofs(type: Test) {
    description 'Proof/reload all keyfiles tagged for regression testing'
    group "verification"
    filter { 
        // TODO does not exist any more: includeTestsMatching "RunAllProofsTestSuite"
        includeTestsMatching "RunAllProofsInfFlow"
        includeTestsMatching "RunAllProofsFunctional"
    }
}

<<<<<<< HEAD
task testProveSMTLemmas(type: Test) {
    description 'Prove (or load proofs for) lemmas used in the SMT translation'
    group "verification"
    filter {
        includeTestsMatching "ProveSMTLemmasTest"
    }
}
=======

task generateRunAllProofs(type: JavaExec) {
    //Test runtime
    classpath = sourceSets.test.runtimeClasspath
    main = "de.uka.ilkd.key.proof.runallproofs.GenerateUnitTests"
    args "$buildDir/generated-src/rap-unittests/test"
}
sourceSets.test.java.srcDir "$buildDir/generated-src/rap-unittests/test"

>>>>>>> 1a846965

//Generation of the three version files within the resources by executing `git'.
task generateVersionFiles() {
    def outputFolder = file("build/resources/main/de/uka/ilkd/key/util")
    def sha1 = new File(outputFolder, "sha1")
    def branch = new File(outputFolder, "branch")
    def versionf = new File(outputFolder, "version")

    outputs.files sha1, branch, versionf

    def gitRevision = gitRevParse('--short HEAD')
    def gitBranch = gitRevParse('--abbrev-ref HEAD')

    doLast {
        sha1.text = gitRevision
        branch.text = gitBranch
        versionf.text = rootProject.version
    }
}

// @AW: Say something here. From POV this explain by itself.
processResources.dependsOn generateVersionFiles

def antlr4Output = "$projectDir/build/generated-src/antlr4/main/de/uka/ilkd/key/nparser"
task runAntlr4(type: JavaExec) {
    //see incremental task api, prevents rerun if nothing has changed.
    inputs.dir "src/main/antlr4/"
    outputs.dir "$projectDir/build/generated/antlr4/main/"
    classpath = configurations.antlr4
    main = "org.antlr.v4.Tool"
    args = ["-visitor",
            "-Xexact-output-dir", "-o", antlr4Output,
            "-package", "de.uka.ilkd.key.nparser",
            "src/main/antlr4/KeYLexer.g4", "src/main/antlr4/KeYParser.g4"]
    doFirst {
        file(antlr4Output).mkdirs()
        println("create $antlr4Output")
    }
}
compileJava.dependsOn runAntlr4

task debugLexer(type: JavaExec) {
    main = "de.uka.ilkd.key.nparser.DebugKeyLexer"
    classpath = sourceSets.main.runtimeClasspath
    standardInput = System.in
}

task ptest(type: Test) { group "verification"}

// @AW: Delete? weigl: depends: If want that gradle check validates everything then not.
// check.dependsOn << testProofRules << testRunAllProofs
<|MERGE_RESOLUTION|>--- conflicted
+++ resolved
@@ -142,7 +142,6 @@
     }
 }
 
-<<<<<<< HEAD
 task testProveSMTLemmas(type: Test) {
     description 'Prove (or load proofs for) lemmas used in the SMT translation'
     group "verification"
@@ -150,7 +149,6 @@
         includeTestsMatching "ProveSMTLemmasTest"
     }
 }
-=======
 
 task generateRunAllProofs(type: JavaExec) {
     //Test runtime
@@ -159,8 +157,6 @@
     args "$buildDir/generated-src/rap-unittests/test"
 }
 sourceSets.test.java.srcDir "$buildDir/generated-src/rap-unittests/test"
-
->>>>>>> 1a846965
 
 //Generation of the three version files within the resources by executing `git'.
 task generateVersionFiles() {
