--- conflicted
+++ resolved
@@ -33,15 +33,9 @@
       @             ((int[])dest)[destPos + i] == \old(((int[])src)[srcPos + i]));
       @   assignable ((int[])dest)[destPos .. destPos + length - 1];
       @*/
-<<<<<<< HEAD
-    public static native void arraycopy(java.lang.Object src,  int  srcPos,
-                                        java.lang.Object dest, int destPos,
+    public static native void arraycopy(/*@nullable*/ java.lang.Object src,  int  srcPos,
+                                        /*@nullable*/ java.lang.Object dest, int destPos,
                                         int length);
-=======
-    public static native void arraycopy(/*@nullable*/ Object src,  int  srcPos,
-                                        /*@nullable*/ Object dest, int destPos,
-                                        int length)
->>>>>>> 70fb41d5
 
     // This implementation has been used to verify the above contracts
     // {
